--- conflicted
+++ resolved
@@ -596,7 +596,7 @@
     dynamo_compile_column_us: Optional[str] = None,
     dynamo_compile_runtime_column_us: Optional[str] = None,
     compile_id: Optional[CompileId] = None,
-    is_forward: Optional[bool] = None,
+    is_backward: Optional[bool] = None,
     log_waitcounter: bool = False,
 ) -> Generator[Any, None, None]:
     """
@@ -638,7 +638,8 @@
     - compile_id: In the typical case, this parameter should not be needed. Use to
       supply the compile_id for those cases where we want to log a compile_id where
       it's not naturally available, e.g., for runtime autotuning.
-    - is_forward: Optionally set an is_forward field for those logging destinations
+    - is_backward: Specify forward/backward directly when not available in a
+      CompileContext, e.g., during runtime autotuning.
       that support it.
     - log_waitcounter: If set, we'll log a waitcounter of the form "pytorch.dynamo_timed.{key}"
     """
@@ -664,8 +665,8 @@
         event_metadata.update(metadata)
     if fn_name:
         event_metadata.update({"fn_name": fn_name})
-    if is_forward is not None:
-        event_metadata.update({"is_backward": not is_forward})
+    if is_backward is not None:
+        event_metadata.update({"is_backward": is_backward})
 
     chromium_log: ChromiumEventLogger = get_chromium_event_logger()
     start_ns = time.time_ns()
@@ -707,7 +708,7 @@
                 extra={
                     "compile_id": compile_id,
                     "is_runtime": True,
-                    "is_forward": is_forward,
+                    "is_forward": not is_backward,
                 },
             )
             cumulative_time_spent_ns[event_name] += time_spent_ns
@@ -1230,12 +1231,9 @@
     recompile_reason: Optional[str] = None
     num_graph_breaks: Optional[int] = None
     triton_kernel_compile_times_us: Optional[str] = None
-<<<<<<< HEAD
-=======
     ir_count: Optional[int] = None
     cudagraph_skip_reason: Optional[str] = None
     python_version: Optional[str] = None
->>>>>>> 27370998
 
     @classmethod
     def create(cls, metrics: dict[str, Any]):
