--- conflicted
+++ resolved
@@ -1607,11 +1607,7 @@
             # duplicate the top of the stack and re-raise it
             if sys.version_info < (3, 11):
                 unimplemented("re-raise")
-<<<<<<< HEAD
             assert self._isinstance_exception(self.stack[-1])
-=======
-            assert isinstance(self.stack[-1], ExceptionVariable)
->>>>>>> 302f56a1
             self.stack.append(self.stack[-1])
             self._raise_exception_variable(inst)
         elif inst.arg == 1:
@@ -1639,7 +1635,6 @@
             self._raise_exception_variable(inst)
         unimplemented("RERAISE")
 
-<<<<<<< HEAD
     def _isinstance_exception(self, val):
         return isinstance(
             val,
@@ -1650,8 +1645,6 @@
             ),
         )
 
-=======
->>>>>>> 302f56a1
     def WITH_EXCEPT_START(self, inst):
         if sys.version_info >= (3, 11):
             # At the top of the stack are 4 values:
@@ -1664,25 +1657,15 @@
             assert len(self.stack) >= 4
             fn = self.stack[-4]
             val = self.stack[-1]
-<<<<<<< HEAD
             assert self._isinstance_exception(val)
             typ = BuiltinVariable(val.exc_type)  # type: ignore[attr-defined]
-=======
-            assert isinstance(val, variables.ExceptionVariable)
-            typ = BuiltinVariable(val.exc_type)
->>>>>>> 302f56a1
             tb = ConstantVariable(None)
         else:
             assert len(self.stack) >= 7
             fn = self.stack[-7]
             val = self.stack[-4]
-<<<<<<< HEAD
             assert self._isinstance_exception(val)
             typ = BuiltinVariable(val.exc_type)  # type: ignore[attr-defined]
-=======
-            assert isinstance(val, variables.ExceptionVariable)
-            typ = BuiltinVariable(val.exc_type)
->>>>>>> 302f56a1
             tb = ConstantVariable(None)
 
         self.call_function(fn, [typ, val, tb], {})
