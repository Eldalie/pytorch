# mypy: ignore-errors

"""
Function-related variable tracking classes for Dynamo's symbolic execution.

This module contains classes that track different types of functions during graph
compilation, including:
- User-defined functions and methods
- Built-in functions and methods
- Wrapped functions (e.g. from decorators)
- Special function types (e.g. functools.partial)
- Triton kernels and related function types

These classes are responsible for:
- Tracking function calls and their arguments
- Managing function closures and cell variables
- Handling function attributes and special methods
- Maintaining guards for function identity and closure contents
- Supporting function inlining and specialization
- Enabling proper symbolic execution of different function types

The variable trackers here work together with the rest of Dynamo to enable
accurate graph capture while handling Python's various function-related behaviors.
"""

import builtins
import functools
import inspect
import itertools
import sys
import types
from collections.abc import Sequence
from typing import Any, Callable, Optional, TYPE_CHECKING, TypeVar
from typing_extensions import Never
from unittest.mock import patch

import torch

from .. import polyfills, variables
from ..bytecode_transformation import create_call_function, create_rot_n, is_generator
from ..exc import (
    get_dynamo_observed_exception,
    handle_observed_exception,
    IncorrectUsage,
    InfiniteGeneratorError,
    ObservedException,
    ObservedGeneratorExit,
    ObservedUserStopIteration,
    raise_observed_exception,
    SkipFrame,
    unimplemented,
    unimplemented_v2,
    Unsupported,
)
from ..guards import GuardBuilder, install_guard
from ..source import AttrSource, ConstantSource, DefaultsSource, GetItemSource
from ..utils import (
    check_constant_args,
    check_unspec_or_constant_args,
    cmp_name_to_op_mapping,
    counters,
    identity,
    is_function,
    is_wrapper_or_member_descriptor,
    istype,
    make_cell,
)
from .base import typestr, ValueMutationNew, VariableTracker
from .constant import ConstantVariable


try:
    from torch.distributed.fsdp._fully_shard import _fsdp_param_group
except ModuleNotFoundError:
    _fsdp_param_group = None


if TYPE_CHECKING:
    from torch._dynamo.symbolic_convert import InstructionTranslator
    from torch._higher_order_ops.triton_kernel_wrap import (
        TritonGridType,
        TritonKernelType,
    )


_F = TypeVar("_F", bound=Callable)


def wrap_bound_arg(tx: "InstructionTranslator", val, source=None):
    # Source propagation is best effort since not every object we encounter has a source to begin with.
    if isinstance(val, VariableTracker):
        return val
    elif not source:
        return VariableTracker.build(tx, val)
    else:
        # Create a lazy variable to avoid guarding on __defaults__ unless really
        # needed.
        return variables.LazyVariableTracker.create(val, source)


def wrap_args_kwargs(tx: "InstructionTranslator", result):
    for k, v in list(result.items()):
        if isinstance(v, (tuple, dict)):
            # args/kwargs
            result[k] = wrap_bound_arg(tx, v)


def init_cellvars(parent, result: dict[str, VariableTracker], code):
    """
    Update `result` to add mapping from local name to new cells created
    directly by `code`, or update SideEffects in `parent` if the a local cell is
    already in `result` (cell argument).
    """
    side_effects = parent.output.side_effects

    for name in code.co_cellvars:
        new_cell = side_effects.track_cell_new()
        if name in result:
            # This handles when a function argument is a cell (e.g., captured by
            # a nested func). See `MAKE_CELL` bytecode for more info.
            side_effects.store_cell(new_cell, result.pop(name))
        result[name] = new_cell


def _create_nested_fn(
    code, f_globals, name, defaults, closure, kwdefaults, annotations
):
    from types import FunctionType

    func = FunctionType(code, f_globals, name, defaults, closure)
    func.__kwdefaults__ = kwdefaults

    if isinstance(annotations, tuple):
        from itertools import pairwise

        annotations = dict(pairwise(annotations))

    # TypeError: __annotations__ must be set to a dict object
    assert annotations is None or isinstance(annotations, dict)
    func.__annotations__ = annotations

    return func


fn_known_dunder_attrs = {
    "__annotations__",
    "__defaults__",
    "__kwdefaults__",
    "__code__",
    "__globals__",
    "__closure__",
    "__doc__",
}


def fn_var_getattr(tx, fn, source, name):
    source = source and AttrSource(source, name)
    try:
        subobj = inspect.getattr_static(fn, name)
    except AttributeError:
        # function does not have a __getattr__ or __getattribute__ method,
        # so we can safely assume that this attribute is absent
        raise_observed_exception(AttributeError, tx)

    # Special handling for known dunder attributes
    if name in fn_known_dunder_attrs:
        subobj = getattr(fn, name)
    if source:
        return variables.LazyVariableTracker.create(subobj, source)
    return VariableTracker.build(tx, subobj)


class BaseUserFunctionVariable(VariableTracker):
    def get_filename(self):
        return self.get_code().co_filename

    def get_name(self):
        return self.get_code().co_name

    def call_function(
        self,
        tx: "InstructionTranslator",
        args: "list[VariableTracker]",
        kwargs: "dict[str, VariableTracker]",
    ) -> "VariableTracker":
        return tx.inline_user_function_return(self, [*self.self_args(), *args], kwargs)

    def call_obj_hasattr(
        self, tx: "InstructionTranslator", name: str
    ) -> VariableTracker:
        result = False

        try:
            result = hasattr(self.get_function(), name)
        except NotImplementedError:
            if name == "__name__" and isinstance(self, NestedUserFunctionVariable):
                result = True
        return variables.ConstantVariable.create(result)

    def inspect_parameter_names(self):
        return list(inspect.signature(self.get_function()).parameters)

    def closure_vars(self, tx):
        return {}


class UserFunctionVariable(BaseUserFunctionVariable):
    """Some unsupported user-defined global function"""

    _nonvar_fields = {
        "fn",
        "is_constant",
        *BaseUserFunctionVariable._nonvar_fields,
    }

    @classmethod
    def create_with_source(cls, value, source):
        install_guard(source.make_guard(GuardBuilder.CLOSURE_MATCH))
        return cls(value, source=source)

    def __init__(self, fn, is_constant=False, **kwargs) -> None:
        super().__init__(**kwargs)
        if getattr(fn, "_dynamo_marked_constant", False):
            # This method should be treated as a constant for the purposes of compilation
            self.is_constant = True
        else:
            self.is_constant = False

        assert isinstance(
            fn, (types.FunctionType, torch.jit.ScriptFunction)
        ), f"expected FunctionType found {typestr(fn)} {fn}"
        # TODO(anijain2305) - Replace directly calling UserFunctionVariable with
        # VariableBuilder, which handles the wrapping of _torchdynamo_inline.
        # unpack @torch._dynamo.optimize()(fn) wrapped function
        fn = inspect.getattr_static(fn, "_torchdynamo_inline", fn)
        self.fn: types.FunctionType = fn

    def as_python_constant(self):
        if istype(self, UserFunctionVariable):
            return self.fn
        # subclasses (such as methods) usually aren't a constant
        return super().as_python_constant()

    def self_args(self):
        return []

    def get_function(self):
        return self.fn

    def get_code(self):
        return self.fn.__code__

    def python_type(self):
        return types.FunctionType

    def has_self(self):
        return getattr(self.fn, "__self__", None) is not None

    def get_globals(self):
        return self.fn.__globals__

    def bind_args(self, parent, args, kwargs) -> dict[str, VariableTracker]:
        """
        Assume `args` and `kwargs` are VariableTracker arguments for a call to
        this function, create new bindings for initial locals.
        """
        assert not self.is_constant
        root_tx = parent.output.root_tx
        wrap = functools.partial(wrap_bound_arg, tx=root_tx)

        fn: types.FunctionType = self.fn
        defaults = fn.__defaults__ or []
        defaults_sources = [
            None if self.source is None else DefaultsSource(self.source, idx)
            for idx, _ in enumerate(defaults)
        ]
        fake_func = types.FunctionType(
            fn.__code__,
            fn.__globals__,
            fn.__name__,
            tuple(
                [
                    wrap(val=arg, source=source)
                    for arg, source in zip(defaults, defaults_sources)
                ]
            ),
            fn.__closure__,
        )
        if fn.__kwdefaults__:
            kwdefaults_sources = {
                k: (
                    None
                    if self.source is None
                    else DefaultsSource(self.source, k, is_kw=True)
                )
                for k in fn.__kwdefaults__
            }
            fake_func.__kwdefaults__ = {
                k: wrap(val=v, source=kwdefaults_sources[k])
                for k, v in fn.__kwdefaults__.items()
            }

        bound = inspect.signature(fake_func).bind(*args, **kwargs)
        bound.apply_defaults()
        result = dict(bound.arguments.items())

        wrap_args_kwargs(root_tx, result)
        init_cellvars(parent, result, fn.__code__)
        closure = self.fn.__closure__ or ()
        assert len(closure) == len(self.fn.__code__.co_freevars)
        for idx, name, cell in zip(
            itertools.count(), self.fn.__code__.co_freevars, closure
        ):
            # TODO refactor these 3 branches.
            side_effects = parent.output.side_effects
            if cell in side_effects:
                cell_var = side_effects[cell]

            elif self.source:
                closure_cell = GetItemSource(
                    AttrSource(self.source, "__closure__"), idx
                )
                closure_cell_contents = AttrSource(closure_cell, "cell_contents")
                try:
                    contents_var = VariableTracker.build(
                        parent, cell.cell_contents, closure_cell_contents
                    )
                except ValueError:
                    # Cell has not yet been assigned
                    contents_var = variables.DeletedVariable()
                cell_var = side_effects.track_cell_existing(
                    closure_cell, cell, contents_var
                )

            else:
                # TODO figure out why source isn't available here, and whether
                # we can fix that and remove this branch.
                try:
                    contents_var = VariableTracker.build(parent, cell.cell_contents)
                except ValueError:
                    # Cell has not yet been assigned
                    contents_var = variables.DeletedVariable()
                cell_var = side_effects.track_cell_existing(None, cell, contents_var)

            result[name] = cell_var

        return result

    def var_getattr(self, tx: "InstructionTranslator", name: str):
        if name in cmp_name_to_op_mapping:
            return variables.GetAttrVariable(self, name)
        return fn_var_getattr(tx, self.fn, self.source, name)

    def call_obj_hasattr(
        self, tx: "InstructionTranslator", name: str
    ) -> VariableTracker:
        result = hasattr(self.fn, name)
        return variables.ConstantVariable.create(result)

    def call_function(
        self,
        tx: "InstructionTranslator",
        args: "list[VariableTracker]",
        kwargs: "dict[str, VariableTracker]",
    ) -> "VariableTracker":
        # Handle a `nonstrict_trace(fn)` call
        if self.fn is torch._dynamo.nonstrict_trace:
            bound = inspect.signature(self.fn).bind(*args, **kwargs)
            fn_var = bound.args[0]
            if not isinstance(fn_var, BaseUserFunctionVariable):
                typ = fn_var.python_type()
                unimplemented(
                    f"`nonstrict_trace` expects a callable, but got value of type <{typ.__name__}>"
                )

            if not isinstance(fn_var, UserFunctionVariable):
                fn_name = fn_var.get_name()
                unimplemented(
                    f"""
Applying `nonstrict_trace` to function <{fn_name}>; however, `nonstrict_trace` currently requires the function to be defined outside `torch.compile` region.
"""  # NOQA: B950
                )

            fn = fn_var.fn
            return variables.TorchInGraphFunctionVariable(fn, nonstrict_traceable=True)

        if self.is_constant:
            return invoke_and_store_as_constant(
                tx, self.fn, self.get_name(), args, kwargs
            )
        if (
            tx.output.current_tracer.under_activation_checkpoint
            and not tx.output.current_tracer.allow_side_effects_under_checkpoint
        ):
            try:
                from torch.distributed.fsdp._fully_shard._fsdp_state import FSDPState
            except Exception:
                FSDPState = None
            if FSDPState is not None and self.fn in [
                FSDPState._pre_forward,
                FSDPState._post_forward,
            ]:
                with torch._dynamo.side_effects.allow_side_effects_under_checkpoint(tx):
                    return super().call_function(tx, args, kwargs)
        return super().call_function(tx, args, kwargs)


class BuiltinMethodVariable(BaseUserFunctionVariable):
    def __init__(self, fn, is_constant=False, **kwargs) -> None:
        super().__init__(**kwargs)
        assert isinstance(fn, types.BuiltinMethodType)
        self.fn = fn

    @staticmethod
    def is_supported_builtin_method(obj):
        method_self = obj.__self__
        method_name = obj.__name__

        # TODO(anijain2305) - Add support for more builtin methods
        # Supports tuple.__new__ and frozenset({....}).__contains__
        return (method_self is tuple and method_name == "__new__") or (
            type(method_self) is frozenset and method_name == "__contains__"
        )

    def call_function(
        self,
        tx: "InstructionTranslator",
        args: "list[VariableTracker]",
        kwargs: "dict[str, VariableTracker]",
    ) -> "VariableTracker":
        method_self = self.fn.__self__
        name = self.fn.__name__
        obj_source = self.source and AttrSource(self.source, "__self__")
        obj_vt = VariableTracker.build(tx, method_self, obj_source)
        return obj_vt.call_method(tx, name, args, kwargs)


class LocalGeneratorObjectVariable(VariableTracker):
    def __init__(
        self,
        code: types.CodeType,
        f_globals,
        inline_tracer: Optional["InstructionTranslator"],
        **kwargs,
    ):
        super().__init__(**kwargs)
        self.code = code
        self.f_globals = f_globals
        self.inline_tracer = inline_tracer

    def get_code(self):
        return self.code

    def get_filename(self):
        return self.get_code().co_filename

    def get_name(self):
        return self.get_code().co_name

    def get_function(self):
        raise NotImplementedError

    def has_self(self):
        return False

    def __name__(self):
        return self.get_name()

    def __str__(self):
        return f"{self.__class__.__name__}({self.get_name()})"

    __repr__ = __str__

    def reconstruct(self, codegen):
        from torch._dynamo.side_effects import disallow_side_effects_in_generator
        from torch._dynamo.symbolic_convert import (
            InstructionTranslator,
            save_and_restart_speculation_log,
            temporarely_allow_writes_to_output_graph,
        )

        tx = InstructionTranslator.current_tx()
        save = save_and_restart_speculation_log(tx)
        disallow = disallow_side_effects_in_generator(tx)
        temp = temporarely_allow_writes_to_output_graph(tx)

        with save, disallow, temp:
            tracer = self._get_inline_tracer(tx)
            if not tracer.generator_exhausted:
                self.remaining_items = self.force_unpack_var_sequence(tx)
            variables.ListIteratorVariable(self.remaining_items).reconstruct(codegen)

    def bind_args(self, tx, args, kwargs):
        return self.fn.bind_args(tx, args, kwargs)

    def get_globals(self):
        return self.f_globals

    def python_type(self):
        return types.GeneratorType

    def _get_inline_tracer(self, tx):
        from torch._dynamo.symbolic_convert import InliningInstructionTranslator

        if self.inline_tracer is None:
            self.inline_tracer = InliningInstructionTranslator.build_inline_tracer(
                tx, self, [], {}
            )
        return self.inline_tracer

    def next_variable(self, tx):
        tracer = self._get_inline_tracer(tx)

        if self._is_generator_exhausted():
            raise_observed_exception(StopIteration, tx)

        try:
            # Hierarchically, tx can be seen as the parent of the inline tracer
            # created on call_function. Any exception needs to be propagated to tx
            # for Dynamo to behave correctly
            with patch.dict(counters, {"unimplemented": counters["inline_call"]}):
                return tracer.inline_call_()
        except ObservedException as e:
            tx.exn_vt_stack.extend(tracer.exn_vt_stack)
            raise e
        except InfiniteGeneratorError:
            # test/dynamo/test_misc.py::test_iterator_limit
            raise
        except Unsupported as e:
            torch._C._dynamo.eval_frame.skip_code(self.get_code())
            raise SkipFrame from e
        finally:
            counters["unimplemented"] |= counters["inline_call"]

    def has_unpack_var_sequence(self, tx):
        return False

    def has_force_unpack_var_sequence(self, tx) -> builtins.bool:
        return True

    def force_unpack_var_sequence(self, tx) -> list[VariableTracker]:
        result = []
        while True:
            try:
                result.append(self.next_variable(tx))
            except ObservedUserStopIteration:
                handle_observed_exception(tx)
                break
        return result

    def _setup_exception(self, tx, exc):
        tracer = self._get_inline_tracer(tx)
        tracer.push(exc)
        try:
            tracer._raise_exception_variable(None)
        except ObservedException as e:
            # if no handler is available (i.e. user code doesn't catch it), the
            # exception is raised again.
            tracer.exception_handler(e)

    def _is_generator_just_started(self):
        return self.inline_tracer is None or self.inline_tracer.instruction_pointer == 0

    def _is_generator_exhausted(self):
        return getattr(self.inline_tracer, "generator_exhausted", False)

    def call_method(
        self,
        tx: "InstructionTranslator",
        name: str,
        args: "list[VariableTracker]",
        kwargs: "dict[str, VariableTracker]",
    ) -> "VariableTracker":
        if name == "__next__":
            return self.next_variable(tx)
        elif name == "__iter__":
            # iter(gen) returns itself
            return self
        elif name == "send":
            # Sends a value into the generator function. Returns the next value
            # yielded by the generator, or raises StopIteration if the generator
            # exits without yielding another value
            if self._is_generator_just_started() and len(args):
                # can't send non-None value to a just-started generator
                # Test: GeneratorCPythonTests.test_send_non_none_to_new_gen
                if not all(
                    isinstance(arg, ConstantVariable) and arg.value is None
                    for arg in args
                ):
                    raise_observed_exception(TypeError, tx)
            tracer = self._get_inline_tracer(tx)
            tracer.push_many(args)
            return self.next_variable(tx)
        elif name == "close":
            # * Raises a GeneratorExit at the point where the generator function was paused.
            # * If the generator function catches the exception and returns a
            # value, this value is returned from close() - Python 3.13+
            # * If the generator function is already closed, or raises GeneratorExit
            # (by not catching the exception), close() returns None.
            # * If the generator yields a value, a RuntimeError is raised.
            # * If the generator raises any other exception, it is propagated to the caller.
            # * If the generator has already exited due to an exception or normal
            # exit, close() returns None and has no other effect.

            # Return None if close is called on a just-started generator
            # See test GeneratorCloseCpythonTests::test_close_not_started

            tracer = self._get_inline_tracer(tx)
            if self._is_generator_just_started() or self._is_generator_exhausted():
                tracer.generator_exhausted = True
                return variables.ConstantVariable(None)

            # Raise GeneratorExit to see if user code catches it. Any other exception
            # is propagated to the parent frame.
            try:
                self._setup_exception(
                    tx, variables.ExceptionVariable(GeneratorExit, ())
                )
                # There's an extra block on Python 3.12+ to handle StopIteration
                # see: https://github.com/python/cpython/blob/8f93dd8a8f237b277abad20d566df90c5cbd7f1e/Objects/genobject.c#L394-L397
                #
                #   1           0 RETURN_GENERATOR
                #               2 POP_TOP
                #               4 RESUME                   0

                #   2           6 LOAD_CONST               1 (1)
                #               8 YIELD_VALUE              1
                #              10 RESUME                   1
                #              12 POP_TOP
                #              14 RETURN_CONST             0 (None)
                #         >>   16 CALL_INTRINSIC_1         3 (INTRINSIC_STOPITERATION_ERROR)
                #              18 RERAISE                  1
                # ExceptionTable:
                #   4 to 14 -> 16 [0] lasti
                if (
                    sys.version_info >= (3, 12)
                    and tracer.next_instruction.opname == "CALL_INTRINSIC_1"
                ):
                    tracer.generator_exhausted = True
                    return variables.ConstantVariable(None)
            except ObservedGeneratorExit:
                # If it doesn't catch, we just return None, as per the text above
                tracer.generator_exhausted = True
                return variables.ConstantVariable(None)

            try:
                # Raise RuntimeError if the generator yields any other value
                if self.next_variable(tx):
                    raise_observed_exception(RuntimeError, tx)
            except ObservedGeneratorExit:
                tracer.generator_exhausted = True
                return variables.ConstantVariable(None)
            except ObservedUserStopIteration:
                # In Python 3.13+, one can capture GeneratorExit and return a value
                # See test_generator.py::test_close_capture_GeneratorExit_return
                # https://discuss.python.org/t/let-generator-close-return-stopiteration-value/24786/26
                # https://github.com/python/cpython/pull/104771
                assert tracer.symbolic_result is not None
                return tracer.symbolic_result
        elif name == "throw":
            # * Raises an exception at the point where the generator was paused, and
            # returns the next value yielded by the generator.
            # * If the generator exits without yielding, raise StopIteration
            # * If the generator function does not catch the passed-in exception,
            # or raises a different exception, then that exception propagates to the caller.

            if len(args) > 1:
                raise IncorrectUsage(
                    "the (type, exc, tb) signature of throw() is deprecated, "
                    "use the single-arg signature instead."
                )

            # Setup the exception table and jump target in case of try...finally
            tracer = self._get_inline_tracer(tx)
            try:
                self._setup_exception(tx, args[0])
            except ObservedException:
                # propagate the exception back to the parent caller
                tx.exn_vt_stack.extend(tracer.exn_vt_stack)
                raise

            retval = self.next_variable(tx)

            # The exception raised before is still active. We need to check the exception
            # table one more time to find the next target. But why? Let’s walk
            # through an example and its generated bytecode: https://godbolt.org/z/ebdTbMv8M
            #
            #     z = 0
            #     def whoo():
            #         global z
            #         z = 0
            #         try:
            #             yield 1
            #         except ValueError:
            #             yield 2
            #         finally:
            #             z += 1
            #         z += 10
            #
            #     gen = whoo()
            #     next(gen)
            #     gen.throw(ValueError)
            #     print('z', z)  -> z = 1
            #
            #              ...
            #         >>   58 PUSH_EXC_INFO
            #
            #   8          60 LOAD_GLOBAL              2 (ValueError)
            #              70 CHECK_EXC_MATCH
            #              72 POP_JUMP_IF_FALSE        7 (to 88)
            #              74 POP_TOP
            #
            #   9          76 LOAD_CONST               3 (2)
            #              78 YIELD_VALUE              3      <------ ValueError is still active here
            #              80 RESUME                   1
            #              82 POP_TOP
            #              84 POP_EXCEPT
            #              86 jump_backward           34 (to 20)
            #              ...
            #
            #     ExceptionTable:
            #     4 to 8 -> 124 [0] lasti
            #     12 to 18 -> 58 [0]
            #     20 to 56 -> 124 [0] lasti
            #     58 to 82 -> 90 [1] lasti     <------ move to 90
            #     84 to 86 -> 96 [0]
            #     88 to 88 -> 90 [1] lasti
            #     90 to 94 -> 96 [0]
            #     96 to 116 -> 118 [1] lasti
            #     118 to 122 -> 124 [0] lasti
            #
            # In this scenario, a generator can yield after `throw()` is called. Even
            # after the exception is raised a few lines above, it remains active
            # within the `78 YIELD_VALUE` instruction. When the generator resumes
            # after the second yield on instruction `80 RESUME`, we cannot simply
            # return the control flow to the next instruction. Instead, one must
            # check the exception table (or equivalent) to find the next target
            # In this case, it says the instruction pointer must be moved to 90.
            #
            # Without this step, if we let the trace proceed to the next
            # instruction, it would follow the control flow where the exception
            # raised by `throw()` was handled and swallowed, potentially leading
            # to incorrect behavior.
            exc_type = type("__InternalThrowException", (Exception,), {})

            try:
                self._setup_exception(tx, variables.ExceptionVariable(exc_type, ()))
                self.next_variable(tx)
            except get_dynamo_observed_exception(exc_type):
                # We should get back the exception raised before.
                pass
            except ObservedException:
                # Propagate anything else back to the parent caller
                tx.exn_vt_stack.extend(tracer.exn_vt_stack)
            else:
                raise_observed_exception(RuntimeError, tracer)
            return retval

        super().call_method(tx, name, args, kwargs)


class ContextlibContextManagerLocalGeneratorObjectVariable(
    LocalGeneratorObjectVariable
):
    """
    .. note::

        This is only used when the function is annotated with @contextlib.contextmanager

        It is a special case of a generator function as we do not allow return a context manager
        from a torch.compile function.
    """


class LocalGeneratorFunctionVariable(BaseUserFunctionVariable):
    """functions that behaves like iterators

    .. note::

        This is a wrapper around (Nested)UserFunctionVariable
    """

    def __init__(
        self,
        vt: VariableTracker,
        *,
        generator_cls=LocalGeneratorObjectVariable,
        **kwargs,
    ):
        super().__init__(**kwargs)
        self.vt = vt
        self.generator_cls = generator_cls

    def __getattr__(self, name):
        if name in self.__class__.__dict__.keys():
            return getattr(self, name)
        return getattr(self.vt, name)

    def _build_inline_tracer(self, tx, args, kwargs):
        from torch._dynamo.symbolic_convert import InliningInstructionTranslator

        return InliningInstructionTranslator.build_inline_tracer(
            tx,
            self,
            args,
            kwargs,
        )

    def call_function(
        self,
        tx: "InstructionTranslator",
        args: "list[VariableTracker]",
        kwargs: "dict[str, VariableTracker]",
    ) -> "VariableTracker":
        assert is_generator(self.vt.get_code())

        inline_tracer = self._build_inline_tracer(tx, args, kwargs)
        code = self.vt.get_code()
        f_globals = self.vt.get_globals()

        # calling a generator returns a generator object
        return self.generator_cls(
            code,
            f_globals,
            inline_tracer,
            source=self.source,
        )


class FunctionDecoratedByContextlibContextManagerVariable(
    LocalGeneratorFunctionVariable
):
    """
    .. note::

        This is only used when the function is annotated with @contextlib.contextmanager
    """

    def __init__(self, vt, **kwargs):
        super().__init__(
            vt,
            generator_cls=ContextlibContextManagerLocalGeneratorObjectVariable,
            **kwargs,
        )

    def _build_inline_tracer(self, tx, args, kwargs):
        # NOTE: This only exists to not break support for context manager when
        # config.enable_faithful_generator_behavior = False and
        # config.enable_trace_contextlib = True. In case the former is false,
        # Dynamo should still be able to trace through @contextmanager functions
        tracer = super()._build_inline_tracer(tx, args, kwargs)
        assert isinstance(
            tracer,
            torch._dynamo.symbolic_convert.InliningGeneratorInstructionTranslator,
        )
        tracer.is_generator_from_ctx_manager = True
        return tracer


class UserMethodVariable(UserFunctionVariable):
    """Some unsupported user-defined method"""

    def __init__(self, fn, obj, **kwargs) -> None:
        super().__init__(fn=fn, **kwargs)
        self.obj = obj

    def __repr__(self) -> str:
        return f"{self.__class__.__name__}({self.fn}, {self.obj})"

    def self_args(self):
        return [self.obj]

    def python_type(self):
        return types.MethodType

    def call_function(
        self,
        tx: "InstructionTranslator",
        args: "list[VariableTracker]",
        kwargs: "dict[str, VariableTracker]",
    ) -> "VariableTracker":
        # NOTE this is to handle methods annotated by `nonstrict_trace`. Usually
        # a `nonstrict_trace`-ed function will be wrapped by
        # `VariableTracker.build` and route to `TorchInGraphFunctionVariable`,
        # but in the case of method, we manually wrap it with `UserMethodVariable`
        # inside `UserDefinedObjectVariable.var_getattr`.
        #
        # We might be able to simplify this away by canonicalizing the
        # function/method wrapping code paths.
        from ..trace_rules import is_nonstrict_trace_callable

        if is_nonstrict_trace_callable(self.fn):
            call_args = [*self.self_args(), *args]
            var = variables.TorchInGraphFunctionVariable(
                self.fn, nonstrict_traceable=True
            )
            return var.call_function(tx, call_args, kwargs)

        # For nn.Module methods, redirecting to NNModuleVariable.call_method for optimized solution
        # rather than simple inlining. E.g, putting `call_method` op in FX graph for `forward` method
        # since we ensure `forward` of allowed modules can be traced by AOT safely.
        # Note this is not only for allowed modules, as user customized modules can extend from
        # allowed modules but using parent's `forward` method, which is also covered by this branch.

        # If we are tracing the higher order op, we want Dynamo to step inside
        # the module call so that Dynamo can see the underlying parameters and
        # buffers and raise them as inputs to the graph. The is_root_tracer
        # check bypasses the if condition for non-root tracers and directly
        # calls the super().call_function at the end, which is basically
        # equivalent of inlining the method.
        if tx.output.is_root_tracer() and isinstance(
            self.obj, variables.NNModuleVariable
        ):
            module_attr = getattr(self.fn, "__module__", "")
            # inline torch.nn.utils.parametrize
            if (
                module_attr is not None
                and module_attr.startswith("torch.nn.")
                and module_attr != "torch.nn.utils.parametrize"
                or self.is_constant
            ):
                return self.obj.call_method(
                    tx, self.fn.__name__, args, kwargs, constant=self.is_constant
                )
        elif (
            _fsdp_param_group is not None
            and self.fn is _fsdp_param_group.FSDPParamGroup.use_training_state
        ):
            return variables.TorchCtxManagerClassVariable(self.fn).call_function(
                tx, (self.obj, *args), kwargs
            )
        if self.is_constant:
            fn = getattr(self.obj.value, self.fn.__name__)
            return invoke_and_store_as_constant(tx, fn, self.get_name(), args, kwargs)
        return super().call_function(tx, args, kwargs)

    def inspect_parameter_names(self):
        return super().inspect_parameter_names()[1:]

    def var_getattr(self, tx: "InstructionTranslator", name: str):
        source = self.source and AttrSource(self.source, name)
        if name == "__self__":
            return self.obj
        if name == "__func__":
            return VariableTracker.build(tx, self.fn, source)
        return super().var_getattr(tx, name)


class WrappedUserMethodVariable(UserMethodVariable):
    def __init__(self, wrapped, context, **kwargs) -> None:
        kwargs.pop("fn", None)
        kwargs.pop("obj", None)
        super().__init__(wrapped.fn, wrapped.obj, **kwargs)
        self.wrapped = wrapped
        self.context = context

    def call_function(
        self,
        tx: "InstructionTranslator",
        args: "list[VariableTracker]",
        kwargs: "dict[str, VariableTracker]",
    ) -> "VariableTracker":
        self.context.enter(tx)
        result = super().call_function(tx, args, kwargs)
        self.context.exit(tx)
        return result


class WrappedUserFunctionVariable(UserFunctionVariable):
    def __init__(self, wrapped, context, **kwargs) -> None:
        kwargs.pop("fn", None)
        kwargs.pop("obj", None)
        super().__init__(wrapped.fn, **kwargs)
        self.wrapped = wrapped
        self.context = context

    def call_function(
        self,
        tx: "InstructionTranslator",
        args: "list[VariableTracker]",
        kwargs: "dict[str, VariableTracker]",
    ) -> "VariableTracker":
        self.context.enter(tx)
        result = super().call_function(tx, args, kwargs)
        self.context.exit(tx)
        return result


def invoke_and_store_as_constant(tx: "InstructionTranslator", fn, name, args, kwargs):
    def convert(x):
        if isinstance(x, variables.TensorVariable):
            return x.get_real_value()
        return x.as_python_constant()

    args = [convert(x) for x in args]
    kwargs = {k: convert(v) for k, v in kwargs.items()}
    res = fn(*args, **kwargs)
    return tx.output.register_attr_or_module(
        res,
        name,
        source=ConstantSource(name),
    )


class NestedUserFunctionVariable(BaseUserFunctionVariable):
    _nonvar_fields = {
        "f_globals",
        *BaseUserFunctionVariable._nonvar_fields,
    }

    def __init__(
        self,
        fn_name,
        code,
        f_globals,
        defaults,
        kwdefaults,
        annotations,
        closure,
        # This is present when this function is created by
        # `functools.wrap(wrapped_fn)(this_fn)`.
        wrapped_fn=None,
        **kwargs,
    ) -> None:
        super().__init__(**kwargs)
        assert isinstance(fn_name.as_python_constant(), str)
        assert isinstance(code.as_python_constant(), types.CodeType)
        assert isinstance(f_globals, dict)
        self.fn_name = fn_name
        self.code = code
        self.f_globals = f_globals
        self.defaults = defaults
        self.kwdefaults = kwdefaults
        self.annotations = annotations
        self.closure = closure
        self.wrapped_fn: Optional[VariableTracker] = wrapped_fn

    def self_args(self):
        return []

    def get_code(self):
        return self.code.as_python_constant()

    def python_type(self):
        return types.FunctionType

    def get_function(self):
        if self.closure:
            raise NotImplementedError
        func = types.FunctionType(
            self.code.as_python_constant(),
            self.f_globals,
            self.fn_name.as_python_constant(),
        )
        if self.defaults:
            func.__defaults__ = self.defaults.as_python_constant()
        if self.kwdefaults:
            func.__kwdefaults__ = self.kwdefaults.as_python_constant()
        if self.annotations:
            annotations = self.annotations.as_python_constant()
            if isinstance(annotations, tuple):
                from itertools import pairwise

                annotations = dict(pairwise(annotations))

            # TypeError: __annotations__ must be set to a dict object
            assert isinstance(annotations, dict)
            func.__annotations__ = annotations
        return func

    def has_closure(self):
        return self.closure is not None

    def has_self(self):
        return False

    def get_globals(self):
        return self.f_globals

    def bind_args(self, parent, args, kwargs):
        code = self.get_code()
        func = types.FunctionType(
            code,
            self.f_globals,
            self.fn_name.as_python_constant(),
            tuple(self.defaults.items) if self.defaults else None,
            tuple(make_cell(None) for _ in range(len(self.get_code().co_freevars))),
        )
        if self.kwdefaults:
            func.__kwdefaults__ = self.kwdefaults.keys_as_python_constant()
        bound = inspect.signature(func).bind(*args, **kwargs)
        bound.apply_defaults()
        result = dict(bound.arguments.items())
        wrap_args_kwargs(parent.output.root_tx, result)
        init_cellvars(parent, result, code)

        for idx, name in enumerate(code.co_freevars):
            assert name not in result
            cell = self.closure.items[idx]
            result[name] = cell

        return result

    def reconstruct(self, codegen):
        codegen.add_push_null(
            lambda: codegen.load_import_from(__name__, "_create_nested_fn")
        )
        codegen(self.code)
        codegen.extend_output([codegen.create_load_const_unchecked(self.f_globals)])
        codegen(ConstantVariable.create(self.code.value.co_name))

        if self.defaults:
            codegen(self.defaults)
        else:
            codegen.extend_output([codegen.create_load_const(None)])

        if self.closure:
            codegen(self.closure)
        else:
            codegen.extend_output([codegen.create_load_const(None)])

        if self.kwdefaults:
            codegen(self.kwdefaults)
        else:
            codegen.extend_output([codegen.create_load_const(None)])

        if self.annotations:
            try:
                annotations = self.annotations.as_python_constant()
                codegen.extend_output(
                    [codegen.create_load_const_unchecked(annotations)]
                )
            except NotImplementedError:
                codegen(self.annotations)
        else:
            codegen.extend_output([codegen.create_load_const(None)])

        codegen.extend_output(create_call_function(7, False))

        if self.wrapped_fn:
            codegen.add_push_null(
                lambda: codegen.load_import_from("functools", "wraps")
            )
            codegen(self.wrapped_fn)
            codegen.extend_output(create_call_function(1, False))
            codegen.extend_output(create_rot_n(2))
            codegen.extend_output(create_call_function(1, True))


class SkipFunctionVariable(VariableTracker):
    _nonvar_fields = {
        "value",
        "reason",
        *VariableTracker._nonvar_fields,
    }

    def __init__(self, value, reason=None, **kwargs) -> None:
        super().__init__(**kwargs)
        self.value = value
        self.reason = reason

    def as_python_constant(self):
        return self.value

    @classmethod
    def create_with_source(cls, value, source):
        if not is_wrapper_or_member_descriptor(value):
            # These descriptors are not guaranteed to return the same object on
            # attribute lookup. They are unlikely to be changed, so we can skip
            # guarding them.
            install_guard(source.make_guard(GuardBuilder.FUNCTION_MATCH))
        return cls(value, source=source)

    def call_function(
        self,
        tx: "InstructionTranslator",
        args: "list[VariableTracker]",
        kwargs: "dict[str, VariableTracker]",
    ) -> "VariableTracker":
        if inspect.getattr_static(self.value, "_torchdynamo_disable", False):
            unimplemented_v2(
                gb_type="Skip calling `torch.compiler.disable()`d function",
                context=str(self.value),
                explanation=f"Skip calling function `{self.value}` since it was wrapped with `torch.compiler.disable`",
                hints=[
                    "Remove the `torch.compiler.disable` call",
                ],
            )
        elif self.value is torch._dynamo.graph_break:
            graph_break_msg = kwargs.get("msg", None)
            if graph_break_msg:
                graph_break_msg = graph_break_msg.as_python_constant()
            unimplemented_v2(
                gb_type="Call to `torch._dynamo.graph_break()`",
                context=f"Called `torch._dynamo.graph_break()` with args `{args}`, kwargs `{kwargs}`",
                explanation=f"User-inserted graph break. Message: {graph_break_msg}",
                hints=[
                    "Remove the `torch._dynamo.graph_break()` call.",
                ],
            )
        elif isinstance(self.value, types.WrapperDescriptorType):
            msg = (
                f"Graph break due to unsupported wrapper descriptor {self.value}. "
                f"Please file an issue on GitHub "
                f"so the PyTorch team can add support for it. "
            )
            torch._dynamo.utils.warn_once(msg)
            unimplemented(msg)
        else:
            try:
                path = inspect.getfile(self.value)
                explanation = (
                    f"Dynamo developers have intentionally marked that the function `{self.value.__qualname__}` "
                    f"in file `{path}` should not be traced."
                )
                hints = [
                    f"Avoid calling the function `{self.value.__qualname__}`.",
                ]
                # TODO improve trace_rules reasoning to provide better hints.
                # How do we tell that a function/file should NOT be removed from skip files?
                # Do a very basic check for now.
                if "_dynamo" not in path:
                    hints += [
                        f"Remove the function `{self.value.__qualname__}` or the file `{path}` "
                        "from torch/_dynamo/trace_rules.py. More graph breaks may occur as a result of "
                        "attempting to trace into the function.",
                        "Please file an issue to PyTorch.",
                        # TODO suggest mark_force_inline when implemented
                    ]
            except TypeError:
                known_python_builtin_modules = {"_abc", "_warnings"}
                if self.value.__module__ in known_python_builtin_modules:
                    explanation = (
                        f"Dynamo does not know how to trace the Python builtin "
                        f"`{self.value.__module__}.{self.value.__qualname__}`."
                    )
                    hints = [
                        "If you are attempting to call a logging function (e.g. `_warnings.warn`), "
                        "you can try adding it to `torch._dynamo.config.reorderable_logging_functions`.",
                        "Please file an issue on GitHub "
                        "so the PyTorch team can add support for it. ",
                    ]
                elif (
                    self.value.__module__ is not None
                    and self.value.__module__.startswith("optree")
                ):
<<<<<<< HEAD
                    msg = (
                        f"Graph break for an optree C/C++ function {self.value.__module__}.{self.value.__qualname__}."
                        f" Consider using torch.utils.pytree - "
                        f"https://github.com/pytorch/pytorch/blob/main/torch/utils/pytree.py"
                    )
=======
                    explanation = f"Dynamo cannot trace optree C/C++ function {self.value.__module__}.{self.value.__qualname__}."
                    hints = [
                        " Consider using torch.utils._pytree - "
                        "https://github.com/pytorch/pytorch/blob/main/torch/utils/_pytree.py"
                    ]
>>>>>>> 6295224f
                    # also warn on it because most users won't see the graph break message
                    torch._dynamo.utils.warn_once(explanation + "\n" + "\n".join(hints))
                else:
                    explanation = (
                        f"Dynamo does not know how to trace the builtin `{self.value.__module__}.{self.value.__qualname__}.` "
                        f"This function is either a Python builtin (e.g. _warnings.warn) "
                        f"or a third-party C/C++ Python extension (perhaps created with pybind)."
                    )
                    hints = [
                        "If it is a Python builtin, please file an issue on GitHub "
                        "so the PyTorch team can add support for it and see the next case for a workaround.",
                        "If it is a third-party C/C++ Python extension, please "
                        "either wrap it into a PyTorch-understood custom operator "
                        "(see https://pytorch.org/tutorials/advanced/custom_ops_landing_page.html "
                        "for more details) or, if it is traceable, use "
                        "`torch.compiler.allow_in_graph`.",
                    ]
                    # also warn on it because most users won't see the graph break message
                    torch._dynamo.utils.warn_once(explanation + "\n" + "\n".join(hints))
            if self.value.__qualname__ == "allow_in_graph":
                explanation = (
                    "Found an allow_in_graph decorator to a function which "
                    "is created inside the parent function that is getting "
                    "compiled. This is not supported for now."
                )
                hints = []
            reason = self.reason if self.reason else "<missing reason>"
            unimplemented_v2(
                gb_type="Attempted to call function marked as skipped",
                context=f"module: {self.value.__module__}, qualname: {self.value.__qualname__}, skip reason: {reason}",
                explanation=explanation,
                hints=hints,
            )

    def call_obj_hasattr(self, tx: "InstructionTranslator", name):
        return variables.ConstantVariable.create(hasattr(self.value, name))

    def var_getattr(self, tx: "InstructionTranslator", name: str):
        if name in cmp_name_to_op_mapping:
            return variables.GetAttrVariable(self, name)

        return fn_var_getattr(tx, self.value, self.source, name)


class WrapperUserFunctionVariable(VariableTracker):
    """
    Used to represent a wrapper object that contains the actual callable as an
    attribute. For example, torch.jit.script/trace have the original function at
    their _torchdynamo_inline attribute. Similarly, functions with
    __script_if_tracing_wrapper have the original attr at "__original_fn".
    """

    def __init__(self, wrapper_obj, attr_to_trace, **kwargs) -> None:
        super().__init__(**kwargs)
        self.wrapper_obj = wrapper_obj
        self.attr_to_trace = attr_to_trace

    def var_getattr(self, tx: "InstructionTranslator", name):
        if name == self.attr_to_trace:
            val = getattr(self.wrapper_obj, self.attr_to_trace)
            source = self.source and AttrSource(self.source, name)
            return VariableTracker.build(tx, val, source)

        return super().var_getattr(tx, name)

    def call_function(
        self,
        tx: "InstructionTranslator",
        args: "list[VariableTracker]",
        kwargs: "dict[str, VariableTracker]",
    ) -> "VariableTracker":
        return variables.UserFunctionVariable(
            polyfills.getattr_and_trace
        ).call_function(
            tx, [self, variables.ConstantVariable(self.attr_to_trace), *args], kwargs
        )


def _traceable_collective_remaps():
    # We can't rely on importing from distributed, since it's not always built
    if torch.distributed.is_available():
        from torch.distributed._functional_collectives import (
            traceable_collective_remaps,
        )

        return traceable_collective_remaps
    return {}


def _traceable_collectives_source(tx: "InstructionTranslator", fn):
    assert torch.distributed.is_available(), "Illegal invocation."
    assert fn in _traceable_collective_remaps().values()

    inner_name = fn.__name__
    path_source = tx.import_source("torch.distributed._functional_collectives")
    return AttrSource(path_source, inner_name)


class CollectiveFunctionRewriteVariable(UserFunctionVariable):
    """
    Some of the torch.distributed.* collective APIs are possible to rewrite to 'traceable' collectives.

    This class provides both a way to check if a function is remappable, and perform the remapping.

    In the case that a function is 'remappable' but only for some combinations of call-time arguments,
    we check the args at `call_function` time and fall back to graph-breaking if needed.  This is no worse
    than status-quo as we currently graph-break on all distributed.* collectives.
    """

    def __init__(self, fn, *, replacement_var, **kwargs) -> None:
        super().__init__(fn, **kwargs)
        assert isinstance(replacement_var, UserFunctionVariable)
        self.replacement_var = replacement_var

    @staticmethod
    def create(tx: "InstructionTranslator", old_fn, source, **options):
        new_fn, new_source = CollectiveFunctionRewriteVariable.rewrite(tx, old_fn)
        return CollectiveFunctionRewriteVariable(
            old_fn,
            replacement_var=UserFunctionVariable(new_fn, source=new_source, **options),
            source=source,
            **options,
        )

    @staticmethod
    def can_rewrite(variable):
        return (
            inspect.isfunction(variable) and variable in _traceable_collective_remaps()
        )

    @staticmethod
    def rewrite(tx: "InstructionTranslator", fn):
        new_fn = _traceable_collective_remaps()[fn]
        return new_fn, _traceable_collectives_source(tx, new_fn)

    def call_function(
        self,
        tx: "InstructionTranslator",
        args: "list[VariableTracker]",
        kwargs: "dict[str, VariableTracker]",
    ) -> "VariableTracker":
        # call_function must check any unsupported arguments and graph-break.
        # It's safe to assume args/kwargs from orig_fn map 1:1 to args/kwargs of remapped_fn,
        # since that's the contract for putting a mapping in `traceable_collective_remaps`
        import torch.distributed as dist
        from torch.distributed._functional_collectives import REDUCE_OP_TO_STR

        # Merge args into kwargs so positional and keyword args
        # can be processed the same way.
        signature = inspect.signature(self.fn)
        kwargs = dict(signature.bind(*args, **kwargs).arguments)
        args = ()

        if "async_op" in kwargs and kwargs["async_op"].as_python_constant():
            unimplemented(
                f"CollectiveFunctionRewriteVariable can't support async_op=True for {self.fn}"
            )

        if self.fn in (
            dist.all_reduce,
            dist.reduce_scatter_tensor,
            dist._reduce_scatter_base,
        ):
            reduce_op_var = kwargs.get("op")
            reduce_op = (
                reduce_op_var.value
                if reduce_op_var is not None
                else signature.parameters["op"].default
            )
            if reduce_op not in REDUCE_OP_TO_STR:
                raise ValueError(f"Unsupported all_reduce op: {reduce_op}")
            kwargs["op"] = variables.ConstantVariable.create(
                REDUCE_OP_TO_STR[reduce_op]
            )
        return self.replacement_var.call_function(tx, args, kwargs)


class FunctoolsWrapsVariable(UserFunctionVariable):
    def call_function(
        self,
        tx: "InstructionTranslator",
        args: "list[VariableTracker]",
        kwargs: "dict[str, VariableTracker]",
    ) -> "VariableTracker":
        if not kwargs and len(args) == 1:

            def wraps(fn):
                if isinstance(fn, variables.NestedUserFunctionVariable):
                    return fn.clone(wrapped_fn=args[0])
                unimplemented(f"functools.wraps({fn})")

            return variables.LambdaVariable(wraps)

        return super().call_function(tx, args, kwargs)


class CollectionsNamedTupleFunction(UserFunctionVariable):
    def as_python_constant(self):
        return self.fn

    def call_function(
        self,
        tx: "InstructionTranslator",
        args: "list[VariableTracker]",
        kwargs: "dict[str, VariableTracker]",
    ) -> "VariableTracker":
        constant_args = check_constant_args(args, kwargs)
        if constant_args:
            value = self.fn(
                *[x.as_python_constant() for x in args],
                **{k: v.as_python_constant() for k, v in kwargs.items()},
            )
            return variables.UserDefinedClassVariable(
                value, mutation_type=ValueMutationNew()
            )
        unimplemented("namedtuple with non constant args")


class FunctoolsPartialVariable(VariableTracker):
    def __init__(self, func: VariableTracker, args, keywords, **kwargs) -> None:
        super().__init__(**kwargs)
        self.func = func
        assert isinstance(args, list)
        self.args = args
        assert isinstance(keywords, dict)
        self.keywords = keywords
        # fake_value is used for id calculation. Creating this value and id'ng
        # on it is sufficient for the tracing purposes.
        self.fake_value = functools.partial(identity)

    def python_type(self):
        return functools.partial

    def reconstruct(self, codegen):
        codegen.add_push_null(lambda: codegen.load_import_from("functools", "partial"))
        codegen(self.func)
        if self.args:
            codegen.foreach(self.args)
        if not self.keywords:
            codegen.extend_output(create_call_function(len(self.args) + 1, False))
            return

        codegen.foreach(self.keywords.values())
        keys = tuple(self.keywords.keys())
        codegen.extend_output(
            codegen.create_call_function_kw(len(keys) + len(self.args) + 1, keys, False)
        )

    def get_function(self):
        return self.as_python_constant()

    def call_function(
        self,
        tx: "InstructionTranslator",
        args: "list[VariableTracker]",
        kwargs: "dict[str, VariableTracker]",
    ) -> "VariableTracker":
        merged_args = self.args + args
        merged_kwargs = {**self.keywords, **kwargs}
        return self.func.call_function(tx, merged_args, merged_kwargs)

    def call_obj_hasattr(
        self, tx: "InstructionTranslator", name: str
    ) -> VariableTracker:
        # functools.partial uses slots, so attributes are constant
        return variables.ConstantVariable.create(
            hasattr(functools.partial(identity), name)
        )

    def var_getattr(self, tx: "InstructionTranslator", name: str):
        source = self.source and AttrSource(self.source, name)
        # Handle __slots__
        if name == "func":
            return self.func
        if name == "args":
            return variables.ListVariable(self.args, source=source)
        if name == "keywords":
            items = {ConstantVariable.create(k): v for k, v in self.keywords.items()}
            return variables.ConstDictVariable(items, source=source)
        raise_observed_exception(AttributeError, tx)

    def as_python_constant(self):
        return functools.partial(
            self.func.as_python_constant(),
            *[arg.as_python_constant() for arg in self.args],
            **{k: v.as_python_constant() for k, v in self.keywords.items()},
        )

    def guard_as_python_constant(self):
        """Similar to as_python_constant(), but add ID_MATCH guards to try to force things to become constants"""
        return functools.partial(
            self.func.guard_as_python_constant(),
            *[v.guard_as_python_constant() for v in self.args],
            **{k: v.guard_as_python_constant() for k, v in self.keywords.items()},
        )


class PolyfilledFunctionVariable(VariableTracker):
    _nonvar_fields = {
        "fn",
        "wrapped_fn",
        "traceable_fn",
        *VariableTracker._nonvar_fields,
    }

    @classmethod
    @functools.lru_cache(None)
    def _get_polyfill_handlers(cls) -> dict[Callable[..., Any], types.FunctionType]:
        return {}

    @classmethod
    def create_with_source(cls, value, source):
        install_guard(source.make_guard(GuardBuilder.FUNCTION_MATCH))

        return cls(value, source=source)

    def __init__(self, fn: _F, **kwargs) -> None:
        super().__init__(**kwargs)
        self.fn: _F = fn

        handler = self._get_polyfill_handlers().get(fn, fn)
        assert callable(handler), f"Polyfill handler {handler} is not callable for {fn}"
        for candidate_attr in (
            "__torch_dynamo_polyfill__",  # registered polyfill
            "__python_implementation__",  # self handler from third-party libraries
        ):
            candidate = getattr(handler, candidate_attr, None)
            if candidate:
                assert callable(candidate)
                traceable_fn = candidate
                break
        else:
            raise RuntimeError(
                f"Polyfill handler {handler} does not have a traceable function"
            )

        self.wrapped_fn: _F = handler
        self.traceable_fn: _F = traceable_fn

    @property
    def polyfill_fn(self) -> _F:
        return self.traceable_fn

    def can_constant_fold_through(self):
        return getattr(
            self.wrapped_fn, "__torch_dynamo_can_constant_fold_through__", False
        )

    def get_function(self):
        return self.as_python_constant()

    def call_function(
        self,
        tx: "InstructionTranslator",
        args: "list[VariableTracker]",
        kwargs: "dict[str, VariableTracker]",
    ) -> "VariableTracker":
        if self.can_constant_fold_through() and check_unspec_or_constant_args(
            args, kwargs
        ):
            result = (
                self.fn(  # use the original function which is faster than the polyfill
                    *[x.as_python_constant() for x in args],
                    **{k: v.as_python_constant() for k, v in kwargs.items()},
                )
            )
            return VariableTracker.build(tx, result)

        # Special case for sum on tuple/list of ints
        if (
            self.fn is builtins.sum
            and len(args) == 1
            and not kwargs
            and isinstance(args[0], (variables.ListVariable, variables.TupleVariable))
            and all(
                (isinstance(x, variables.ConstantVariable) and isinstance(x.value, int))
                or (isinstance(x, variables.SymNodeVariable) and x.python_type() is int)
                for x in args[0].items
            )
        ):
            return variables.SymNodeVariable.create(
                tx,
                tx.output.create_proxy(
                    "call_function",
                    torch.sym_sum,
                    (tuple(a.as_proxy() for a in args[0].items),),
                    {},
                ),
                sym_num=torch.sym_sum(
                    [
                        (
                            x.value
                            if isinstance(x, variables.ConstantVariable)
                            else x.sym_num
                        )
                        for x in args[0].items
                    ]
                ),
            )

        traceable_function_variable = VariableTracker.build(tx, self.traceable_fn)
        return traceable_function_variable.call_function(tx, args, kwargs)

    def call_method(
        self,
        tx,
        name,
        args: "list[VariableTracker]",
        kwargs: "dict[str, VariableTracker]",
    ) -> "VariableTracker":
        if name == "__call__":
            return self.call_function(tx, args, kwargs)

        method = getattr(self.fn, name, None)
        assert method is not None, f"Member {name} not found in {self.fn}"
        assert is_function(method), f"Member {name} is not callable in {self.fn}"
        options = {}
        if self.source:
            options["source"] = AttrSource(self.source, name)
        polyfilled_method_variable = PolyfilledFunctionVariable(method, **options)
        return polyfilled_method_variable.call_function(tx, args, kwargs)

    def as_python_constant(self):
        return self.fn


class TracebackVariable(VariableTracker):
    # We don't track traceback. A call to any function in this module is a no-op
    def call_function(self, tx, args, kwargs):
        ...


class SysFunctionVariable(VariableTracker):
    def __init__(self, value, **kwargs):
        super().__init__(**kwargs)
        self.value = value

    def exc_info(self, tx):
        if len(tx.exn_vt_stack):
            exn = tx.exn_vt_stack[-1]
            typ = exn.exc_type
            tb = None
            items = [
                VariableTracker.build(tx, typ),
                exn,
                VariableTracker.build(tx, tb),
            ]
        else:
            items = [
                variables.ConstantVariable(None),
                variables.ConstantVariable(None),
                variables.ConstantVariable(None),
            ]
        return variables.TupleVariable(items)

    def exception(self, tx):
        return self.exc_info(tx).items[1]

    def call_function(self, tx, args, kwargs):
        if self.value is sys.exc_info:
            return self.exc_info(tx)
        elif self.value is sys.exception:
            return self.exception(tx)
        else:
            unimplemented(f"sys.{self.value.__name__}")


from torch._higher_order_ops.triton_kernel_wrap import (
    TMADescriptorMetadata,
    TritonHOPifier,
)


class DynamoTritonHOPifier(TritonHOPifier):
    def raise_unsupported(self, msg: str) -> Never:
        raise Unsupported(msg)

    def is_callable(self, maybe_callable: Any) -> bool:
        return isinstance(
            maybe_callable, (NestedUserFunctionVariable, UserFunctionVariable)
        )

    def get_value(self, val: Any) -> Any:
        return val.value

    def check_grid(self, grid) -> tuple[torch.fx.proxy.Proxy, ...]:
        from .lists import BaseListVariable

        if isinstance(grid, BaseListVariable):
            return grid.as_proxy()
        else:
            unimplemented(f"grid for the triton kernel is {type(grid)}")

    def call_grid(self, grid, meta, tx):
        meta = {variables.ConstantVariable.create(k): v for k, v in meta.items()}
        grid = grid.call_function(tx, [meta], {})
        return grid

    # We use this function to wrap call_prune_configs
    def call_user_defined_fn(self, user_fn, args, kwargs, tx, variable):
        from .builder import SourcelessBuilder

        wrapped_user_function = SourcelessBuilder.create(tx, user_fn)
        result = wrapped_user_function.call_function(tx, args, kwargs)
        return result

    def wrap_user_defined_obj(self, user_obj, tx, variable, name):
        from .builder import VariableBuilder

        wrapped_user_obj = VariableBuilder(
            tx, AttrSource(variable.kernel_source, f"{name}")
        )._wrap(user_obj)
        return wrapped_user_obj

    def maybe_unpack_configs(self, configs, tx):
        # unpack the list of configs
        configs = configs.unpack_var_sequence(tx)

        # guard_as_python_constant inserts guards for Dynamo to check if the configs object changed.
        configs = [config.guard_as_python_constant() for config in configs]

        return configs

    def maybe_unpack_heuristic_result(self, result: Any) -> Any:
        if not result.is_python_constant():
            self.raise_unsupported(
                "@triton.heuristics must return constant values because configs can only contain constant values."
            )

        return result.guard_as_python_constant()

    # We need to override call_getitem here so that we can add the source in the case
    # where we call the triton kernel with a grid
    def call_getitem(
        self,
        variable: "TritonKernelVariable",
        args: Sequence[Any],
    ) -> "TritonKernelVariable":
        # __getitem__ should only be called if we don't already have a grid
        # Only grid needs to be passed
        if variable.grid is not None or len(args) != 1:
            self.raise_unsupported(
                "Triton kernels should be called with only a single grid"
            )
        return type(variable)(
            kernel=variable.kernel,
            kernel_idx=variable.kernel_idx,
            grid=args[0],
            kernel_source=variable.source,
        )

    def call_HOP(self, variable, grids, combined_args_raw, tx) -> ConstantVariable:
        from .constant import ConstantVariable
        from .dicts import ConstDictVariable

        # as we can only pass tensors as non-const args in fx graph,
        # here we replace TMA descriptors (TMADescriptorVariable
        # instances) with the underlying tensors, while moving the
        # TMA descriptor-related metadata to a separate argument,
        # so that we can reconstruct the TMA descriptors downstream
        tma_descriptor_metadata: TMADescriptorMetadata = {}
        for k in list(combined_args_raw.keys()):
            v = combined_args_raw[k]
            if isinstance(v, TMADescriptorVariable):
                tma_descriptor_metadata[k] = v.to_metadata()
                combined_args_raw[k] = v.data_ptr.from_tensor

        combined_args = {
            variables.ConstantVariable.create(k): v
            for k, v in combined_args_raw.items()
        }

        from torch._higher_order_ops.triton_kernel_wrap import (
            kernel_side_table,
            triton_kernel_wrapper_mutation,
        )

        # Combine args and kwargs and pass as a dict so that if user defined triton
        # kernel uses variables as 'grid' or 'kernel', it does not conflict with
        # parameters of the wrapper function
        constant_args = {
            k: v.as_python_constant()
            for k, v in combined_args_raw.items()
            if isinstance(v, ConstantVariable)
        }
        non_constant_args = {
            k: v
            for k, v in combined_args.items()
            if not isinstance(v, ConstantVariable)
        }

        for v in non_constant_args.values():
            v = v.realize()
            if not isinstance(v, (variables.TensorVariable, variables.SymNodeVariable)):
                self.raise_unsupported(
                    f"Unexpected argument type for a Triton kernel: {repr(v)}."
                )

        constant_args_idx = kernel_side_table.add_constant_args(constant_args)
        meta = ConstDictVariable(non_constant_args, dict)
        tx.output.create_proxy(
            "call_function",
            triton_kernel_wrapper_mutation,
            (),
            {
                "kernel_idx": variable.kernel_idx,
                "constant_args_idx": constant_args_idx,
                "grid": grids,
                "tma_descriptor_metadata": tma_descriptor_metadata,
                "kwargs": meta.as_proxy(),
            },
        )

        return variables.ConstantVariable(
            None,
        )


dynamo_triton_hopifier_singleton = DynamoTritonHOPifier()


class TritonKernelVariable(VariableTracker):
    grid: "TritonGridType"
    kernel: "TritonKernelType"
    kernel_idx: Optional[int]
    kernel_source: "AttrSource"

    def __init__(self, kernel, kernel_idx, grid, **kwargs) -> None:
        self.kernel_source = kwargs.pop("kernel_source", None)
        super().__init__(**kwargs)
        dynamo_triton_hopifier_singleton.init_variable(self, kernel, kernel_idx, grid)

    def call_function(
        self,
        tx: "InstructionTranslator",
        args: "list[VariableTracker]",
        kwargs: "dict[str, VariableTracker]",
    ) -> "VariableTracker":
        return dynamo_triton_hopifier_singleton.call_triton_kernel(
            self, args, kwargs, tx
        )

    def call_method(
        self,
        tx,
        name,
        args: "list[VariableTracker]",
        kwargs: "dict[str, VariableTracker]",
    ) -> "VariableTracker":
        if name == "__getitem__":
            return dynamo_triton_hopifier_singleton.call_getitem(self, args)
        elif name == "run":
            return dynamo_triton_hopifier_singleton.call_run(self, args, kwargs, tx)

        # Bail out to parent's implementation
        return super().call_method(tx, name, args, kwargs)

    def specialize_symbolic(self, arg: Any) -> Any:
        from .constant import ConstantVariable
        from .tensor import SymNodeVariable

        # See [Note: Specialize tl.constexpr args in user-defined triton kernels]
        if isinstance(arg, SymNodeVariable):
            return ConstantVariable.create(arg.evaluate_expr())
        return arg


class TMADescriptorVariable(VariableTracker):
    def __init__(
        self,
        data_ptr: "variables.DataPtrVariable",
        dims: "list[ConstantVariable]",
        block_dims: "list[ConstantVariable]",
        element_size: "ConstantVariable",
        **kwargs,
    ):
        assert isinstance(data_ptr, variables.DataPtrVariable)
        super().__init__(**kwargs)
        self.data_ptr = data_ptr
        self.dims = dims
        self.block_dims = block_dims
        self.element_size = element_size

    def to_metadata(self):
        return (
            [dim.as_proxy() for dim in self.dims],
            [dim.as_proxy() for dim in self.block_dims],
            self.element_size.as_proxy(),
        )

    def reconstruct(self, codegen):
        codegen.add_push_null(
            lambda: codegen.load_import_from(
                "triton.tools.experimental_descriptor",
                f"create_{len(self.dims)}d_tma_descriptor",
            )
        )
        self.data_ptr.reconstruct(codegen)
        args = [*self.dims, *self.block_dims, self.element_size]
        codegen.foreach(args)
        codegen.call_function(len(args) + 1, False)


class CreateTMADescriptorVariable(VariableTracker):
    def __init__(
        self,
        rank: int,
        **kwargs,
    ) -> None:
        assert rank in (1, 2)
        super().__init__(**kwargs)
        self.rank = rank

    def call_function(
        self,
        tx: "InstructionTranslator",
        args: "list[VariableTracker]",
        kwargs: "dict[str, VariableTracker]",
    ) -> "VariableTracker":
        ptr = kwargs["ptr"] if "ptr" in kwargs else args[0]

        if not isinstance(ptr, variables.DataPtrVariable):
            raise Unsupported(
                "Please ensure there were no graph breaks between "
                f"create_{self.rank}d_tma_descriptor and the upstream "
                ".data_ptr() call."
            )

        if self.rank == 1:
            assert len(args) + len(kwargs) == 4
            dims = [
                kwargs["dim"] if "dim" in kwargs else args[1],
            ]
            block_dims = [
                kwargs["block_dim"] if "block_dim" in kwargs else args[2],
            ]
        else:
            assert len(args) + len(kwargs) == 6
            dims = [
                kwargs["dim1"] if "dim1" in kwargs else args[1],
                kwargs["dim0"] if "dim0" in kwargs else args[2],
            ]
            block_dims = [
                kwargs["block_dim1"] if "block_dim1" in kwargs else args[3],
                kwargs["block_dim0"] if "block_dim0" in kwargs else args[4],
            ]
        element_size = kwargs["element_size"] if "element_size" in kwargs else args[-1]

        return TMADescriptorVariable(
            data_ptr=ptr,
            dims=dims,
            block_dims=block_dims,
            element_size=element_size,
        )<|MERGE_RESOLUTION|>--- conflicted
+++ resolved
@@ -1244,19 +1244,11 @@
                     self.value.__module__ is not None
                     and self.value.__module__.startswith("optree")
                 ):
-<<<<<<< HEAD
-                    msg = (
-                        f"Graph break for an optree C/C++ function {self.value.__module__}.{self.value.__qualname__}."
-                        f" Consider using torch.utils.pytree - "
-                        f"https://github.com/pytorch/pytorch/blob/main/torch/utils/pytree.py"
-                    )
-=======
                     explanation = f"Dynamo cannot trace optree C/C++ function {self.value.__module__}.{self.value.__qualname__}."
                     hints = [
-                        " Consider using torch.utils._pytree - "
-                        "https://github.com/pytorch/pytorch/blob/main/torch/utils/_pytree.py"
+                        " Consider using torch.utils.pytree - "
+                        "https://github.com/pytorch/pytorch/blob/main/torch/utils/pytree.py"
                     ]
->>>>>>> 6295224f
                     # also warn on it because most users won't see the graph break message
                     torch._dynamo.utils.warn_once(explanation + "\n" + "\n".join(hints))
                 else:
