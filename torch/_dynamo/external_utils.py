--- conflicted
+++ resolved
@@ -189,30 +189,6 @@
     return result
 
 
-<<<<<<< HEAD
-# skip type checking, otherwise, dynamo will trace into it.
-def dont_skip_tracing_decorator_wrapper(recursive):  # type: ignore[no-untyped-def]
-    def decorator_wrapper(fn):  # type: ignore[no-untyped-def]
-        if recursive:
-
-            def dont_skip_tracing_wrapper(*args, **kwargs):  # type: ignore[no-untyped-def]
-                return fn(*args, **kwargs)
-
-            return dont_skip_tracing_wrapper
-        else:
-            raise NotImplementedError(
-                "dont_skip_tracing(recursive=False) not yet implemented"
-            )
-
-    return decorator_wrapper
-
-
-# get a copy of the dont_skip_tracing_wrapper code object that can be used to identify
-# dont_skip_tracing_wrapper frames
-_dont_skip_tracing_wrapper_code = dont_skip_tracing_decorator_wrapper(True)(
-    lambda: None
-).__code__
-=======
 # used for torch._dynamo.disable(recursive=False)
 def get_nonrecursive_disable_wrapper(fn: Callable[..., Any]) -> Callable[..., Any]:
     # wrap function to get the right error message
@@ -222,4 +198,27 @@
         return fn(*args, **kwargs)
 
     return nonrecursive_disable_wrapper
->>>>>>> b6363763
+
+
+# skip type checking, otherwise, dynamo will trace into it.
+def dont_skip_tracing_decorator_wrapper(recursive):  # type: ignore[no-untyped-def]
+    def decorator_wrapper(fn):  # type: ignore[no-untyped-def]
+        if recursive:
+
+            def dont_skip_tracing_wrapper(*args, **kwargs):  # type: ignore[no-untyped-def]
+                return fn(*args, **kwargs)
+
+            return dont_skip_tracing_wrapper
+        else:
+            raise NotImplementedError(
+                "dont_skip_tracing(recursive=False) not yet implemented"
+            )
+
+    return decorator_wrapper
+
+
+# get a copy of the dont_skip_tracing_wrapper code object that can be used to identify
+# dont_skip_tracing_wrapper frames
+_dont_skip_tracing_wrapper_code = dont_skip_tracing_decorator_wrapper(True)(
+    lambda: None
+).__code__