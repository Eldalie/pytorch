from __future__ import annotations

import sympy
from sympy import Add, S


"""
``torch.fx.experimental.symbolic_shapes`` provides interfaces for interacting with
our symbolic shapes reasoning system that is used heavily in torch.compile.  Although
this is not generally considered public API, when writing framework code in PyTorch
as well as extensions to PyTorch (e.g., in custom operator implementations), you may
need to make use of these APIs to setup dynamic shapes support appropriately.
"""

import abc
import atexit
import collections
import dis
import functools
import hashlib
import inspect
import itertools
import logging
import math
import operator
import os
import re
import sys
import threading
import traceback
from collections import Counter, defaultdict
from collections.abc import Generator, Iterator, Mapping, Sequence
from contextlib import _GeneratorContextManager, contextmanager
from dataclasses import asdict, dataclass, field
from enum import Enum
from typing import (
    Any,
    Callable,
    cast,
    NamedTuple,
    NoReturn,
    Optional,
    TYPE_CHECKING,
    TypeVar,
    Union,
)
from typing_extensions import deprecated, TypeAlias, TypeGuard

import torch
import torch.fx
import torch.fx.traceback as fx_traceback
import torch.utils._pytree as pytree

# NB: The sym_* functions are used via getattr() and must be imported here.
from torch import SymBool, SymFloat, SymInt
from torch._guards import ShapeGuard, SLoc, Source, TracingContext
from torch._logging import dtrace_structured, LazyString, structured, trace_structured
from torch._subclasses.meta_utils import is_sparse_any
from torch._utils_internal import signpost_event
from torch.fx.experimental import _config as config
from torch.fx.experimental.recording import (
    FakeTensorMeta,
    record_shapeenv_event,
    replay_shape_env_events,
    shape_env_check_state_equal,
    ShapeEnvEvent,
)
from torch.fx.experimental.sym_node import SymNode, SymTypes
from torch.utils._ordered_set import OrderedSet
from torch.utils._python_dispatch import is_traceable_wrapper_subclass
from torch.utils._sympy.functions import (
    Application,
    CeilToInt,
    CleanDiv,
    FloorDiv,
    FloorToInt,
    IsNonOverlappingAndDenseIndicator,
    Max,
    Mod,
    PythonMod,
)
from torch.utils._sympy.numbers import int_oo
from torch.utils._sympy.printers import CppPrinter, PythonPrinter
from torch.utils._sympy.singleton_int import SingletonInt
from torch.utils._sympy.solve import try_solve
from torch.utils._sympy.symbol import make_symbol, symbol_is_type, SymT
from torch.utils._sympy.value_ranges import (
    bound_sympy,
    SymPyValueRangeAnalysis,
    ValueRangeError,
    ValueRanges,
)
from torch.utils._traceback import CapturedTraceback, format_frame


if TYPE_CHECKING:
    import types

    from torch import Tensor
    from torch._subclasses.fake_tensor import FakeTensor
    from torch.types import BoolLikeType


InputList = list
DimList = list

log = logging.getLogger(__name__)


class GuardOnDataDependentSymNode(RuntimeError):
    cond: sympy.Basic

    def __init__(self, cond: sympy.Basic, *args: Any) -> None:
        super().__init__(*args)
        self.cond = cond


class PendingUnbackedSymbolNotFound(RuntimeError):
    pass


aten = torch._ops.ops.aten  # type: ignore[has-type]

__all__ = [
    "guard_or_false",
    "guard_or_true",
    "has_symbolic_sizes_strides",
    "create_contiguous",
    "ShapeEnv",
    "is_concrete_int",
    "is_concrete_float",
    "guard_int",
    "guard_float",
    "guard_scalar",
    "canonicalize_bool_expr",
    "hint_int",
    "SYMPY_INTERP",
    "free_symbols",
    "is_symbol_binding_fx_node",
    "is_concrete_bool",
    "is_nested_int",
    "SHAPEENV_EVENT_KEY",
    "CURRENT_NODE_KEY",
    "has_free_symbols",
    "has_free_unbacked_symbols",
    "sym_eq",
    "SymbolicContext",
    "StatelessSymbolicContext",
    "StatefulSymbolicContext",
    "SubclassSymbolicContext",
    "statically_known_true",
    "guard_size_oblivious",
    "check_consistent",
    "compute_unbacked_bindings",
    "ConvertIntKey",
    "rebind_unbacked",
    "resolve_unbacked_bindings",
    "is_accessor_node",
    "ValueRangesSLoc",
    "SymIntEqByExpr",
]

# FX node metadata keys for symbolic shape FX graph.
SHAPEENV_EVENT_KEY = "shapeenv_event"
CURRENT_NODE_KEY = "current_node"


def log_lru_cache_stats(wrapped_f: functools._lru_cache_wrapper[object]) -> None:
    log.debug(
        "lru_cache_stats %s: %s", wrapped_f.__name__, wrapped_f.cumulative_cache_info()  # type: ignore[attr-defined]
    )


# Note about Sympy Expr/SympyBoolean/Basic typing: the Sympy hierarchy is
#
#   Basic
#       Expr
#       SympyBoolean
#           Relational
#
# Notably, Expr and SympyBoolean are not related.  So use Basic when the
# expression could denote int, float OR bool, and otherwise use the more
# specific Expr for int/float and SympyBoolean for bool.
#
# In obscure Meta only situations, sympy.logic.boolalg doesn't exist at runtime.
# So make sure only type checker evaluates this alias.
# Xref: https://www.internalfb.com/diff/D53324783
SympyBoolean: TypeAlias = "sympy.logic.boolalg.Boolean"


_T = TypeVar("_T")
_SympyT = TypeVar("_SympyT", sympy.Expr, SympyBoolean, sympy.Basic)


class SymIntEqByExpr:
    """
    This is a wrapper around SymInt which has alternative semantics for
    equality.  Specifically, instead of erroring or guarding, we
    instead will hash/compare equality based on the underlying sympy
    expression; e.g., s0 and s1 will always compare as False.

    NB: This does NOT do fancy analysis that maybe_evaluate_static does;
    we can only reason through equalities that occur because to expressions
    canonicalize to the same expression via regular simplification.
    """

    val: Union[torch.SymInt, int]

    def __init__(self, val: Union[torch.SymInt, int]) -> None:
        self.val = val

    def __repr__(self) -> str:
        return repr(self.val)

    def _extract(self) -> sympy.Expr:
        if isinstance(self.val, torch.SymInt):
            return self.val.node.expr
        else:
            return sympy.Integer(self.val)

    def __eq__(self, other: object) -> bool:
        assert isinstance(other, SymIntEqByExpr)

        # int equality fastpath
        if type(self.val) is int and type(other.val) is int:
            return self.val == other.val

        return self._extract() == other._extract()

    def __hash__(self) -> int:
        return hash(self._extract())


def _nested_int_aware_sort(
    tup: tuple[Union[SymInt, int], int],
) -> tuple[int, Union[SymInt, int], int]:
    return (
        # Order nested ints by their coefficients.
        # 1 here to order nested ints after non-nested-ints.
        (1, tup[0].node.nested_int_coeff(), tup[1])
        if is_nested_int(tup[0])
        else (0, *tup)
    )


# Wrapper on lru_cache that reports statistics at process end
def lru_cache(
    maxsize: Optional[int],
) -> Callable[[Callable[..., _T]], functools._lru_cache_wrapper[_T]]:
    def inner(f: Callable[..., _T]) -> functools._lru_cache_wrapper[_T]:
        wrapped_f = functools.lru_cache(maxsize)(f)
        old_cache_clear = wrapped_f.cache_clear
        prev_hits = 0
        prev_misses = 0

        # TODO: There's a ref-cycle here (wrapped_f -> cumulative_cache_info
        # -> wrapped_f) but cannot be solved with weakref as wrapped_f is not
        # weakref'able on some versions of Python

        def cumulative_cache_info() -> functools._CacheInfo:
            cur = wrapped_f.cache_info()
            return functools._CacheInfo(
                prev_hits + cur.hits,
                prev_misses + cur.misses,
                cur.maxsize,
                cur.currsize,
            )

        def new_cache_clear() -> None:
            nonlocal prev_hits, prev_misses
            cur = wrapped_f.cache_info()
            prev_hits += cur.hits
            prev_misses += cur.misses
            old_cache_clear()

        wrapped_f.cache_clear = new_cache_clear  # type: ignore[attr-defined, method-assign]
        wrapped_f.cumulative_cache_info = cumulative_cache_info  # type: ignore[attr-defined, method-assign]
        if log.isEnabledFor(logging.DEBUG):
            atexit.register(log_lru_cache_stats, wrapped_f)  # type: ignore[arg-type]
        return wrapped_f

    return inner


# These are modules that contain generic code for interacting with ShapeEnv
# which are unlikely to identify a particular interesting guard statement
@lru_cache(None)
def uninteresting_files() -> set[str]:
    import torch._compile
    import torch._dynamo.eval_frame
    import torch._inductor.sizevars
    import torch._library.custom_ops
    import torch._library.fake_impl
    import torch._logging
    import torch._subclasses.fake_tensor
    import torch._subclasses.meta_utils

    mods = [
        sys.modules[__name__],
        torch.fx.experimental.recording,
        torch.fx.experimental.sym_node,
        torch.fx.interpreter,
        torch,
        torch._compile,
        torch._dynamo.eval_frame,
        torch._inductor.sizevars,
        torch._library.custom_ops,
        torch._library.fake_impl,
        torch._subclasses.meta_utils,
        torch._subclasses.fake_tensor,
        torch._logging._internal,
        torch._logging.structured,
    ]
    import torch._dynamo.guards

    return (
        {inspect.getfile(m) for m in mods}
        | torch._dynamo.guards.uninteresting_files()
        | {"<string>"}
    )


class ConstraintViolationError(RuntimeError):
    pass


def has_symbolic_sizes_strides(elem: torch.Tensor) -> bool:
    return elem._has_symbolic_sizes_strides


Int: TypeAlias = Union[torch.SymInt, int]


def create_contiguous(shape: Sequence[Int]) -> list[Int]:
    strides: list[Int] = [1]
    for dim in reversed(shape[:-1]):
        strides.append(dim * strides[-1])  # type: ignore[operator]
    return list(reversed(strides))


def hint_int(a: Union[torch.SymInt, int], fallback: Optional[int] = None) -> int:
    """
    Retrieve the hint for an int (based on the underlying real values as observed
    at runtime).  If no hint is available (e.g., because data dependent shapes),
    if fallback is not None, use that instead (otherwise raise an error).
    """
    if isinstance(a, torch.SymInt):
        return a.node.require_hint(fallback)
    assert type(a) is int, a
    return a


Scalar: TypeAlias = Union[torch.SymInt, torch.SymFloat, torch.SymBool, int, float, bool]


def has_hint(a: Scalar) -> bool:
    if isinstance(a, SymTypes):
        return a.node.has_hint()
    return True


def is_concrete_int(a: Union[int, SymInt]) -> bool:
    """
    Utility to check if underlying object
    in SymInt is concrete value. Also returns
    true if integer is passed in.

    Args:
        a (SymInt or int): Object to test if it int
    """
    assert isinstance(a, (SymInt, int))

    if isinstance(a, int):
        return True

    if isinstance(a.node.expr, sympy.core.numbers.Integer):
        return True

    return False


def is_concrete_float(a: Union[float, SymFloat]) -> bool:
    r"""Utility to check if underlying object
    in SymInt is concrete value. Also returns
    true if integer is passed in.

    Args:
        a (SymInt or float): Object to test if it float
    """
    assert isinstance(a, (SymFloat, float))

    if isinstance(a, float):
        return True

    if isinstance(a.node.expr, sympy.core.numbers.Float):
        return True

    return False


def guard_size_oblivious(expr: Union[torch.SymBool, bool]) -> bool:
    """
    Perform a guard on a symbolic boolean expression in a size oblivious way.
    This is typically used when a non-oblivious test would result in a guard
    on a data dependent value of which we don't know the value of at compile time.
    When a guard is tested this way, we may diverge in behavior from how regular
    PyTorch semantics would treat it.  For more information, see
    https://github.com/pytorch/pytorch/pull/118579
    """
    if isinstance(expr, torch.SymBool):
        return expr.node.guard_size_oblivious("", 0)
    else:
        assert isinstance(expr, bool), expr
        return expr


def _guard_sizes_oblivious(
    lhs_sizes: Sequence[Union[torch.SymInt, bool]],
    rhs_sizes: Sequence[Union[torch.SymInt, bool]],
) -> bool:
    """
    Leverage guard_size_oblivious to compare if two lists of int/symint are equal.
    Useful to compare sizes, strides etc.
    """

    return len(lhs_sizes) == len(rhs_sizes) and all(
        guard_size_oblivious(lhs_item == rhs_item)
        for lhs_item, rhs_item in zip(lhs_sizes, rhs_sizes)
    )


def check_consistent(new: _T, old: _T) -> None:
    """
    Test that two "meta" values (typically either Tensor or SymInt) have
    the same values, e.g., after retracing.  If we don't understand the
    quantities in question, we'll just skip the consistency check.
    """
    # TODO: do boolean equality test too, see
    # https://github.com/pytorch/pytorch/issues/124110
    scalar_types = (torch.SymInt, torch.SymFloat, int, float)

    if isinstance(new, torch.Tensor):
        assert isinstance(old, torch.Tensor)
        torch._check(
            old.dim() == new.dim(), lambda: f"{old.shape} != {new.shape} (old != new)"
        )
        # Do this manually so that each individual test is irrefutable
        # (TODO: should be a helper for this, maybe sym_eq?  That
        # gives us a compound expression and I'm not sure it
        # simplifies right now)
        for i, j in zip(old.shape, new.shape):
            torch._check(i == j, lambda: f"{old.shape} != {new.shape} (old != new)")
    # NB: bool is subclass of int
    elif isinstance(new, scalar_types) and not isinstance(new, bool):
        assert isinstance(old, scalar_types) and not isinstance(
            old, bool
        ), f"{old} != {new}"
        torch._check(old == new, lambda: f"{old} != {new} (old != new)")


def resolve_unbacked_bindings(
    shape_env: Optional[ShapeEnv],
    bindings: Optional[dict[sympy.Symbol, pytree.KeyPath]],
) -> Optional[dict[sympy.Symbol, pytree.KeyPath]]:
    if bindings is None:
        return None
    assert shape_env is not None
    return {shape_env.unbacked_renamings.get(k, k): v for k, v in bindings.items()}


Result: TypeAlias = Union[torch.Tensor, tuple[torch.Tensor, ...]]


def rebind_unbacked(
    shape_env: Optional[ShapeEnv], n: torch.fx.Node, result: Result
) -> None:
    """
    Suppose we are retracing a pre-existing FX graph that previously had
    fake tensor propagation (and therefore unbacked SymInts).  When we retrace,
    we re-propagate fake tensors, which results in new unbacked SymInts.
    When this happens, we need to tell the shape environment about the equivalence
    of the old and new unbacked SymInts.  Pass us the old torch.fx.Node (which
    has the old binding information) and the new result (which we can extract the
    new unbacked SymInts out from).
    """

    # Inputs never need rebinding
    if n.op == "placeholder":
        return

    if bindings := resolve_unbacked_bindings(
        shape_env, n.meta.get("unbacked_bindings")
    ):
        assert shape_env is not None
        for raw_u0, path in bindings.items():
            u1 = pytree.key_get(result, path)
            # Sometimes, things were previously unbacked bindings become constants.
            # There are two situations this can happen.
            #
            # First, you might have a runtime assert that causes the
            # constant-ification.  In this case, the /binding/ itself will
            # still be an unbacked symbol (because we will only force it
            # to be a constant later in fake tensor propagation).  In this
            # case, u1 is a SymInt and we still do all our work as normal.
            #
            # But second, it might be that fake tensor propagation DIRECTLY
            # converted the unbacked SymInt into a constant.  This happens
            # more rarely, but we have identified two situations it can
            # validly occur:
            #
            # - If you have a tensor_version operator, these are initially
            #   allocated as unbacked SymInts, but after AOTAutograd they
            #   get forced specialized to specific values.  In this case,
            #   there is no reason to do runtime asserts on them, this is
            #   just a hack to properly keep track of them to start.
            #
            # - If you have an item() call on a constant tensor, the result
            #   of the item() call is constant and we do not need runtime
            #   asserts on this symbol.  In
            #   https://github.com/pytorch/pytorch/issues/140625 we have a
            #   case where in the initial trace of the program we are unable
            #   to determine that torch.tensor is constant, but then
            #   subsequent passes cause torch.tensor to become a constant and
            #   then the unbacked symbol goes poof.
            #
            # In all of these cases, it is no longer necessary to generate
            # deferred runtime asserts, since other subsystems (e.g., the
            # constant-ification pass) ensure that the quantity is now truly
            # static and cannot change at runtime.  So it's OK to discard
            # in these situations.
            #
            # There is one more hazard (re
            # https://github.com/pytorch/pytorch/issues/141248), the problem
            # is that you can end up with "dangling" unbacked symbols that
            # exist in the ShapeEnv but are never bound anywhere.  You might
            # like an invariant that unbacked symbols never get lost.  But
            # we do not have this invariant, so do not try to enforce it.
            if isinstance(u1, int):
                log.info(
                    "rebind_unbacked: discard %s %s %s -> %s",
                    n.target,
                    raw_u0,
                    path,
                    u1,
                )
                continue

            # We only care about rebinding unbacked things
            if u1.node.hint is not None:
                continue

            raw_u1 = u1.node.expr
            # Simplify SymBool binding
            if (
                isinstance(raw_u1, sympy.Piecewise)
                and len(raw_u1.args) == 2
                and (
                    raw_u1_args0 := cast(
                        tuple[sympy.Basic, sympy.Basic], raw_u1.args[0]
                    )
                )
                and raw_u1_args0[0] == 1
                and isinstance(eq := raw_u1_args0[1], sympy.Eq)
                and isinstance(new_raw_u1 := eq.lhs, sympy.Symbol)
                and shape_env.var_to_range[new_raw_u1].issubset(ValueRanges(0, 1))
                and eq.rhs == 1
                and cast(tuple[sympy.Basic, sympy.Basic], raw_u1.args[1]) == (0, True)
            ):
                # This is what the pattern match above is testing
                repacked = _sympy_cast_symbool_to_symint_guardless(
                    sympy.Eq(new_raw_u1, 1)
                )
                assert repacked == raw_u1, f"{repacked} != {raw_u1}"
                # Cancel the to_int(to_bool(x)). This is sound because x in
                # [0, 1]
                raw_u1 = new_raw_u1

            if not isinstance(raw_u1, sympy.Symbol):
                assert (
                    not raw_u1.free_symbols
                ), f"should have been constant, but got {raw_u1}"
                continue

            # The old and new could be the same if you improperly hit the memo
            # while retracing.  Make sure you updated FakeTensorMode.epoch
            assert raw_u0 != raw_u1, f"{raw_u0} possible memo disaster"
            # Reuse the OLD symbol name
            shape_env._rename_unbacked_to(raw_u1, raw_u0)


# NB: You could try to expand this to cover more cases by simply
# detecting whenever you have an int output, but this is a bit
# dangerous in case someone adds a function that returns an int but is
# mutating.  So manually whitelist for now.
def is_accessor_node(node: torch.fx.Node) -> bool:
    # Dynamo only exercised condition
    if (
        node.op == "call_method"
        and isinstance(node.args[0], torch.fx.Node)
        and isinstance(node.args[0].meta.get("example_value"), torch.Tensor)
        and node.target in ["size", "stride", "storage_offset", "item"]
    ):
        return True
    if node.op == "call_function" and node.target in [
        torch.ops.aten.sym_size,
        torch.ops.aten.sym_size.default,
        torch.ops.aten.sym_size.int,
        torch.ops.aten.sym_stride,
        torch.ops.aten.sym_stride.default,
        torch.ops.aten.sym_stride.int,
        torch.ops.aten.sym_storage_offset,
        torch.ops.aten.sym_storage_offset.default,
        torch.ops.aten.sym_numel.default,
    ]:
        return True
    return False


def canonicalize_bool_expr(expr: _T) -> _T:
    """
    Canonicalize a boolean expression by transforming it into a lt / le
    inequality and moving all the non-constant terms to the rhs.
    We canonicalize And / Ors / Not via cnf and then canonicalize their subexpr
    recursively
    nb. sympy.Rel.canonical is not good enough https://github.com/sympy/sympy/issues/25924

    Args:
        expr (sympy.Expr): Expression to canonicalize
    """
    # Canonicalise an inequality by transforming it into a lt / le
    # inequality and moving all the non-constant terms to the rhs
    # We canonicalise And / Ors / Not via cnf
    # nb. Relational.canonical in sympy is broken
    # https://github.com/sympy/sympy/issues/25924

    if not isinstance(
        expr, (sympy.Rel, sympy.And, sympy.Or, sympy.Not, sympy.Eq, sympy.Ne)
    ):
        return expr

    if isinstance(expr, (sympy.And, sympy.Or, sympy.Not)):
        expr = sympy.logic.boolalg.to_cnf(expr)
    return _canonicalize_bool_expr_impl(expr)  # type: ignore[arg-type, return-value]


def _sympy_from_args(
    cls: type[Union[sympy.Add, sympy.Mul]],
    args: list[sympy.Expr],
    sort: bool = True,
    is_commutative: Optional[bool] = None,
) -> sympy.Expr:
    if not args:
        return cls.identity  # type: ignore[union-attr]
    # These args are already in canonical form, so we avoid calling
    # Add(*args) to avoid expensive Add.flatten operation
    if sort:
        if cls is sympy.Add:
            sort_fn = sympy.core.add._addsort
        elif cls is sympy.Mul:
            sort_fn = sympy.core.mul._mulsort
        else:
            raise ValueError(f"Unknown cls: {cls}")

        # we don't support non commutative with sort
        assert is_commutative is True
        if args[0].is_Number:
            rest = args[1:]
            sort_fn(rest)
            return cls._from_args([args[0]] + rest, is_commutative=is_commutative)  # type: ignore[attr-defined]
        else:
            args = args.copy()
            sort_fn(args)
            return cls._from_args(args, is_commutative=is_commutative)  # type: ignore[attr-defined]
    else:
        # if the args are already sorted, we create directly
        return cls._from_args(args, is_commutative=is_commutative)  # type: ignore[attr-defined]


def _canonicalize_bool_expr_impl(expr: SympyBoolean) -> SympyBoolean:
    """
    After canonicalization, we are guaranteed to have eliminated Ge/Gt relations
    (rewriting them to Le/Lt, respectively).
    """
    if isinstance(expr, (sympy.And, sympy.Or)):
        return type(expr)(*map(canonicalize_bool_expr, expr.args))

    opposite = {sympy.Gt: sympy.Lt, sympy.Ge: sympy.Le}
    t: Union[type[Any]]
    if isinstance(expr, tuple(opposite.keys())):
        rhs = expr.lhs - expr.rhs  # type: ignore[attr-defined]
        t = opposite[type(expr)]  # type: ignore[index]
    else:
        assert isinstance(expr, (sympy.Lt, sympy.Le, sympy.Eq, sympy.Ne))
        rhs = expr.rhs - expr.lhs
        t = type(expr)

    def is_neg(t: sympy.Expr) -> bool:
        return (t.is_Number and t.is_negative) or (
            isinstance(t, sympy.Mul) and t.args[0].is_Number and t.args[0].is_negative
        )

    lhs = S.Zero
    rhs = _reduce_to_lowest_terms(rhs)
    if isinstance(rhs, sympy.Add):
        pos = []
        neg = []
        for term in rhs.args:
            if is_neg(term):
                neg.append(-term)
            else:
                pos.append(term)
        # these are already sorted
        rhs = _sympy_from_args(sympy.Add, pos, sort=False, is_commutative=True)
        # the terms were changed, so needs a sorting
        lhs = _sympy_from_args(sympy.Add, neg, sort=True, is_commutative=True)
    elif is_neg(rhs):
        # lhs == 0
        lhs, rhs = -rhs, S.Zero
    # We don't have to evaluate here because lhs, rhs came from a Boolean
    # and it was already simplified
    return t(lhs, rhs, evaluate=False)


def _reduce_to_lowest_terms(expr: sympy.Expr) -> sympy.Expr:
    """
    Eliminates any integer factor from a given expression.
    E.g., 6x + 4y reduces to 3x + 2y.

    Useful when an expression is == or != to 0.
    """

    def integer_coefficient(x: sympy.Expr) -> int:
        if x.is_Integer:
            return abs(int(x))
        elif x.is_Mul:
            # If one of the args of a Mul is an Integer, it is the
            # first arg. eg: args(2*x*3*y) == (6, x, y)
            return abs(int(x.args[0])) if x.args[0].is_Integer else 1  # type: ignore[call-overload]
        else:
            return 1

    def div_by_factor(x: sympy.Expr, factor: int) -> sympy.Expr:
        if x.is_Integer:
            return x / factor
        elif x.is_Mul:
            if x.args[0] != factor:
                args = [x.args[0] / sympy.Integer(factor), *x.args[1:]]
            else:
                # Mul._from_args require a canonical list of args
                # so we remove the first arg (x.args[0] / factor) if it was 1
                args = list(x.args[1:])
            return _sympy_from_args(sympy.Mul, args, is_commutative=x.is_commutative)
        else:
            raise AssertionError(f"illegal arg to div_by_factor: {x}")

    if expr.is_Add:
        atoms = cast(Sequence[sympy.Expr], expr.args)
        factor = functools.reduce(math.gcd, map(integer_coefficient, atoms))
        if factor == 1:
            return expr
        atoms = [div_by_factor(x, factor) for x in atoms]
        return _sympy_from_args(
            sympy.Add, atoms, sort=True, is_commutative=expr.is_commutative
        )
    elif expr.is_Integer:
        return S.One
    elif expr.is_Mul:
        return div_by_factor(expr, integer_coefficient(expr))
    return expr


def is_concrete_bool(a: Union[bool, SymBool]) -> bool:
    """
    Utility to check if underlying object
    in SymBool is concrete value. Also returns
    true if integer is passed in.

    Args:
        a (SymBool or bool): Object to test if it bool
    """
    assert isinstance(a, (SymBool, bool))

    if isinstance(a, bool):
        return True

    if isinstance(
        a.node.expr, (sympy.logic.boolalg.BooleanTrue, sympy.logic.boolalg.BooleanFalse)
    ):
        return True

    return False


def is_nested_int(s: Union[int, SymInt]) -> TypeGuard[SymInt]:
    return isinstance(s, torch.SymInt) and s.node.is_nested_int()


IterateExprsAtom: TypeAlias = Union[
    SymInt, SymFloat, SymBool, int, float, bool, sympy.Basic, torch.Tensor
]
IterateExprs: TypeAlias = Union[IterateExprsAtom, Sequence[IterateExprsAtom]]


def _iterate_exprs(val: IterateExprs) -> Iterator[sympy.Basic]:
    if isinstance(val, SymTypes):
        # This allow applies to the jagged layout NestedTensor case as
        # nested ints are not symbolic
        if is_symbolic(val):
            yield val.node.expr
    elif isinstance(val, sympy.Basic):
        yield val
    elif isinstance(val, (int, float, bool)):
        pass
    elif isinstance(val, (tuple, list)):
        for s in val:
            yield from _iterate_exprs(s)
    elif is_sparse_any(val):
        yield from _iterate_exprs(val.size())
    elif isinstance(val, torch.Tensor):
        yield from _iterate_exprs(val.size())
        yield from _iterate_exprs(val.stride())
        yield from _iterate_exprs(val.storage_offset())
    elif val is None:
        pass
    # see Note: [Generator arguments in AOTDispatcher]
    elif isinstance(val, torch.Generator):
        pass
    else:
        raise AssertionError(f"cannot extract sympy expressions from {val} {type(val)}")


def free_symbols(val: IterateExprs) -> OrderedSet[sympy.Symbol]:
    if val is None:
        return OrderedSet()
    itr = _iterate_exprs(val)
    # we need at least 1 to call union, so we hand code the identity
    try:
        first_expr = next(itr)
    except StopIteration:
        return OrderedSet()

    # TODO: Apparently, returning an OrderedSet here breaks
    # python test/distributed/tensor/test_dtensor_compile.py TestDTensorCompile.test_dtensor_dynamic
    return first_expr.free_symbols.union(*(e.free_symbols for e in itr))  # type: ignore[return-value]


def has_free_symbols(val: IterateExprs) -> bool:
    """Faster version of bool(free_symbols(val))"""
    return not all(e.is_number for e in _iterate_exprs(val))


def has_free_unbacked_symbols(x: IterateExprs) -> bool:
    """Faster version of bool(free_unbacked_symbols(val))"""
    from sympy.core.traversal import iterargs

    for s in _iterate_exprs(x):
        for arg in iterargs(s):
            if arg.is_Symbol and symbol_is_type(
                arg, (SymT.UNBACKED_INT, SymT.UNBACKED_FLOAT)
            ):
                return True
    return False


# Like free_symbols, but filtered to only report unbacked symbols
def free_unbacked_symbols(x: IterateExprs) -> OrderedSet[sympy.Symbol]:
    # NB: keep synced with is_unbacked_symint
    return OrderedSet(
        s
        for s in free_symbols(x)
        if symbol_is_type(s, (SymT.UNBACKED_INT, SymT.UNBACKED_FLOAT))
    )


# WARNING: Don't use this on Dynamo produced graphs, they don't have meta
# setup!
def is_symbol_binding_fx_node(node: torch.fx.Node) -> Optional[sympy.Symbol]:
    if (
        "val" in node.meta
        and isinstance(node.meta["val"], torch.SymInt)
        and isinstance(node.meta["val"].node.expr, sympy.Symbol)
        and (
            node.op == "placeholder"
            or free_unbacked_symbols(node.meta["val"].node.expr)
        )
    ):
        return node.meta["val"].node.expr
    return None


def find_symbol_binding_fx_nodes(
    graph: torch.fx.Graph,
) -> dict[sympy.Symbol, torch.fx.Node]:
    r = {}
    # NB: Prefer first occurrence of symbol
    for node in graph.nodes:
        if (s := is_symbol_binding_fx_node(node)) is not None and s not in r:
            r[s] = node
    return r


# Analogous to ConvertIntSource
@dataclass(frozen=True)
class ConvertIntKey:
    def __str__(self) -> str:
        return ".cast_symbool_to_symint_guardless()"

    def get(self, b: bool) -> Union[int, SymInt]:
        """Get the int value from bool"""
        return cast_symbool_to_symint_guardless(b)


@dataclass(frozen=True)
class CallMethodKey:
    name: str

    def __str__(self) -> str:
        return f".{self.name}()"

    def get(self, o: Any) -> Any:
        """Call the method on object"""
        return getattr(o, self.name)()


@dataclass(frozen=True)
class InnerTensorKey:
    inner_name: str

    def __str__(self) -> str:
        return f".{self.inner_name}"

    def get(self, o: Any) -> Any:
        """Get the inner tensor attribute"""
        return getattr(o, self.inner_name)


@dataclass(frozen=True)
class DivideByKey:
    divisor: Union[int, SymInt]

    def __str__(self) -> str:
        return f".__floordiv__({self.divisor})"

    def get(self, o: int) -> int:
        """Divide object by divisor"""
        return o // self.divisor


def _free_unbacked_symbols_with_path(
    a: object,
    path: pytree.KeyPath,
    real: Optional[object] = None,
    shape_env: Optional[ShapeEnv] = None,
    pending: Optional[set[sympy.Symbol]] = None,
    simplify: bool = False,
) -> dict[sympy.Symbol, pytree.KeyPath]:
    go = functools.partial(
        _free_unbacked_symbols_with_path,
        shape_env=shape_env,
        pending=pending,
        simplify=simplify,
    )

    def expr(s: Union[SymInt, SymFloat, SymBool]) -> sympy.Expr:
        if simplify:
            return s.node.expr
        # (When called from compute_unbacked_bindings)
        # NB: Intentionally access _expr, not expr, do not want
        # simplification!
        return s.node._expr

    if pending is None:
        pending = set()
    r = {}
    if isinstance(a, (tuple, list)):
        # NB: real is apparently not always a tuple/list here
        # python test/inductor/test_torchinductor.py CpuTests.test_index_propagation_nested_indirect_indexing_cpu
        for i in range(len(a)):
            r.update(
                go(
                    a[i],
                    path + (pytree.SequenceKey(i),),
                    real=real[i] if real is not None else None,  # type: ignore[index]
                )
            )
    elif is_traceable_wrapper_subclass(a):
        # TODO: Determine if this is correct
        attrs, _ = a.__tensor_flatten__()
        for attr in attrs:
            sub = getattr(a, attr)
            r.update(go(sub, path + (InnerTensorKey(attr),)))
    elif isinstance(a, torch.Tensor):
        from torch._subclasses.fake_tensor import FakeTensor

        assert isinstance(a, FakeTensor)
        r.update(
            go(
                a.size(),
                path + (CallMethodKey("size"),),
                real=a.real_tensor.size() if a.real_tensor is not None else None,
            )
        )
        if a.layout not in [
            torch.sparse_csr,
            torch.sparse_csc,
            torch.sparse_bsr,
            torch.sparse_bsc,
        ]:
            r.update(
                go(
                    a.stride(),
                    path + (CallMethodKey("stride"),),
                    real=a.real_tensor.stride() if a.real_tensor is not None else None,
                )
            )
        r.update(
            go(
                a.storage_offset(),
                path + (CallMethodKey("storage_offset"),),
                real=(
                    a.real_tensor.storage_offset()
                    if a.real_tensor is not None
                    else None
                ),
            )
        )

    elif (
        isinstance(a, (torch.SymInt, torch.SymFloat))
        and isinstance(s := expr(a), sympy.Symbol)
        and s in pending
    ):
        r[s] = path
        if shape_env and real is not None:
            assert isinstance(real, (int, float))
            shape_env.set_unbacked_var_to_val(s, real)
        pending.remove(s)
    # When an unbacked SymInt is perfectly divisible by an integer
    # constant, we replace it with the integer constant to improve
    # reasoning capabilities.  However, in synthetic examples, it is
    # then possible that the factor never is explicitly allocated.
    # Fortunately, we can compute it by division.
    elif (
        isinstance(a, torch.SymInt)
        and isinstance(s := expr(a), sympy.Mul)
        and len(s.args) == 2
        and isinstance(lhs := s.args[0], (sympy.Integer, sympy.Symbol))
        and isinstance(rhs := s.args[1], sympy.Symbol)
        # support exactly one unbacked for now
        and ((rhs in pending) ^ (lhs in pending))
        # support constant coefficient or backed symbolic coefficient
        and (
            isinstance(coeff := lhs if lhs not in pending else rhs, sympy.Integer)
            or shape_env
            and coeff in shape_env.var_to_val
        )
    ):

        def _symint_wrap(s: sympy.Symbol) -> SymInt:
            return shape_env.create_symintnode(  # type: ignore[union-attr]
                s,
                hint=int(shape_env.var_to_val[s]),  # type: ignore[union-attr]
                source=shape_env.var_to_sources.get(s, [None])[0],  # type: ignore[union-attr]
            )

        unbacked = lhs if lhs in pending else rhs
        divisor: Union[int, SymInt] = (
            int(coeff)
            if shape_env and isinstance(coeff, sympy.Integer)
            else _symint_wrap(coeff)
        )
        # TODO: DivideByKey needs to test divisibility at runtime!
        r[unbacked] = path + (DivideByKey(divisor),)
        if real is not None:
            assert isinstance(real, int)
            val = (
                real // int(coeff)
                if isinstance(coeff, sympy.Integer)
                else CleanDiv(real, coeff)
            )
            if shape_env:
                shape_env.set_unbacked_var_to_val(unbacked, val)
        pending.remove(unbacked)
    # The annoyance here arises from the fact that SymBool is
    # allocated by allocating a SymInt and then testing if it's equal
    # to one.  So you have a complicated binding site logic for this.
    elif (
        isinstance(a, torch.SymBool)
        and isinstance(s := expr(a), sympy.Eq)
        # This must match create_unbacked_symbool EXACTLY
        and isinstance(s.lhs, sympy.Symbol)
        and s.rhs == 1
        and s.lhs in pending
    ):
        r[s.lhs] = path + (ConvertIntKey(),)
        if real is not None:
            assert type(real) is bool
            if shape_env:
                shape_env.set_unbacked_var_to_val(s, int(real))
        pending.remove(s.lhs)

    return r


def compute_unbacked_bindings(
    shape_env: Optional[ShapeEnv],
    example_value: object,
    old_example_value: Optional[object] = None,
    peek: bool = False,
) -> Optional[dict[sympy.Symbol, pytree.KeyPath]]:
    """
    After having run fake tensor propagation and producing example_value
    result, traverse example_value looking for freshly bound unbacked
    symbols and record their paths for later.  It is an error if
    we have allocated an unbacked SymInt but it cannot be found in
    example_value.  (NB: this means if you have a multi-output
    function, you must call this on the tuple of tensor output, you
    cannot wait!)

    The peek parameter lets you check out what the bindings are without
    changing the affected list.  This is primarily useful for ensuring
    unbacked_var_to_val is promptly populated when propagate_real_tensors is on.
    """
    if shape_env is None:
        return None

    fs = shape_env.pending_fresh_unbacked_symbols
    pending = set(fs)
    if not pending:
        return None

    if not peek:
        log.info("compute_unbacked_bindings %s", fs)
        fs.clear()

    symbol_to_path = _free_unbacked_symbols_with_path(
        example_value, (), shape_env=shape_env, pending=pending, simplify=False
    )
    if not peek and pending:
        extra = (
            repr((example_value.stride(), example_value.storage_offset()))
            if isinstance(example_value, torch.Tensor)
            else ""
        )
        raise PendingUnbackedSymbolNotFound(
            f"Pending unbacked symbols {pending} not in returned outputs {example_value} {extra}.\n"
            "Did you accidentally call new_dynamic_size() or item() more times "
            "than you needed to in your fake implementation?\n"
            "For more help, see https://docs.google.com/document/d/1RWrH-3wLEpzR9kCS6gGBNen_-Fs-8PVbWWFE5AcgeWE/edit"
        )

    # Why do we have to do some rebinding here?  If the original FX node
    # wasn't a binding site because you had a memo hit, but post
    # translation you aren't a memo hit anymore, there's now a new binding
    # site... but we know (because it's the same FX node) that the value
    # is actually the same, they're just not obviously equal anymore.
    #
    # The logic here is written carefully, because unlike the
    # bind_unbacked case, we are not guaranteed to have a symbol for
    # old_sym.  If we have a symbol, do regular rename unbacked to; but if
    # we don't, we need to specially eliminate the fresh unbacked symbol
    # (NB: we are /trusting/ that the memoization is correct, and that we
    # don't need to generate a new runtime assert.  This is load bearing,
    # as repropagation can happen after we've frozen runtime asserts.)
    if old_example_value is not None:
        for keypath in symbol_to_path.values():
            old_sym = pytree.key_get(old_example_value, keypath)
            new_sym = pytree.key_get(example_value, keypath)
            if isinstance(new_sym, SymTypes) and isinstance(
                new_s := new_sym.node.expr, sympy.Symbol
            ):
                if (
                    isinstance(old_sym, SymTypes)
                    and (old_s := old_sym.node.expr) != new_s
                ):
                    if isinstance(old_s, sympy.Symbol):
                        shape_env._rename_unbacked_to(new_s, old_s)
                    else:
                        shape_env._eliminate_unbacked(new_s, old_s)
                elif not isinstance(old_sym, SymTypes):
                    shape_env._eliminate_unbacked(new_s, sympy.sympify(old_sym))

    return symbol_to_path


# The following two functions are common utilities used while defining unbacked semantics
# of various framework code. Those would be used in situations you prefer to guard and know
# the result of the expression over not guarding, but in case you hit a data dependent error
# you are ok with just returning true or false.
# Some reasons you might be ok with returning true/false instead could be:
#  (1) It's an optimization/additional check I do not want to fail for not performing it.
#  (2) I am willing to deviate from the normal semantics when I have unbacked for the
#      benefit of not failing.
def guard_or_false(a: BoolLikeType) -> bool:
    """
    Try to guard a, if data dependent error encountered just return false.
    """
    try:
        return bool(guard_bool(a))
    except GuardOnDataDependentSymNode:
        return False


def guard_or_true(a: BoolLikeType) -> bool:
    """
    Try to guard a, if data dependent error encountered just return true.
    """
    try:
        return bool(guard_bool(a))
    except GuardOnDataDependentSymNode:
        return True


def definitely_true(a: BoolLikeType) -> bool:
    """
    Returns True only if we can tell that a is True, possibly introducing
    a guard in the process.  If a depends on some unbacked SymInt, we may
    return False even though there may exist a possible value of the SymInt
    that would cause the expression to return True.

    When is it appropriate to use definitely_true?  First, if you can use
    a higher level combinator prefer using those instead, they are definitely
    safe (modulo short-circuiting).
    Second, it can be used if the program would behave equivalently if
    definitely_true always returned False. Finally, it even
    be OK if the program wouldn't behave equivalently, so long as the
    change is semantics preserving.  It can be semantics preserving if
    the program errors in more cases than it did previously (but otherwise
    behaves identically), or if it changes some quantity in a way that
    doesn't matter (e.g., strides often fall in this bucket.)
    """
    if isinstance(a, SymBool):
        if a.node.has_hint():
            return guard_bool(a)
        else:
            return False
    return bool(a)


def definitely_false(a: BoolLikeType) -> bool:
    """
    Returns True only if we can tell that a is False, possibly introducing
    a guard in the process.  If a depends on some unbacked SymInt, we may
    return False even though there may exist a possible value of the SymInt
    that would cause the expression a to be False.  See definitely_true
    for more usage guidance.
    """
    if isinstance(a, SymBool):
        if a.node.has_hint():
            return not guard_bool(a)
        else:
            return False
    return not bool(a)


def statically_known_true(x: Union[bool, SymBool]) -> bool:
    """
    Returns True if x can be simplified to a constant and is true.

    .. note::
        This function doesn't introduce new guards, so the expression may end
        up evaluating to true at runtime even if this function returns False.

    Args:
        x (bool, SymBool): The expression to try statically evaluating
    """
    if isinstance(x, SymBool):
        expr = x.node.expr
        shape_env = x.node.shape_env
        try:
            simplified = shape_env._maybe_evaluate_static(expr)
            if simplified is not None:
                return bool(simplified)
        except Exception:
            log.debug("Could not simplify %s", expr)
        return False
    assert isinstance(x, bool)
    return x


def sym_eq(x: _T, y: _T) -> Union[bool, SymBool]:
    """
    Like ==, but when run on list/tuple, it will recursively test equality
    and use sym_and to join the results together, without guarding.
    """
    if (isinstance(x, tuple) and isinstance(y, tuple)) or (
        isinstance(x, list) and isinstance(y, list)
    ):
        if len(x) != len(y):
            return False
        return functools.reduce(operator.and_, map(sym_eq, x, y), True)
    elif isinstance(x, (int, torch.SymInt)) and isinstance(y, (int, torch.SymInt)):
        return x == y
    else:
        raise AssertionError(f"unexpected sym_eq between {type(x)} {type(y)}")


def guard_scalar(
    a: Union[SymBool, SymInt, SymFloat, int, bool, float],
) -> Union[bool, int, float]:
    if isinstance(a, (SymBool, bool)):
        return guard_bool(a)
    elif isinstance(a, (SymInt, int)):
        return guard_int(a)
    elif isinstance(a, (SymFloat, float)):
        return guard_float(a)
    else:
        raise AssertionError(f"unrecognized scalar {a}")


def _constrain_symbol_range(
    shape_env: ShapeEnv, s: sympy.Symbol, compiler_min: int, compiler_max: int
) -> None:
    shape_env.constrain_symbol_range(s, compiler_min, compiler_max)


def _advise_is_size(a: SymInt) -> None:
    """
    Don't use this directly; use torch._check_is_size instead.

    This is a softer version of _constrain_range_for_size (with min=0,
    max=Inf).  Instead of forcibly constraining a variable (and erroring if we
    failed to constrain it), it will simply advise us that a size is
    constrained in some way.  We will always defer a runtime assert for this
    constraint if we cannot prove it at compile-time, but we we only
    *sometimes* learn useful extra information at compile-time with this
    information.  This is in contrast to constrain_range_for_size, where if
    you don't call that on a fresh unbacked symint, chances are we will choke.

    TODO: Make Dynamo handle this appropriately if this is seen in Dynamo-ed
    code.  Right now this is only really used in code with AOTAutograd trace
    through, so it is not a big problem that this isn't supported, but in
    principle all of this code should be Dynamo'able too.

    TODO: I didn't support min/max because I didn't have a use case where this
    actually helped.  In principle we can support it, it just makes the
    implementation below more complicated.
    """

    # This must always succeed, because the sole allowed caller _check_is_size
    # was responsible for expect_true'ing this
    # This assert triggers expensive sym compute, do not do it until its cheap.
    # assert a >= 0

    # NB: it's important not to constrain range for size for *hinted* SymInts,
    # because it is not only unsound, it will immediately trip our asserts
    # that hints have to be consistent with static analysis!  If you somehow
    # have an unbounded SymInt that later constrains to 1, this will be
    # inconsistent with the range
    if (
        isinstance(a, SymInt)
        and isinstance(a.node, SymNode)
        and isinstance(a.node.expr, sympy.Symbol)
        and a.node.shape_env.is_unbacked_symint(a.node.expr)
    ):
        _constrain_range_for_size(a)


def _advise_is_bounded(a: SymInt, upper_bound: Union[int, SymInt]) -> None:
    if (
        isinstance(a, SymInt)
        and isinstance(a.node, SymNode)
        and isinstance(a.node.expr, sympy.Symbol)
        and a.node.shape_env.is_unbacked_symint(a.node.expr)
        and isinstance(upper_bound, int)  # TODO: relax
    ):
        a.node.shape_env._constrain_is_bounded(a.node.expr, upper_bound)


def _constrain_range_for_size(
    a: SymInt, min: Optional[int] = None, max: Optional[int] = None
) -> None:
    """
    This function is NOT INTENDED to be used by itself.
    """

    if isinstance(a, (SymFloat, SymBool)):
        raise ValueError("Constraining SymFloat/SymBool is nyi")

    assert isinstance(a, SymInt), "can only constrain range for SymInt"
    assert isinstance(a.node.expr, sympy.Symbol), f"constraining non-Symbols NYI: {a}"

    a.node.shape_env._constrain_range_for_size(a.node.expr, min, max)


# inclusive both ways
def constrain_range(
    a: SymInt, *, min: Optional[int], max: Optional[int] = None
) -> None:
    """
    Applies a constraint that the passed in SymInt must lie between min-max
    inclusive-inclusive, WITHOUT introducing a guard on the SymInt (meaning
    that it can be used on unbacked SymInts).  If min/max are None, we assume
    that the dimension is unbounded in that direction.  Repeated application
    of constrain_range intersects the ranges.  This is a fairly low level API
    that doesn't have a lot of safety guarantees (TODO: provide higher level
    APIs).

    Currently, we use this API in the following circumstance: when we allocate
    an unbacked SymInt, denoting an integer quantity which is data dependent,
    we ordinarily do not know anything about what values it may take.  This
    means that any sort of guard on it will immediately fail.  However, in
    many cases, we know something about the unbacked SymInt: for example, we
    know that nonzero(x).size(0) must be >= 0.  We use constrain_range to
    narrow the possible range, declaring that negative symbols are impossible.
    This permits to definitely answer True to queries like 'nnz >= 0', even if
    we don't know what the actual (hinted) value of 'nnz' is.  In fact, we
    actually use constrain_range to unsoundly discharge common guards: for an
    unbacked SymInt produced by nonzero, we will also assume that it is not
    equal to 0/1 (even though these are perfectly possible values at runtime),
    because we generally expect graphs that are valid for N=2 to also be valid
    for N=1.
    """
    if min is None:
        min = -int_oo
    if max is None:
        max = int_oo

    if max < min:
        raise ValueError(
            "Maximum value to constrain_as_size can't be less than the specified min value, "
            "received min={min} and max={max}"
        )

    if isinstance(a, int):
        if not (min <= a <= max):
            raise ValueError(f"Invalid value {a} for range [{min}:{max}]")
        return

    a.node.shape_env._constrain_range(a.node.expr, min, max)


def constrain_unify(a: torch.SymInt, b: torch.SymInt) -> None:
    """
    Given two SymInts, constrain them so that they must be equal.  NB:
    this will not work with SymInts that represent nontrivial expressions
    (yet!)
    """
    if not isinstance(a, SymInt):
        if not isinstance(b, SymInt):
            assert a == b
            return
        else:
            shape_env = b.node.shape_env
    else:
        shape_env = a.node.shape_env

    shape_env._constrain_unify(a, b)


# Assume that a boolean is true for the purposes of subsequent symbolic
# reasoning.  This will keep track of corresponding runtime checks to verify
# that the result is upheld: either as a regular guard, or as a special set
# of asserts which are triggered when an unbacked SymInt is allocated.
#
# DO NOT use this function for these cases:
#
#  - This is inappropriate for "branching" conditions (where both
#    true and false result in valid programs).  We will always assume
#    the condition evaluates true, and so it will never be possible
#    to trace the false condition when you use it.  For true branching
#    on unbacked SymInts, you must use torch.cond; if you incorrectly
#    use expect_true in this case, you will make the false branch
#    unreachable (as we will simply assume that only the true branch
#    is ever exercised).
#
#  - This is inappropriate for situations where you know some other system
#    invariant guarantees that this property holds, since you don't
#    really need to insert a runtime check in that case.  Use something
#    like constrain_range in that case.
#
# This API has a hitch.  To avoid having to reimplement error reporting
# capabilities, this function CAN return False.  The invariant is that
# the surrounding code must raise an error when this function returns
# False.  This is quite low level, so we recommend using other functions
# like check() which enforce this in a more intuitive way.
#
# By the way, this name is a nod to the __builtin_expect macro,
# which is used similarly (but unlike __builtin_expect, you MUST fail
# in the unlikely branch.)  (I think expect is a good name; in recent
# versions of C++, this is replaced with [[likely]], which is weaker
# and not accurate for this function!)
def expect_true(a: Union[SymBool, bool], skip: int = 0) -> bool:
    if isinstance(a, SymBool):
        # TODO: check perf implications of this
        frame = inspect.currentframe()
        for _ in range(skip + 1):  # always run this loop at least once
            if frame is None:
                break
            frame = frame.f_back
        return a.node.expect_true(
            frame.f_code.co_filename if frame else "", frame.f_lineno if frame else 0
        )
    assert type(a) is bool, a
    return a


def guard_bool(a: Union[SymBool, bool]) -> bool:
    if isinstance(a, SymBool):
        return a.node.guard_bool("", 0)  # NB: uses Python backtrace
    assert type(a) is bool, a
    return a


def guard_int(a: Union[SymInt, int]) -> int:
    if isinstance(a, SymInt):
        return a.node.guard_int("", 0)  # NB: uses Python backtrace
    assert type(a) is int, a
    return a


def guard_float(a: Union[SymFloat, float]) -> float:
    if isinstance(a, SymFloat):
        return a.node.guard_float("", 0)  # NB: uses Python backtrace
    assert isinstance(a, float), a
    return a


# Given a GraphModule, return all the FakeTensors for all the placeholders
def fx_placeholder_vals(gm: torch.fx.GraphModule) -> list[object]:
    return [n.meta["val"] for n in gm.graph.nodes if n.op == "placeholder"]


def fx_placeholder_targets(gm: torch.fx.GraphModule) -> list[str]:
    return [n.target for n in gm.graph.nodes if n.op == "placeholder"]


# Given a GraphModule and arguments to run it with, evaluate that the guards
# for its associated ShapeEnv are satisfied by the passed arguments.  This
# WILL check for duck sizing.
def eval_guards(
    gm: torch.fx.GraphModule, *args: Tensor, ignore_static: bool = True
) -> bool:
    return gm.shape_env.evaluate_guards_for_args(  # type: ignore[operator, union-attr]
        fx_placeholder_vals(gm), args, ignore_static=ignore_static
    )


def bind_symbols(gm: torch.fx.GraphModule, *args: Tensor) -> dict[sympy.Symbol, int]:
    return gm.shape_env.bind_symbols(fx_placeholder_vals(gm), args)  # type: ignore[operator, union-attr]


class DimDynamic(Enum):
    """
    Controls how to perform symbol allocation for a dimension.  It is always
    sound to default this to DYNAMIC, but the policies DUCK and STATIC can
    result in better trace-time and compile-time performance, as they reduce
    the number of allocated symbols and generally make your graph more static.

    NB: If we notice you've applied a constraint to the dimension, we will
    force it to DYNAMIC for simplicity.

    DimDynamic is controlled by a variety of higher level UX features.
    Currently:

    - In eager mode, the default policy is DUCK.
        - The default is changed to STATIC with assume_static_by_default.
        - An individual dim is marked DYNAMIC if you mark_dynamic_dim.
    - In export mode, the default policy is STATIC.
        - An individual dim is marked DYNAMIC if you specify it in
          dynamic_shapes passed to export.
    """

    # Treat the dimension symbolically
    DYNAMIC = 0
    # Treat the dimension symbolically, but if its hint matches another
    # dynamic dimension, unify the two symbols ("duck sizing")
    DUCK = 1
    # Treat the dimension statically based on its hint
    STATIC = 2
    # Treat the dimension as a size-like unbacked
    SIZE_LIKE_UNBACKED = 3
    # Infer the strides from stride. If size is static, strides will be static as well.
    INFER_STRIDE = 4
    # Like SIZE_LIKE_UNBACKED, but there's a hint
    OBLIVIOUS_SIZE = 5


# NB: These constraints affect both clients and backends: given some
# constraint C, the client must pass inputs that satisfy the constraint,
# while a backend must not introduce guards BEYOND this constraint.
# For clarity, we document the implications on both sides for both the client
# and the backend.
#
# NB: These constraints are on a *single* dimension.  In principle, we could
# also have multi-dimension constraints, but our guess is that this is not
# actually useful and so we are not supporting it right now.
#
# NB: Strict constraints are typically only suitable for export, as in eager
# a backend like inductor may validly introduce extra, discretionary guards
# to improve performance of code.  A StrictMinMaxConstraint would be brittle
# under future optimizations performed by inductor; we don't guarantee
# eager code with StrictMinMaxConstraint will keep working in the future!


@dataclass(frozen=True)
class Constraint:
    warn_only: bool


@dataclass(frozen=True)
class StrictMinMaxConstraint(Constraint):
    """
    For clients: the size at this dimension must be within 'vr' (which
    specifies a lower and upper bound, inclusive-inclusive) AND it
    must be non-negative and should not be 0 or 1 (but see NB below).

    For backends: there must not be any guards on this dimension which
    are not implied by the given lower and upper bound.  Regardless of
    the lower bound, the backend can assume the size is non-negative
    and that it is not 0 or 1.

    An unbounded StrictMinMaxConstraint can be thought of as a strict version
    of "RelaxedUnspecConstraint".

    NB: Export will often unsoundly assume that a graph works for 0/1, even
    though at trace time we assumed size is not 0 or 1.  The idea is that
    if we produce a graph that works for a range of values, it will be OK
    for N=0/1 too.
    """

    vr: ValueRanges

    def render(self, source: Source) -> str:
        """Format the constrain equation"""
        # TODO: better printing for -oo and oo
        return f"{self.vr.lower} <= {source.name()} <= {self.vr.upper}"


@dataclass(frozen=True)
class RelaxedUnspecConstraint(Constraint):
    """
    For clients: no explicit constraint; constraint is whatever is implicitly
    inferred by guards from tracing.

    For backends: there must exist at least TWO possible values for the
    size at this dimension which satisfy the guards for this dimension.

    In other words, this constraint helps us distinguish between "we don't
    care if this dimension specializes or not" versus "this dimension must be
    unspecialized."  However, this constraint doesn't say very much about what
    specialization is permitted; for example, if we guard on a size being
    even, this would still be acceptable under an unspec constraint.  This
    makes RelaxedUnspecConstraint useful for eager mode, where your backend compiler
    may add constraints to otherwise dynamic dimensions; we can't assert that
    there are NO guards as this is brittle because compilers should be able to
    add extra constraints.  If you want to assert that there are no guards,
    use StrictMinMaxConstraint with an unbounded ValueRanges.
    """

    def render(self, source: Source) -> str:
        return f"RelaxedUnspecConstraint({source.name()})"


# NB: None here indicates the client constraint is whatever is implicitly
# inferred by guards from tracing, and that a backend can add whatever guards
# it wants (including fully specializing the value).
DimConstraint = Union[StrictMinMaxConstraint, RelaxedUnspecConstraint, None]


@dataclass(frozen=True)
class EqualityConstraint(Constraint):
    """
    Represent and decide various kinds of equality constraints between input sources.

    A "source pair" is a pair of input sources for dynamic dimensions that
    are specified equal. We represent `source_pairs` in a union-find forest
    so that we can efficiently check whether two such sources are transitively equal.

    A "derived equality" relates an input source to an expression over a root.
    The root can be another input source, corresponding to some dynamic dimension,
    or a phantom symbol that does not directly represent any dynamic dimension. We
    represent `derived_equalities` involving input sources in a transitively-closed map
    so that we can efficiently check whether an input source is transitively equal to
    a given expression over another input source.
    (NOTE: In contrast, it is easy to decide whether an input source is transitively equal
    to a given expression over a phantom symbol; such expressions are already in canonical
    form and so the problem reduces to symbolic expression equality.)
    """

    source_pairs: list[tuple[Source, Source]]
    derived_equalities: list[
        tuple[Source, Union[Source, sympy.Symbol], Callable[[sympy.Expr], sympy.Expr]]
    ]
    phantom_symbols: list[sympy.Symbol]
    relaxed_sources: set[Source]

    _parents: dict[Source, Source] = field(init=False)
    _defs: dict[Source, sympy.Expr] = field(init=False)

    def __post_init__(self) -> None:
        """
        Pre-processing to answer queries `is_equal` and `is_derived` below.

        Example: Suppose we are given:
          source_pairs [a = b, b = c]
          derived_equalities [d = c + 1, e = d - 1]
        We first construct a union find with source_pairs:
          _parents = {a: a, b: a, c: a}
        Then we compute canonical symbolic expressions, recursively applying derived_equalities
        until we bottom out:
          _defs = {d: c + 1, e: (c + 1) - 1 aka c}
        """

        # self._parents is a map from input sources to input sources where, conceptually,
        # these are directed edges in a union-find forest
        _parents: dict[Source, Source] = {}
        object.__setattr__(self, "_parents", _parents)
        # self._defs is a map from input sources to "canonical" symbolic expressions,
        # i.e., unary expressions with symbols that corresponds to regular Dims (i.e.,
        # not derived Dims)
        _defs: dict[Source, sympy.Expr] = {}
        object.__setattr__(self, "_defs", _defs)

        for source1, source2 in self.source_pairs:
            # preprocess into a union-find forest
            self._union(self._find(source1), self._find(source2))
        for source, root, fn in self.derived_equalities:
            # preprocess into a transitively-closed map
            # NOTE(avik): we reuse the union-find forest for canonicalizing input sources
            if isinstance(root, sympy.Symbol):
                self._defs[self._find(source)] = fn(root)
            else:
                self._defs[self._find(source)] = fn(self._rewrite(root))

    def _find(self, source: Source) -> Source:
        # chase edges to find the root of this equivalence class
        if source in self._parents:
            return self._find(self._parents[source])
        else:
            return source

    def _union(self, root1: Source, root2: Source) -> None:
        # merge two equivalence classes by adding an edge from one root to the other
        if root1 != root2:
            self._parents[root1] = root2

    def _rewrite(self, src: Source) -> sympy.Expr:
        # always represent the given source by the root of its equivalence class
        src = self._find(src)
        if src in self._defs:
            # simply look up the definition if it exists
            # NOTE(avik): This works because definitions are always transitively-closed;
            # otherwise we would have to do recursive rewriting.
            return self._defs[src]
        else:
            # otherwise, create a symbol representing the source
            return sympy.Symbol(src.name())

    def is_equal(self, source1: Source, source2: Source) -> bool:
        return (
            # check whether source1 and source2 have the same root
            # or are relaxed
            (src1 := self._find(source1)) in self.relaxed_sources
            or (src2 := self._find(source2)) in self.relaxed_sources
            or src1 == src2
            # check whether source1 is derived equal to source2
            or self.is_derived(source1, source2, lambda x: x)
        )

    def is_derived(
        self, src: Source, symbol_src: Source, fn: Callable[[sympy.Expr], sympy.Expr]
    ) -> bool:
        # check whether both src and symbol_src have the same definition
        return self._rewrite(src) == fn(self._rewrite(symbol_src))


def _assert_symbol_context(symbolic_context: object) -> TypeGuard[SymbolicContext]:
    assert isinstance(
        symbolic_context, SymbolicContext
    ), "Invalid symbolic_context object"
    assert (
        type(symbolic_context) is not SymbolicContext
    ), "Illegal usage of symbolic_context ABC"
    return True


def _is_supported_equivalence(expr: sympy.Expr) -> bool:
    # Currently supported Dim ops are linear expressions with integer coefficients.
    # So check that expr only contains +, *, ints, and a single occurrence of a symbol.
    # (See also documentation of dynamic_shapes._DerivedDim.)
    if isinstance(expr, (sympy.Add, sympy.Mul)):
        if len(expr.args) > 2:
            return False
        lhs, rhs = expr.args
        return (_is_supported_equivalence(lhs) and isinstance(rhs, sympy.Integer)) or (
            isinstance(lhs, sympy.Integer) and _is_supported_equivalence(rhs)
        )
    return isinstance(expr, sympy.Symbol)


def _has_uninterpretable_sympy_function(expr: sympy.Basic) -> bool:
    """
    Add functions that our sympy interpreter can't reify into FX nodes
    """
    return expr.has(
        torch.utils._sympy.functions.ToFloat,
        torch.utils._sympy.functions.TruncToInt,
        torch.utils._sympy.functions.CeilToInt,
    )


@dataclass(frozen=True)
class SymbolicContext:
    """
    Data structure specifying how we should create symbols in
    ``create_symbolic_sizes_strides_storage_offset``; e.g., should
    they be static or dynamic.

    This is an abstract base class because we are probably going to add
    another version of this that says "use exactly these SymInts, don't
    allocate fresh symbols."
    """


@dataclass(frozen=True)
class StatelessSymbolicContext(SymbolicContext):
    """
    Create symbols in ``create_symbolic_sizes_strides_storage_offset`` via
    a symbolic_context determination as given by ``DimDynamic`` and ``DimConstraint``.
    This will cause fresh symbols to be allocated
    """

    dynamic_sizes: DimList[DimDynamic]
    dynamic_strides: DimList[DimDynamic] = None  # type: ignore[assignment]
    constraint_sizes: DimList[DimConstraint] = None  # type: ignore[assignment]
    constraint_strides: DimList[DimConstraint] = None  # type: ignore[assignment]
    # If the tensor is a view, this should be populated for the base. It contains
    # information on how to allocate symbols when recursively fakeifying the base
    # during view fake-ification.
    view_base_context: Optional[SymbolicContext] = None
    # TODO: add storage offset and stride symbolic_context

    def __post_init__(self) -> None:
        if self.dynamic_strides is None:
            object.__setattr__(
                self,
                "dynamic_strides",
                [DimDynamic.INFER_STRIDE] * len(self.dynamic_sizes),
            )
        if self.constraint_sizes is None:
            object.__setattr__(
                self, "constraint_sizes", [None] * len(self.dynamic_sizes)
            )
        if self.constraint_strides is None:
            object.__setattr__(
                self, "constraint_strides", [None] * len(self.dynamic_sizes)
            )
        assert all(
            stride in (DimDynamic.INFER_STRIDE, DimDynamic.DYNAMIC, DimDynamic.DUCK)
            for stride in self.dynamic_strides
        )


# note [Tensor Fakification and Symbol Caching]
#
# As of the time of this note, dynamo creates a fresh fake tensor mode for backends.
# The reason we do this is because there are certain classes of operations, namely,
# metadata mutations, that change tensor size, stride, etc. This means that the fake tensor
# state at the end of a dynamo trace is different than the fake tensor state at the beginning
# of a trace. Backends like aot_autograd need a fresh fake tensor to correctly track metadata mutation,
# view relationships, etc.
#
# As we create a new fake mode, we also lose the memoization that comes with it. Rather than
# transfer the memoization cache, we instead transfer the shape env. However, with this
# comes nuance - as dynamo is selective in how it makes symbolic shapes. Due to strategies in
# automatic dynamic and constraints, the policy for which dims are dynamic is nuanced and varies across
# recompilations.
#
# In order to preserve the symbolic decisions made during dynamo tensor fakification, we pass
# a StatefulSymbolicContext at creation time. This object is tracked, per tensor, on the TracingContext.
# The lifecycle of this object should match the lifecycle of the original dynamo tracked tensor, and it is
# safe to reuse this object as many times as necessary to create a fake tensor. Fake tensors
# created with new fake modes should produce the same exact symbols as the original, providing the same shape_env
# is used.
# TODO(voz): Shape env validation
@dataclass(frozen=True)
class StatefulSymbolicContext(StatelessSymbolicContext):
    """
    Create symbols in ``create_symbolic_sizes_strides_storage_offset`` via
    a symbolic_context determination as given by a cache of Source:Symbol. A cache hit
    will reuse a stored symbol, and a cache miss will write to this cache.

    This behaves like StatelessSymbolicContext, except the cache supersedes the
    other values - dynamic_sizes and constraint_sizes will not be read if we cache
    hit.

    It is the cache owners responsibility to maintain the lifecycle of the cache
    w/r/t different shape_envs, clearing, etc.
    """

    tensor_source: Source = None  # type: ignore[assignment]
    # Why is this keyd on int first?
    # That integer is actually the id of the shape_env. This cache short-circuits symbol
    # creation, and we must store it per shape env. Now, while tracing invariants are a single
    # shape env per tracing context, and every new frame gets a new shape_env. So where would we have
    # multiple shape envs? The answer lies in recording. When we are replaying, replay_shape_env_events
    # is invoked, and creates a new shape_env. Replaying events against this new shape_env will
    # cause it to fail with unknown symbols, as the symbols cached here will skip creation, and never
    # get recorded in var_to_val, etc.
    # TODO(voz): consider a weakref to the shape_env here
    shape_env_to_source_to_symbol_cache: dict[int, dict[str, sympy.Expr]] = None  # type: ignore[assignment]

    def __post_init__(self) -> None:
        super().__post_init__()
        # The None default is annoying, but required because of dataclass limitations
        assert self.tensor_source is not None
        if not self.shape_env_to_source_to_symbol_cache:
            object.__setattr__(self, "shape_env_to_source_to_symbol_cache", {})


@dataclass(frozen=True)
class SubclassSymbolicContext(StatefulSymbolicContext):
    """
    The correct symbolic context for a given inner tensor of a traceable tensor subclass
    may differ from that of the outer symbolic context. This structure allows for this
    flexibility, with inner symbolic contexts mapped via attr -> symbolic context.
    """

    inner_contexts: dict[str, SymbolicContext] = None  # type: ignore[assignment]

    def __post_init__(self) -> None:
        super().__post_init__()
        if self.inner_contexts is None:
            self.inner_contexts = {}


def is_symbolic(
    val: Union[int, SymInt, float, SymFloat, bool, SymBool],
) -> TypeGuard[Union[SymInt, SymFloat, SymBool]]:
    if isinstance(val, (int, float, bool)):
        return False
    return val.node.is_symbolic()


IndicatorTypes = (IsNonOverlappingAndDenseIndicator,)


def _expandsums(args: list[sympy.Expr]) -> tuple[sympy.Expr, bool]:
    adds, other = [], []
    for arg in args:
        if arg.is_Add:
            adds.append(arg)
        else:
            other.append(arg)

    result = [sympy.Mul(*other)]
    for add in adds:
        result = [a * b for a, b in itertools.product(result, add.args)]

    result = sympy.Add(*result)
    return result, len(adds) > 1 or (len(adds) > 0 and len(other) > 0)


def _fast_expand(expr: _SympyT) -> _SympyT:
    # The expand algorithm in sympy is slow due to all the features is supports
    # For eg: e^(-x)*(x-1)/(x+1) is expanded to (x-1)/(e^x + e^x*x) if x is
    # positive and (e^(-x)*x-e^(-x))/(x+1) if x is negative. We do not implement
    # such features here to avoid expensive checks. We also make sure that we
    # only re-create the objects if any of the args changed to avoid expensive
    # checks when re-creating objects.
    new_args = [_fast_expand(arg) for arg in expr.args]  # type: ignore[arg-type]
    if any(arg is not new_arg for arg, new_arg in zip(expr.args, new_args)):
        return _fast_expand(expr.func(*new_args))

    if expr.is_Pow:
        base: sympy.Expr
        exp: sympy.Expr
        base, exp = expr.args  # type: ignore[assignment]
        if exp.is_Integer and base.is_Add:
            if exp > 1:
                return sympy.expand_multinomial(expr, deep=False)
            elif exp < 0:
                return S.One / sympy.expand_multinomial(S.One / expr, deep=False)
    elif expr.is_Mul:
        num: list[sympy.Expr] = []
        den: list[sympy.Expr] = []
        for arg in expr.args:
            if arg.is_Pow and arg.args[1] == -1:
                den.append(S.One / arg)  # type: ignore[operator, arg-type]
            else:
                num.append(arg)  # type: ignore[arg-type]

        num, num_changed = _expandsums(num)
        den, den_changed = _expandsums(den)
        if num_changed or den_changed:
            return num / den

    return expr


@lru_cache(256)
def safe_expand(r: _SympyT) -> _SympyT:
    """
    Expand the given symbolic expression by recursively rewriting product of
    sums into sum of products (with the product being either a multiplication or
    exponentiation).

    NOTE: using this on an intermediate expression may prevent simplification
    down the line, e.g., if we eagerly expand `(a + b)^2` into `a^2 + 2ab + b^2`,
    we won't be able to simplify `(a^2 + 2ab + b^2) / (a + b)` as easily.
    """
    if hasattr(r, "expand"):
        try:
            return _fast_expand(r)
        except RecursionError:
            log.warning("RecursionError in _fast_expand(%s)", r)
            return r
    else:
        return r


class _SymbolInfo(NamedTuple):
    k: sympy.Symbol
    vr: Optional[ValueRanges]
    val: Optional[sympy.Integer]
    is_size_like: bool


@lru_cache(None)
def _maybe_evaluate_static_worker(
    expr: _SympyT,
    # NB: this is a tuple to ensure it can be LRU cached
    symbol_info: tuple[_SymbolInfo, ...],
    unbacked_only: bool,
    size_oblivious: bool,
) -> Optional[_SympyT]:
    """
    This variant of ShapeEnv._maybe_evaluate_static has no dependence on
    ShapeEnv and thus can be cached indefinitely.  It does the "heavy" lifting
    for static evaluation, including nontrivial reliance on Sympy simplification
    that occurs when we reallocate the symbols
    """

    # Simplify making use of value range lower bound
    new_shape_env = {}
    new_range_env = {}
    for idx, sinfo in enumerate(symbol_info):
        k, vr, val, is_size_like = sinfo
        if isinstance(val, SingletonInt):
            # Skip var_ranges logic for SingletonInt which is only used
            # for jagged layout NestedTensors today
            continue
        assert vr is not None
        if size_oblivious and is_size_like:
            lower = max(2, vr.lower)
            # Clamping size-oblivious to some quantity below sys.maxsize
            # helps us determine that f(u0) != sys.maxsize, which is a
            # test that is looking for sys.maxsize as a sentinel, but you
            # don't really want to worry about it for unbacked SymInts.
            # This is similar to the flavor where size oblivious omits
            # 0/1, it changes semantics but in a benign way.
            upper = min(2**48, vr.upper)
            # Excluding the very upper bound can be helpful
            if upper > lower:
                upper = upper - 1
            # This is a bit dodgy: what this means is that there was a
            # size-like unbacked symbol whose upper bound < 2.  This
            # causes... problems.
            if lower <= upper:
                vr = ValueRanges(lower, upper)
        else:
            lower = vr.lower
        # Don't do anything if we don't have a nontrivial lower bound
        # Also don't do anything if we asked only to simplify unbacked
        # SymInt
        if lower is -int_oo or (unbacked_only and val is not None) or not vr.is_int:
            new_range_env[k] = vr
            continue
        # The goal is to take our symbols which have various lower bounds
        # and reallocate them into new symbols which are exactly positive;
        # e.g., if we have s0 in [2, inf], we want to turn it into ess0 in
        # [1, inf], where s0 = ess0 + 1.  This gives the most information
        # to sympy for subsequent simplifications.
        #
        # Positive means >= 1
        # Positive - 1 means >= 0
        # Positive + lower - 1 means >= lower
        # The new symbol 's' is "too low", so when we substitute it in
        # we have to increase it by offset (and conversely, the new
        # variables have to have their value range bounds adjusted as
        # well)
        s = sympy.Symbol(f"evaluate_static_shape_{idx}", positive=True, integer=True)

        # Note:
        #   Offset might be a fraction(e.g. aten.split.Tensor), but shapes are always integers.
        #   Sympy might give unexepected results when comparing an integer with a non-integer
        #   Therefore, we cast offset to int here.
        #   For example:
        #       shape_0 = sympy.Symbol("shape_0", positive=True, integer=True)
        #       expr = sympy.Eq(shape_0 - 1/3, 4)
        #       expr.xreplace({}) # False
        offset = int(lower - 1)
        new_shape_env[k] = s + offset
        new_range_env[s] = SymPyValueRangeAnalysis.add(vr, -offset)

    # TODO: remove this try catch (esp for unbacked_only)
    try:
        new_expr = expr.xreplace(new_shape_env)
    except RecursionError:
        log.warning("RecursionError in sympy.xreplace(%s, %s)", expr, new_shape_env)
        return None

    # We need to canonicalize, as after expand we may have something like `a + b = a` and
    # sympy will not simplify the a. The two appeareances of the a will then make value ranges
    # analysis give lose bounds
    new_expr = canonicalize_bool_expr(safe_expand(new_expr))
    if new_expr.is_number:
        return new_expr

    # Check if the range can solve it statically
    out = bound_sympy(new_expr, new_range_env)
    if out.is_singleton():
        return out.lower

    return new_expr if unbacked_only else None


def error() -> NoReturn:
    raise AssertionError("shouldn't be hit")


# TODO: Deduplicate this with torch/_prims_common/__init__.py
def eval_is_non_overlapping_and_dense(
    sizes: Sequence[int], strides: Sequence[int]
) -> int:
    return int(guard_bool(_eval_is_non_overlapping_and_dense(sizes, strides)))


def _eval_is_non_overlapping_and_dense(
    sizes: Sequence[int], strides: Sequence[int]
) -> bool:
    dim = len(sizes)

    # Short-circuits for tensors of rank one, which are
    # non-overlapping and "dense" if their stride is one
    # or it is a 0/1 element tensor
    if dim == 1:
        return strides[0] == 1 or sizes[0] < 2

    # Checks that there exists a permutation of the strides s.t. the tensor would be contiguous
    # Sorts (length, stride) pairs by stride
    lengths_and_strides = sorted(zip(sizes, strides), key=operator.itemgetter(1))

    # Unlike the C++ code, we don't move the 0/1 size dimensions to the
    # end.  So we have to keep going for this code.
    expected_stride = 1
    for length, stride in lengths_and_strides:
        if length == 1:
            continue

        if stride != expected_stride:
            return False

        expected_stride *= length

    return True


def _sympy_cast_symbool_to_symint_guardless(x: SympyBoolean) -> sympy.Expr:
    return sympy.Piecewise((1, x), (0, True))


def cast_symbool_to_symint_guardless(
    symbool: Union[bool, torch.SymBool],
) -> Union[int, torch.SymInt]:
    if isinstance(symbool, bool):
        return 1 if symbool else 0
    int_sym = _sympy_cast_symbool_to_symint_guardless(symbool.node.expr)
    return symbool.node.shape_env.create_symintnode(
        int_sym, hint=int(symbool.node.require_hint()) if has_hint(symbool) else None
    )


SYMPY_INTERP = {
    "IsNonOverlappingAndDenseIndicator": eval_is_non_overlapping_and_dense,
    "cast_symbool_to_symint_guardless": cast_symbool_to_symint_guardless,
    "math": math,
    "torch": torch,
}


def _lru_cache(
    fn: Callable[..., _T], maxsize: Optional[int] = None
) -> functools._lru_cache_wrapper[_T]:
    """
    Wrapper around lru_cache that clears when new info about shapes has been
    updated.

    Use lru_cache if the output is always the same, regardless of the
    constraints we know now (i.e. evaluate_expr)

    Use _lru_cache otherwise.

    Also note that this depends on _update_version_counter being called on the
    shape environment whenever the constraints are updated, otherwise the cache
    will not be cleared.
    """
    fn_cache = lru_cache(maxsize)(fn)
    prior_version = 0

    if config.validate_shape_env_version_key:
        prior_key = None

        @functools.wraps(fn)
        def wrapper(self: ShapeEnv, *args: Any, **kwargs: Any) -> _T:
            nonlocal prior_version, prior_key
            if prior_key is None:
                prior_key = self._get_key()

            if prior_version != self._version_counter:
                fn_cache.cache_clear()
                prior_version = self._version_counter
                prior_key = self._get_key()
            else:
                assert (
                    prior_key == self._get_key()
                ), "ShapeEnv cache key changed without version being updated!"

            return fn_cache(self, *args, **kwargs)

    else:

        @functools.wraps(fn)
        def wrapper(self: ShapeEnv, *args: Any, **kwargs: Any) -> _T:  # type: ignore[misc]
            nonlocal prior_version
            if prior_version != self._version_counter:
                fn_cache.cache_clear()
                prior_version = self._version_counter

            return fn_cache(self, *args, **kwargs)

    wrapper.cache_clear = fn_cache.cache_clear  # type: ignore[attr-defined]
    wrapper.cache_info = fn_cache.cache_info  # type: ignore[attr-defined]
    return wrapper  # type: ignore[return-value]


# This is pretty similar to ShapeGuard but it also comes with a message,
# and is exclusively used for things that MUST be true (unlike guards,
# which can evaluate False, in which case you just choose not to use
# a particular specialization)
@dataclass(frozen=True)
class RuntimeAssert:
    expr: SympyBoolean
    msg: str = field(repr=False)
    stack: CapturedTraceback = field(repr=False)


# Used for printing SymExprs in compile_fx
class SymExprPrinter(PythonPrinter):
    def _print_Float(self, expr: sympy.Float) -> str:
        return str(float(expr))


class _ShapeGuardPrinter(abc.ABC):
    def __init__(
        self,
        symbol_to_source: Mapping[sympy.Symbol, list[Source]],
        source_ref: Callable[[Source], str],
        var_to_sources: Mapping[sympy.Symbol, list[Source]],
    ) -> None:
        self.symbol_to_source = symbol_to_source
        self.source_ref = source_ref
        self.var_to_sources = var_to_sources
        super().__init__()

    def _print_Float(self, expr: sympy.Float) -> str:
        return str(float(expr))

    def _print_Symbol(self, expr: sympy.Symbol) -> str:
        assert isinstance(expr, sympy.Symbol), str(type(expr))

        def repr_symbol_to_source() -> str:
            return repr(
                {
                    symbol: [s.name() for s in sources]
                    for symbol, sources in self.symbol_to_source.items()
                }
            )

        assert self.symbol_to_source.get(expr), (
            f"{expr} (could be from {[s.name() for s in self.var_to_sources[expr]]}) "
            f"not in {repr_symbol_to_source()}.  If this assert is failing, it could be "
            "due to the issue described in https://github.com/pytorch/pytorch/pull/90665"
        )
        return self.print_source(self.symbol_to_source[expr][0])

    @abc.abstractmethod
    def print_source(self, source: Source) -> str:
        ...

    @abc.abstractmethod
    def doprint(self, expr: sympy.Expr) -> str:
        ...


class ShapeGuardPythonPrinter(_ShapeGuardPrinter, PythonPrinter):
    def __init__(self, *args: Any) -> None:
        super().__init__(*args)
        self._print_cache: dict[sympy.Expr, str] = {}

    def print_source(self, source: Source) -> str:
        return self.source_ref(source)

    def doprint(self, expr: sympy.Expr) -> str:
        val = self._print_cache.get(expr, None)
        if val is not None:
            return val
        else:
            res = PythonPrinter.doprint(self, expr)
            self._print_cache[expr] = res
            return res


@deprecated(
    "`torch.fx.experimental.symbolic_shapes.ShapeGuardPrinter` is deprecated, "
    "please use `torch.fx.experimental.symbolic_shapes.ShapeGuardPythonPrinter` instead.",
    category=FutureWarning,
)
class ShapeGuardPrinter(ShapeGuardPythonPrinter):
    pass


class _ShapeGuardCppPrinter(_ShapeGuardPrinter, CppPrinter):
    def __init__(self, *args: Any) -> None:
        self.all_symbols: set[str] = set()
        self.source_to_symbol: dict[Source, sympy.Symbol] = {}
        super().__init__(*args)

    def print_source(self, source: Source) -> str:
        if source in self.source_to_symbol:
            return self.source_to_symbol[source].name

        source_name = source.name()
        mangled_name = re.sub("[^0-9a-zA-Z_]+", "_", source_name)
        old_mangled_name = mangled_name
        count = 0
        while mangled_name in self.all_symbols:
            mangled_name = f"{old_mangled_name}_{count}"
            count += 1
        self.source_to_symbol[source] = sympy.Symbol(mangled_name)
        self.all_symbols.add(mangled_name)
        return mangled_name

    def doprint(self, expr: sympy.Expr) -> str:
        return CppPrinter.doprint(self, expr)


# A dataclass for storing shape guards
@dataclass(frozen=True)
class _ShapeGuardsHelper:
    exprs: list[str]


# A dataclass for storing C++ expressions and helper variables
@dataclass(frozen=True)
class _CppShapeGuardsHelper(_ShapeGuardsHelper):
    source_to_symbol: dict[Source, sympy.Symbol]


class LoggingShapeGuardPrinter(ShapeGuardPythonPrinter):
    def __init__(self, var_to_sources: Mapping[sympy.Symbol, list[Source]]):
        super().__init__(var_to_sources, lambda n: n.name(), var_to_sources)


class DynamicDimConstraintPrinter(PythonPrinter):
    """
    Printer for dynamic dim constraints.
    - Instead of symbol s_k it prints its source t.size()[i]
    - Instead of Eq(_, _), Mod(_, _), etc. it prints _ == _, _ % _, etc.

    We use this to suggest code for specifying dynamic dim constraints.
    """

    def __init__(
        self,
        symbol_to_source: dict[sympy.Symbol, list[Source]],
        source_name_to_debug_name: Mapping[str, str],
    ):
        super().__init__()
        self.symbol_to_source = symbol_to_source
        self.source_name_to_debug_name = source_name_to_debug_name

    def _print_Symbol(self, expr: sympy.Symbol) -> str:
        assert isinstance(expr, sympy.Symbol), str(type(expr))
        assert self.symbol_to_source.get(
            expr
        ), f"Unknown symbol {expr} created by constraints solver"
        return self.symbol_to_source[expr][0].name()


class DimConstraints:
    """
    Custom solver for a system of constraints on symbolic dimensions.
    Solutions are "static" values or simplified "dynamic" constraints.
    """

    def __init__(
        self,
        symbol_to_source: dict[sympy.Symbol, list[Source]],
        var_to_val: Mapping[sympy.Symbol, sympy.Integer],
        marked_dynamic: set[sympy.Symbol],
        source_name_to_debug_name: Mapping[str, str],
    ) -> None:
        # We try to solve systems of inequalities with 1 free variable.
        self._univariate_inequalities: dict[
            sympy.Symbol, set[SympyBoolean]
        ] = defaultdict(set)
        # Among them, we prioritize solving for a free variable that has equalities.
        # NOTE: _symbols_with_equalities is always a subset of _univariate_inequalities.keys()
        # and removing a symbol from the former => removing it from the latter.
        self._symbols_with_equalities: set[sympy.Symbol] = set()
        # A solution of a free variable with equalities becomes a substitution.
        # We use these substitutions to simplify other constraints.
        # NOTE: removing a symbol from _symbols_with_equalities => adding it to _substitutions.
        self._substitutions: dict[sympy.Symbol, sympy.Integer] = {}

        # In general, constraints may have // and % operations.
        # Of course, // can be expressed in terms of / and %.
        # Our inequality solver can handle / but not %. So we need to transform them away.
        # We do so by using the values of variables as hints to evaluate %.
        # For soundness we record additional congruence guards and solve them separately.
        self._var_to_val: Mapping[sympy.Symbol, sympy.Integer] = var_to_val
        self._congruences: defaultdict[sympy.Symbol, set[sympy.Expr]] = defaultdict(set)

        # We do not try to (directly) solve inequalities with > 1 free variables.
        # NOTE: free variables in these inequalities cannot also be in _substitutions.
        self._multivariate_inequalities: set[SympyBoolean] = set()

        # We park external equalities between free variables here.
        self._symbolic_equivalences: list[tuple[Source, sympy.Expr]] = []

        # Solutions come in two forms:
        # - (static) specializations
        # - (dynamic) inequalities / congruences
        self._static_results: set[str] = set()
        self._dynamic_results: set[str] = set()

        # printer for solutions
        self._dcp = DynamicDimConstraintPrinter(
            symbol_to_source, source_name_to_debug_name
        )

        # inconsistencies found on substituting with concrete values / static solutions
        self._inconsistencies: list[str] = []

        # symbols that are marked dynamic
        self._marked_dynamic = marked_dynamic

        # track supported sympy functions and subtract from list of all sympy functions
        self._supported_sympy_functions: set[sympy.Function] = {
            Application,
            Mod,
            PythonMod,
            FloorDiv,
        }
        self._enumerate_sympy_functions()

    def rewrite_with_congruences(self, s: sympy.Symbol, expr: _SympyT) -> _SympyT:
        """
        Eliminate expressions of the form b // d and b % d while adding congruences of the form b % d == k.
        This leaves rational operators (in particular of the form b / d) that our inequality solver can handle.
        We solve the added congruences separately (using our congruence solver, see below).
        """

        def mod_handler(*args: sympy.Expr) -> sympy.Expr:
            # Suppose that we have an expression of the form b % d with free variable s.
            # Using the value of s as a "hint," we can evaluate b % d to a value k.
            # Then we can rewrite b % d to k while adding the guard b % d == k.

            # NOTE(avik): This abstraction is provably sound but, in general, incomplete. It is complete IFF
            # the original expression always evaluates to a constant value (i.e., it does not vary with s).
            # In other words,
            # - solutions of s with the rewritten expression are guaranteed to also be solutions of s with
            #   the original expression;
            # - while it may be possible to find solutions of s with the original expression that are not
            #   solutions with the rewritten expression, in that case the original expression cannot evaluate
            #   to the same value for all solutions of s.
            #
            # Should we be worried about this incompleteness? No, because of the following reasons:
            # 1. It unblocks dramatic simplification that would not be otherwise possible with current tech
            #    (i.e., "don't let perfect be the enemy of the good").
            # 2. We already have a tradition of using hints to add guards in the compiler for making progress.
            # 3. We have not yet seen a counterexample arise in practice! In particular, any congruence guards
            #    we generate (or simplify to) seem to be of the form b % d == k where k is a constant.
            #
            # Here's a theoretical counterexample: 3*s % (s + 1) == s - 2, that is satisfied by all s >= 2.
            # With any hint (say) s = k, we'd rewrite this to: 3*s % (s + 1) == k - 2. But, substituting, we
            # would then get k - 2 == s - 2, and thus s = k as the (only, constant) solution!
            base, divisor = args
            base, divisor = self.rewrite_with_congruences(
                s, base
            ), self.rewrite_with_congruences(s, divisor)
            mod_reduced = base.xreplace(self._var_to_val) % divisor.xreplace(
                self._var_to_val
            )
            congruence = (base - mod_reduced) % divisor
            if congruence != 0:
                self._congruences[s].add(congruence)
            return mod_reduced

        def floor_div_handler(*args: sympy.Expr) -> sympy.Expr:
            # Suppose that we have an expression of the form b // d with free variable s.
            # Using the value of s, we can evaluate b % d to a value k.
            # Then we can rewrite b // d to (b - k) / d, while adding the guard b % d == k.

            # NOTE(avik): This is exactly equivalent to rewriting b // d as (b - (b % d)) / d
            # and eliminating b % d as above.
            base, divisor = args
            base, divisor = self.rewrite_with_congruences(
                s, base
            ), self.rewrite_with_congruences(s, divisor)
            mod_reduced = base.xreplace(self._var_to_val) % divisor.xreplace(
                self._var_to_val
            )
            congruence = (base - mod_reduced) % divisor
            if congruence != 0:
                self._congruences[s].add(congruence)
            # NB: Must not be CleanDiv, it needs to be regular sympy division
            # so inequality solver works.  This is sort of problematic for
            # is_integer tests though haha
            return (base - mod_reduced) / divisor

        if expr.has(Mod):
            expr = expr.replace(Mod, mod_handler)
        # 7 // -3 is -3, 7 % -3 is -2, and 7 - (-2) / -3 is -3.0 so negative
        # arguments should be OK.
        if expr.has(PythonMod):
            expr = expr.replace(PythonMod, mod_handler)
        if expr.has(FloorDiv):
            expr = expr.replace(FloorDiv, floor_div_handler)
        return expr

    def _enumerate_sympy_functions(self) -> None:
        module = torch.utils._sympy.functions
        all_functions = set()
        for attr in dir(module):
            if isinstance(func := getattr(module, attr), sympy.FunctionClass):
                all_functions.add(func)
        self._unsupported_sympy_functions = all_functions.difference(
            self._supported_sympy_functions
        )

    def _has_unsupported_sympy_function(self, expr: sympy.Basic) -> bool:
        """
        Tracks list of sympy.Functions the export solver doesn't know how to handle.
        """
        return expr.has(*self._unsupported_sympy_functions)

    def add(self, expr: SympyBoolean) -> bool:
        """Add an expression to the set of constraints.

        Return whether the expression is a trivial constraint (i.e., an obvious tautology).
        """
        if expr == sympy.true:
            return True
        orig_expr = expr
        orig_reduced = orig_expr.xreplace(self._var_to_val)
        # TODO(avik): https://github.com/pytorch/pytorch/issues/101093
        # It is possible that `expr` will fail the consistency check because of
        # precision errors. Specifically, on substituting its free symbols with
        # their concrete values, we might end up comparing floats. Until we have
        # a fix for this issue, we delay raising such failures. See solve().
        if orig_reduced == sympy.false:
            self._inconsistencies.append(f"{orig_expr} is inconsistent!")
        if isinstance(expr, sympy.Ne) or self._has_unsupported_sympy_function(expr):
            # we're not going to do anything useful with these, so drop them
            return False
        free_symbols = expr.free_symbols
        assert free_symbols, f"Did not expect constraint with no free variables: {expr}"
        if len(free_symbols) > 1:
            # multivariate: record and move on
            self._multivariate_inequalities.add(expr)
        else:
            # univariate: can solve these immediately
            s = next(iter(free_symbols))
            # eliminate // and % (see documentation of `rewrite_with_congruences` above)
            old_n_congruences = len(self._congruences[s])
            expr = self.rewrite_with_congruences(s, expr)
            new_n_congruences = len(self._congruences[s])
            if expr == sympy.true:
                return old_n_congruences == new_n_congruences
            reduced = expr.xreplace(self._var_to_val)
            if reduced == sympy.false:
                self._inconsistencies.append(
                    f"{expr}, obtained by rewriting {orig_expr} with congruences, "
                    "is inconsistent!"
                )
            if isinstance(expr, sympy.Eq):
                # special status for symbols that have equalities (see `solve` below)
                self._symbols_with_equalities.add(s)
            self._univariate_inequalities[s].add(expr)
        return False

    def add_equality(self, source: Source, expr: sympy.Expr) -> None:
        """Add an equality constraint"""
        if expr.is_number:
            # specialization, right here
            self._static_results.add(f"{source.name()} == {expr}")
        else:
            # these will resolve to either specializations or dynamic equality constraints
            self._symbolic_equivalences.append((source, expr))

    def _reduce_congruences(self) -> dict[sympy.Symbol, set[sympy.Expr]]:
        reduced_congruences: dict[sympy.Symbol, set[sympy.Expr]] = {}
        for s, congruences in self._congruences.items():
            remainder_modulus_pairs = []
            congruences_to_check = set()
            for congruence in congruences:
                base, divisor = congruence.args
                # We are given a congruence of the form base % divisor == 0 with a free variable s. So:
                # - we transform this into an equation of the form base = divisor * tmp;
                # - we solve this equation for s to get a linear solution with free variable tmp.
                tmp = sympy.Symbol("reduce_congruences_tmp", integer=True)
                symbol, solution = sympy.solve_linear(base - divisor * tmp, symbols=[s])
                # See https://docs.sympy.org/latest/modules/solvers/solvers.html#sympy.solvers.solvers.solve_linear
                # for how to interpret the results.
                if s == symbol:
                    # This means the solution is of the form s = modulus*tmp + remainder.
                    modulus, remainder = sympy.polys.polytools.div(solution, tmp)
                    if isinstance(modulus, sympy.Integer) and isinstance(
                        remainder, sympy.Integer
                    ):
                        # Make sure 0 <= remainder <= modulus.
                        remainder = remainder % modulus
                        remainder_modulus_pairs.append((remainder, modulus))
                        continue
                # This means that we did not get a unique solution to the equation.
                # No problem, we will check it.
                congruences_to_check.add(congruence)
            # Finally we solve for a congruence s such that s = r_i mod m_i for each (r_i, m_i).
            # The solution will be a congruence of the form s = r mod m.
            # NOTE(avik): Since the given m_i may not be pairwise coprime, we can't just use CRT.
            if remainder_modulus_pairs:
                remainder, modulus = sympy.ntheory.modular.solve_congruence(
                    *remainder_modulus_pairs
                )
                reduced_congruences[s] = {(s - remainder) % modulus}
                substitution = {
                    s: modulus * sympy.Symbol("tmp", integer=True) + remainder
                }
                reduced_congruences[s].update(
                    congruence
                    for congruence in congruences_to_check
                    if not sympy.checksol(congruence, substitution)
                )
            else:
                reduced_congruences[s] = congruences_to_check

        return reduced_congruences

    def _raise_inconsistencies(self) -> None:
        if self._inconsistencies:
            msg = "\n".join(self._inconsistencies)
            self._inconsistencies.clear()
            raise ValueError(f"The following inconsistencies were found:\n{msg}")

    def solve(self) -> None:
        """Solve the system of constraint equations to find simplified constraints"""
        self._raise_inconsistencies()
        # as long as there are symbols with equalities, solve for them
        # NOTE(avik): this is guaranteed to terminate (#iterations <= #symbols)
        while self._symbols_with_equalities:
            s = self._symbols_with_equalities.pop()
            exprs = self._univariate_inequalities.pop(s)
            solution = sympy.solvers.inequalities.reduce_inequalities(exprs, s)
            if isinstance(solution, sympy.And):
                solution = next(
                    (arg for arg in solution.args if isinstance(arg, sympy.Eq)),
                    solution,
                )
            assert isinstance(
                solution, sympy.Eq
            ), f"Expected an equality constraint for {s}, got {solution}"
            symbol, val = solution.args
            assert symbol == s, f"Expected a constraint on {s} instead of on {symbol}"
            # because this is univariate, the solution is a specialization
            self._static_results.add(
                f"{self._dcp.symbol_to_source[s][0].name()} == {val}"
            )
            # add this as a substitution to simplify other constraints
            self._substitutions[s] = val  # type: ignore[assignment]

            # simplify multivariate inequalities: some of them will now become univariate!
            multivariate_inequalities = self._multivariate_inequalities
            self._multivariate_inequalities = set()
            for expr in multivariate_inequalities:
                self.add(expr.xreplace({s: self._substitutions[s]}))
            self._raise_inconsistencies()

        # solve linear congruences
        # NOTE(avik): We do not need to solve them for symbols that have already been specialized.
        reduced_congruences = self._reduce_congruences()
        for s, congruences in reduced_congruences.items():
            for congruence in congruences:
                # any congruence that cannot be checked becomes a dynamic constraint as well
                if s not in self._substitutions or not sympy.checksol(
                    congruence, {s: self._substitutions[s]}
                ):
                    if self._is_supported_congruence(congruence):
                        base, divisor = congruence.args
                        tmp_name = "_" + str(
                            self._dcp.source_name_to_debug_name.get(
                                self._dcp.symbol_to_source[s][0].name(),
                                self._dcp.symbol_to_source[s][0].name(),
                            )
                        )
                        tmp = sympy.Symbol(tmp_name, integer=True)
                        from torch._dynamo.source import ConstantSource

                        self._dcp.symbol_to_source[tmp] = [ConstantSource(tmp_name)]
                        r = try_solve(sympy.Eq(base, divisor * tmp), s)
                        assert r is not None
                        self._dynamic_results.add(self._dcp.doprint(sympy.Eq(s, r[1])))

        # remaining symbols have only pure inequalities (no equalities)
        for s, exprs in self._univariate_inequalities.items():
            try:
                solution = sympy.solvers.inequalities.reduce_inequalities(exprs, s)
                # because this is univariate, the solution is a dynamic (range) constraint
                if isinstance(solution, sympy.Or):
                    solution = next(
                        iter(
                            arg
                            for arg in solution.args
                            if arg.xreplace(self._var_to_val)
                        )
                    )
                if isinstance(solution, sympy.And):
                    for arg in solution.args:
                        self._dynamic_results.add(self._dcp.doprint(arg))
                else:
                    self._dynamic_results.add(self._dcp.doprint(solution))
            except (NotImplementedError, AssertionError) as e:
                log.warning("Failed to reduce inequalities: %s", e)
                for expr2 in exprs:
                    self._dynamic_results.add(self._dcp.doprint(expr2))

        # simplify symbolic equivalences: some of them will now become specializations!
        symbolic_equivalences = self._symbolic_equivalences
        self._symbolic_equivalences = []
        for source, expr3 in symbolic_equivalences:
            self.add_equality(source, expr3.xreplace(self._substitutions))

        # remaining symbolic equivalences become dynamic equality constraints
        for source, expr3 in self._symbolic_equivalences:
            self._dynamic_results.add(f"{source.name()} == {self._dcp.doprint(expr3)}")

    @classmethod
    def _is_supported_congruence(cls, congruence: sympy.Expr) -> bool:
        base, divisor = congruence.args
        # Congruences that can be currently expressed with supported Dim ops are
        # of the form (x + a) % b == 0, where x is a Dim and a and b are constants.
        # This allows us to derive x as b*y - a for some Dim y.
        # (See also documentation of dynamic_shapes._DerivedDim.)
        if isinstance(base, sympy.Add):
            lhs, rhs = base.args
            cond = (
                isinstance(lhs, sympy.Symbol) and isinstance(rhs, sympy.Integer)
            ) or (isinstance(lhs, sympy.Integer) and isinstance(rhs, sympy.Symbol))
        else:
            cond = isinstance(base, sympy.Symbol)
        cond = cond and isinstance(divisor, sympy.Integer)
        return cond

    def forced_specializations(self) -> dict[str, sympy.Expr]:
        """Returns a dictionary of the names of symbols to their specialized value"""

        def debug_name(src: Source) -> str:
            name = src.name()
            if self._dcp.source_name_to_debug_name:
                return f"{self._dcp.source_name_to_debug_name[name]} = {name}"
            else:
                return name

        return {
            debug_name(self._dcp.symbol_to_source[s][0]): val
            for s, val in self._substitutions.items()
            if s in self._marked_dynamic
        }

    def _is_derived_dim(
        self, dim: object
    ) -> TypeGuard[torch.export.dynamic_shapes._DerivedDim]:
        return isinstance(dim, torch.export.dynamic_shapes._DerivedDim)

    def _is_dim(self, dim: object) -> TypeGuard[torch.export.dynamic_shapes.Dim]:
        return isinstance(dim, torch.export.dynamic_shapes.Dim) and not isinstance(
            dim, torch.export.dynamic_shapes._DerivedDim
        )

    def _process_derived_dim_roots(
        self,
        results: dict[str, dict[str, Any]],
        name_to_dim: dict[str, Any],
    ) -> None:
        """
        Here we resolve 2 concerns with derived dims suggested fixes: 1) newly introduced roots,
        and 2) root swapping.

        1) Newly introduced roots appear with modulo guards, e.g. Mod(dx, 2) = 0 suggests
        dx is a derived dim equal to 2 * _dx, introducing a new root _dx. Currently the final
        suggested fixes handle this correctly, but we can get intermediate results that look like
        {"dy": {"eq": "dx + 1"}, "dx": {"eq": "2 * _dx + 1, "min": 3, "max": 15}}
        and this routine prettifies this by unifying to a single root, and making each suggestion
        either a derived dim or min/max range, not both.

        2) With suggested fixes for derived dims, roots can be swapped,
        e.g. dx, dx - 1 -> dy + 1, dy. Here we don't want to print out the attached name,
        since this leads to messages like "dx - 1 = Dim("dx - 1", ...)".
        Instead we evaluate the new root value, and remove results for its derivations.

        First we find all the original roots (specified in dynamic_shapes), that are found in the
        values of results (i.e. used for computing suggesting fix values). These original roots
        (suppose `dx`) are either specialized, unchanged, refined, or swapped
        (expressed as a derived dim). If any of the first 3 cases happen, we suggest `dx`'s value
        in results, and remove suggestions for derivations of `dx`, assuming the derived relation
        is valid. If swapped, we find the new root, and use the fix to evaluate `dx`'s new value,
        and then do the same with `dx`'s derivations.

        Assuming the originally specified derived relations are correct is valid, because:
            1) if the relations are plain wrong (e.g. input shape = (6, 4) with spec (dx, dx - 1))
               produce_guards() will catch this and crash before hand.
            2) if the relations are numerically correct but do not match the emitted guard,
               for example:

                    def forward(self, x, y):
                        return x.reshape([-1]) + y  # guard: s0 * 2 = s1
                    inputs = (torch.randn(6, 2), torch.randn(12))
                    dx = Dim("dx", min=2, max=32)
                    dynamic_shapes={"x": (dx, 2), "y": (dx + 6, )}  # this matches values but not op

               then this leads to 2 linear equations, and a) produce_guards() is able to solve for
               the unique solution of dx = 6 and specialize, and b) the export constraint solver will
               raise an issue due to range constraints (a unique solution means not all values in a
               range satisfy a guard) and also force specializations.
        """
        from torch.export.dynamic_shapes import Dim

        def _check_same_range(c: Mapping[str, int], dim: object) -> bool:
            # returns True if c & dim are both min/max ranges with same values
            return (
                self._is_dim(dim)
                and ("min" in c or "max" in c)
                and (
                    (dim.min < 2 and c.get("min", 2) == 2) or dim.min == c.get("min", 2)  # type: ignore[attr-defined]
                )  # let pass if analysis min = 2 and specified min = 0/1
                and dim.max == c.get("max", int_oo)  # type: ignore[attr-defined]
            )

        # 1) newly introduced roots
        # this part we handle adding newly introduced roots
        # these arise from guards like "x.shape[0] % 3 == 0"
        # leading to suggested fixes like "dx = 3*_dx"
        # extract _dx, and find appropriate min/max values
        #
        # before, we have something like:
        # {"dx": {"eq": 3*_dx+1, "min": 4, "max": 10}, "dy": dx+1, "dz": dx+2}
        # we want instead:
        # {"_dx": {"min": 1, "max": 4}, "dx": 3*_dx+1, "dy": 3*_dx+2, "dz": 3*_dx+3}
        introduced_roots: dict[str, str] = {}  # map new root -> old root
        for k, c in list(results.items()):
            if "eq" in c and isinstance(c["eq"], sympy.Expr):  # derived dim
                root = next(iter(c["eq"].free_symbols))
                if str(root) not in name_to_dim:
                    introduced_roots[str(root)] = k
                    # calculate necessary min & max
                    modulus, remainder = sympy.polys.polytools.div(c["eq"], root)
                    c_min = c.get("min", 2)
                    min_ = math.ceil((c_min - remainder) / modulus)
                    c_max = c.get("max", int_oo)
                    max_ = math.floor((c_max - remainder) / modulus)
                    # create result & dim
                    results[str(root)] = {"min": min_, "max": max_}
                    name_to_dim[str(root)] = Dim(str(root), min=min_, max=max_)
                    # remove old root min/max bounds
                    c.pop("min", None)
                    c.pop("max", None)

        # alter derivations that depend on old root, to unify to new root
        # e.g. dx=3*_dx+1, dy=dx+1 -> dy=3*_dx+2
        for old_root in introduced_roots.values():
            for k, c in list(results.items()):
                if (
                    "eq" in c
                    and isinstance(c["eq"], sympy.Expr)
                    and str(symbol := next(iter(c["eq"].free_symbols))) == old_root
                ):  # derived dim with root = old_root
                    new_root_expr = results[str(old_root)]["eq"]  # dx=3*_dx+1
                    new_expr = c["eq"].subs({symbol: new_root_expr})  # dy=(3*_dx+1)+1
                    c["eq"] = new_expr

        # 2) root swapping
        # collect all the original roots that are used for calculating values of suggested fixes
        # this consists of:
        # 1) {"dx": {"min": ..., "max": ...}} -> dx: refined root dim
        # 2) {"dy": "dx + 1"} -> dx: root for suggested fix
        modified_roots: set[str] = set()
        for k, c in results.items():
            if k not in name_to_dim:  # _dynamo.export() may handle source directly
                continue
            if self._is_dim(name_to_dim[k]) and ("min" in c or "max" in c):  # case 1)
                modified_roots.add(k)
            elif "eq" in c and isinstance(c["eq"], sympy.Expr):  # case 2)
                root = next(iter(c["eq"].free_symbols))
                assert root is not None
                modified_roots.add(str(root))

        # exclude newly introduced roots, we've already processed these
        modified_roots = modified_roots.difference(introduced_roots)

        # evaluate the new value for each root
        # this is now either 1) unchanged, 2) refined with a new range,
        # or 3) specialized to a concrete value
        modified_root_values: dict[str, dict[str, Any]] = {}
        for mroot in modified_roots:
            swapped_root = True
            if mroot in results:
                c = results[mroot]
                if ("min" in c or "max" in c) or isinstance(  # range
                    c["eq"], int
                ):  # specialized
                    # here, the original root is a root Dim or concrete value in results.
                    # if it is a derived dim, it is swapped, and we handle that below.
                    if not _check_same_range(
                        c, name_to_dim[mroot]
                    ):  # ignore if unchanged
                        modified_root_values[mroot] = c
                    swapped_root = False

            if swapped_root:
                # if the original root has been swapped in results, that means the new root
                # is a range (if it had specialized, the original root would have too).
                # find this new root, and solve for the original root's range.
                for k, c in results.items():
                    if k not in name_to_dim:
                        continue
                    dim = name_to_dim[k]
                    if (
                        dim.__class__.__name__ == "_DerivedDim"
                        and dim.root.__name__ == mroot
                    ):
                        # only look for min/max root, otherwise root would have specialized
                        if "min" in c or "max" in c:
                            expr = sympy.sympify(k)
                            s = next(iter(expr.free_symbols))
                            result = {
                                "min": try_solve(sympy.Eq(expr, c["min"]), s)[1],  # type: ignore[arg-type, index]
                                "max": try_solve(sympy.Eq(expr, c["max"]), s)[1],  # type: ignore[arg-type, index]
                            }
                            if not _check_same_range(
                                result, name_to_dim[mroot]  # type: ignore[index, arg-type]
                            ):  # ignore if unchanged
                                modified_root_values[mroot] = result  # type: ignore[index]
                                break

        # filter out results where the key is a derived dim (e.g. {"dx - 1" : 4})
        # we only want to suggest fixes for the root, to avoid derived names.
        # also, remove anything in modified_roots, since we either add new modified values after this,
        # or have decided they are unchanged.
        for k in list(results.keys()):
            if k not in name_to_dim:
                continue
            if self._is_derived_dim(name_to_dim[k]) or k in modified_roots:
                del results[k]

        # update results with modified root values
        # now results has the following properties:
        # - only contains original roots as keys
        # - each root is now either specialized, refined, or derived from another original root
        results.update(modified_root_values)

    def prettify_results(
        self,
        original_signature: inspect.Signature,
        dynamic_shapes: Union[dict[str, Any], tuple[Any], list[Any]],
        constraint_violation_error: object,
        forced_specializations: dict[str, str],
    ) -> str:
        """Format a message for constraint violation erros"""
        from torch.export.dynamic_shapes import _get_dim_name_mapping

        if not self._dcp.source_name_to_debug_name:
            # nothing to do
            return ""

        def transform(s: str, inverse: bool = False) -> str:
            for k, v in self._dcp.source_name_to_debug_name.items():
                s = s.replace(k, v) if not inverse else s.replace(v, k)
            return s

        results: defaultdict[str, dict[str, Any]] = defaultdict(dict)
        if dynamic_shapes is None:
            dynamic_shapes = {}

        def flip(op: str) -> str:
            if op == "<=":
                return ">="
            if op == ">=":
                return "<="
            if op == "<":
                return ">"
            if op == ">":
                return "<"
            assert op == "=="
            return op

        def relation_with_digit(expr: str, op: str, digit: int) -> None:
            if op == "<=":
                results[expr]["max"] = digit
            elif op == "<":
                results[expr]["max"] = digit - 1
            elif op == ">=":
                results[expr]["min"] = digit
            elif op == ">":
                results[expr]["min"] = digit + 1
            else:
                assert op == "=="
                results[expr]["eq"] = digit

        # retrieve dynamic shapes
        name_to_dim = _get_dim_name_mapping(dynamic_shapes)

        for s in self._static_results.union(self._dynamic_results):
            t = transform(s)
            if t == s:
                continue
            left, op, right = re.split(r"( == | <= | >= | < | > )", t)
            op = op.strip()
            if op == "==" and left == right:
                continue
            if right.isdigit():
                relation_with_digit(left, op, int(right))
            elif left.isdigit():
                relation_with_digit(right, flip(op), int(left))
            else:
                assert op == "==", t
                try:
                    results[left]["eq"] = sympy.sympify(right)
                except TypeError:  # rhs source is not linked to Dim name
                    pass

        # order forced specializations based on name
        forced_specializations = {
            k: forced_specializations[k]
            for k in sorted(
                forced_specializations.keys(),
                key=lambda x: x.split(" = ")[1],
            )
        }

        buf = ""
        if forced_specializations:
            debug_names = set()
            for k in forced_specializations:
                dim = name_to_dim[k.split(" = ")[0]]
                if self._is_derived_dim(dim):
                    debug_names.add(dim.root.__name__)  # type: ignore[attr-defined]
                else:
                    debug_names.add(dim.__name__)

            buf += (
                f"Specializations unexpectedly required ({', '.join(sorted(debug_names))})! "
                'For more information, run with TORCH_LOGS="+dynamic".\n'
            )
            for s, val in forced_specializations.items():
                buf += f"  - solving the guards generated for {s} resulted in a specialized value of {val}.\n"

        self._process_derived_dim_roots(results, name_to_dim)

        dims = []
        others = []

        # order results by source name
        results2 = {
            k: results[k]
            for k in sorted(
                results.keys(),
                key=lambda x: transform(x, inverse=True),
            )
        }
        for k, c in results2.items():
            if "eq" in c:
                other = c["eq"]
                if isinstance(other, int):
                    others.append(f"{k} = {other}")
                elif _is_supported_equivalence(other):
                    others.append(f"{k} = {other}")
            else:
                min_ = c.get("min", None)
                if min_ == 2:
                    min_ = None
                max_ = c.get("max", None)
                if min_ is not None and max_ is not None:
                    dims.append(f"{k} = Dim('{k}', min={min_}, max={max_})")
                elif min_ is not None:
                    dims.append(f"{k} = Dim('{k}', min={min_})")
                elif max_ is not None:
                    dims.append(f"{k} = Dim('{k}', max={max_})")
                else:
                    dims.append(f"{k} = Dim('{k}')")

        # results2 will get filtered out if no new suggestions,
        # this can happen if guards are too complex.
        # in that case don't suggest fix
        if dims or others:
            buf += "\nSuggested fixes:\n  "
            buf += "\n  ".join(dims + others)

        return buf


TLS = threading.local()


@dataclass(frozen=True)
class ShapeEnvSettings:
    """
    Encapsulates all shape env settings that could potentially affect
    FakeTensor dispatch. Used when creating dispatch cache keys.
    """

    allow_scalar_outputs: bool
    allow_dynamic_output_shape_ops: bool
    assume_static_by_default: bool
    specialize_zero_one: bool
    duck_shape: bool
    prefer_deferred_runtime_asserts_over_guards: bool
    allow_complex_guards_as_runtime_asserts: bool
    trace_asserts: bool


@dataclass
class ValueRangesSLoc:
    """
    Locations of the guards that triggered lower and upper bound.
    """

    lower: SLoc
    upper: SLoc


@contextmanager
def _suppress_guards(shape_env: ShapeEnv) -> Iterator[None]:
    shape_env._suppress_guards_enter()
    try:
        yield
    finally:
        shape_env._suppress_guards_exit()


@dataclass
class _FrameLocalResult:
    loc: Optional[str] = None
    locals: dict[str, Any] = field(default_factory=dict)
    symbols: dict[str, str] = field(default_factory=dict)


class ShapeEnv:
    # This is a wrapper over the actual __init__ function.
    #
    # Where to add a new constructor parameter to ShapeEnv?
    # =====================================================
    # This __init__ function should be used only for parameters related to event recording.
    # These are parameters that we don't wish to pass down the road to new ShapeEnv instances
    # created from replaying events.
    #
    # If you wish to add a parameter to the constructor of ShapeEnv, unrelated to event
    # recording, do so in the _init function.
    def __init__(
        self,
        *,
        should_record_events: Optional[bool] = None,
        tracked_fakes: Optional[list[Any]] = None,
        **kwargs: Any,
    ) -> None:
        self._init(**kwargs)

        # Disable event recording when replaying.
        kwargs["should_record_events"] = False

        from torch.fx.experimental.validator import translation_validation_enabled

        self._translation_validation_enabled = translation_validation_enabled()

        # If not specified, enable event recording if both:
        #   - Translation validation is on
        #   - Translation validation bisection is not disabled
        self.should_record_events = (
            should_record_events
            if should_record_events is not None
            else (
                self._translation_validation_enabled
                and not config.translation_validation_no_bisect
            )
        )

        # Enable event recording check if both:
        #   - It should record events
        #   - The recording check is enabled
        self.check_recorded_events = (
            self.should_record_events and config.check_shape_env_recorded_events
        )

        # This will make sure we only record the top-level function call.
        self.is_recording = False
        # Keep track of the list of tracked fakes.
        self.tracked_fakes = tracked_fakes
        # List of events for reconstructing ShapeEnv at arbitrary points in time.
        self.events: list[ShapeEnvEvent] = (
            [ShapeEnvEvent(ShapeEnv, kwargs=kwargs)]
            if self.should_record_events
            else []
        )

        # FakeTensor per-ShapeEnv operation cache. This is used for caching
        # operations that contain symbolic shapes which have guards on the
        # ShapeEnv (so are ShapeEnv-dependent).
        #
        # NOTE: It's important that SymNodes in this cache have their ShapeEnv
        # stripped otherwise you end up with cycles which can only be cleaned
        # with the GC.
        self.fake_tensor_cache: dict[
            torch._subclasses.fake_tensor._DispatchCacheKey,
            torch._subclasses.fake_tensor._DispatchCacheEntry,
        ] = {}

    # Pro-tip: if you add new field to ShapeEnv, this affects some accept
    # tests.  Accept their output with:
    #
    #   EXPECTTEST_ACCEPT=1 python test/dynamo/test_dynamic_shapes.py -k test_shape_env_equal
    #
    def _init(
        self,
        *,
        allow_scalar_outputs: bool = True,
        allow_dynamic_output_shape_ops: bool = True,
        # NB: These are legacy configuration that help us make good choices
        # when the constraint/dynamic dims are not explicitly passed to us.
        # Ideally we will fix all call sites to be explicit and not have
        # implicit choices, but this apparently was pretty involved.
        assume_static_by_default: bool = False,
        # Note - On 0/1 specialization
        #
        # The following options affect decisions we make about eager
        # specialization.  Disabling them will increase trace time (as we do
        # more symbolic reasoning) and can also harm the quality of generated
        # code (because inductor may not be able to specialize for bounds
        # being equal--although if we later respecialize because of a guard,
        # your code may be just as good as it was before.)
        #
        # When True, eagerly specialize input sizes which have 0/1.
        specialize_zero_one: bool = True,
        # When True, assume input sizes which have the same size are
        # symbolically equal.
        duck_shape: Optional[bool] = None,
        # For debugging
        co_fields: Optional[dict[str, str]] = None,
        # When True, whenever safe, we will generate a deferred runtime assert
        # instead of a guard whenever we know that an expression must be True,
        # otherwise it would be an error, even for backed SymInts (where we
        # could ostensibly unconditionally generate guards).  This is useful
        # for export, where preventing "error checking" sizes from showing up
        # in guards is helpful, since these guards in some sense are overly
        # pedantic.  See also https://github.com/pytorch/pytorch/issues/121749
        prefer_deferred_runtime_asserts_over_guards: bool = False,
        # When True, does not emit or raise constraint violation errors on
        # implicit guards generated by ops, and defers to runtime assertions
        # in the graph instead. For export.
        allow_complex_guards_as_runtime_asserts: bool = False,
        # XXX Add any new settings that could affect FakeTensor evaluation
        # to: torch._subclasses.fake_tensor._ShapeEnvSettings
        trace_asserts: bool = False,
    ) -> None:
        if duck_shape is None:
            duck_shape = config.use_duck_shape

        self.settings = ShapeEnvSettings(
            # Not directly used by ShapeEnv; indirectly used by FakeTensor
            allow_scalar_outputs=allow_scalar_outputs,
            allow_dynamic_output_shape_ops=allow_dynamic_output_shape_ops,
            # End
            assume_static_by_default=assume_static_by_default,
            specialize_zero_one=specialize_zero_one,
            duck_shape=duck_shape,
            prefer_deferred_runtime_asserts_over_guards=prefer_deferred_runtime_asserts_over_guards,
            allow_complex_guards_as_runtime_asserts=allow_complex_guards_as_runtime_asserts,
            trace_asserts=trace_asserts,
        )

        self.guards: list[ShapeGuard] = []
        self.axioms: dict[sympy.Expr, sympy.Expr] = {}

        # A set of ids that have already been allocated. This is used
        # for when we allocate symbol ids using the hash of the source
        # names to ensure we don't have collisions via linear probing
        self.unique_ids: set[int] = set()
        # Maps symbolic ints to their original concrete values
        # Currently populated from tensors
        self.var_to_val: dict[sympy.Symbol, sympy.Integer] = {}
        # Like var_to_val, but only set when propagate_real_tensors is on.
        # Used as last resort to avoid GuardOnDataDependent error
        self.unbacked_var_to_val: dict[sympy.Symbol, sympy.Integer] = {}
        # Like above, but used exclusively for OBLIVIOUS_SIZE.  These
        # potentially could be put together but I am not sure, writing out
        # the logic individually before abstracting.
        self.oblivious_var_to_val: dict[sympy.Symbol, sympy.Integer] = {}
        # Maps symbolic ints to their min/max range.  These ranges
        # are conservative: the int MUST fall in the range, but the
        # range may contain ints which may not actually appear in
        # practice
        self.var_to_range: dict[sympy.Symbol, ValueRanges] = {}
        self.var_to_range_sloc: dict[sympy.Symbol, ValueRangesSLoc] = {}
        self.source_name_to_debug_name: dict[str, str] = {}
        self.var_to_sources: dict[sympy.Symbol, list[Source]] = {}
        self.var_to_stack: dict[sympy.Symbol, CapturedTraceback] = {}
        # Maps a source to the *original* symbol that was assigned to it
        self.source_to_var: dict[str, sympy.Symbol] = {}
        # Maps from sympy ints to expressions representing them
        # Populated from equality guards (i.e. a.shape[0] == b.shape[0])
        self.replacements: dict[sympy.Symbol, sympy.Expr] = {}
        # The sloc of the guard that triggered this replacement to be added
        self.replacements_slocs: dict[sympy.Symbol, SLoc] = {}
        self.unbacked_renamings: dict[sympy.Symbol, sympy.Symbol] = {}
        # Set holds a % b expressions that evaluate to 0.
        self.divisible: set[sympy.Expr] = set()
        # Set that holds "size-like" symbols.  When we perform
        # "size-oblivious" tests, these can be assumed to be >= 2.
        self.size_like: set[sympy.Symbol] = set()
        # Duck-shaping says that if two input tensors have the same size,
        # they get assigned the same symbolic variable
        self.val_to_var: dict[int, sympy.Symbol] = {}
        self.unbacked_symfloat_counter = itertools.count()
        self.unbacked_symint_counter = itertools.count()
        # Similar to guards, but these MUST evaluate to true and can
        # only be evaluated at runtime midway through (i.e., they always
        # involve unbacked symints)
        #
        # For efficiency reasons, we index in the following way.  Suppose you have
        # a runtime assert i0 + i1 <= s1.  We pick the most recently allocated
        # symbol in the source expression and add the assert to the list for
        # that symbol e.g., {i1: [i0 + i1 <= s1]}.
        #
        # We access the runtime asserts in two situations:
        #
        #   - When we are guarding on an expression, we will attempt to
        #     statically evaluate it, in case the unbacked SymInts can
        #     simplify away.  If we have a runtime assert, we may be able
        #     to discharge the guard entirely.  We only need to attempt
        #     runtime asserts that mention freevars of the expression in
        #     question.
        #
        #   - When we are performing codegen (in Inductor for eager, or
        #     when finalizing the export FX graph), we need to know what
        #     extra runtime asserts to insert.  Whenever an unbacked
        #     SymInt comes into scope, all runtime asserts involving it
        #     become eligible for insertion (so long as all of their other
        #     free unbacked symbols are also in scope).  We technically
        #     can handle any choice of key by kicking inexpressible asserts
        #     to the next unbacked symbol to wait on, but if we choose the
        #     latest key, an assert will only show up at the moment when
        #     we can actually codegen it.
        self.deferred_runtime_asserts: dict[
            Optional[sympy.Symbol], list[RuntimeAssert]
        ] = {}
        # This exists so we can efficiently invalidate the cache (it's used as
        # part of the cache key); otherwise we'd have to iterate through
        # deferred_runtime_asserts to compute its length
        self.num_deferred_runtime_asserts = 0
        self.log = log
        self.log.info("create_env")
        self.frozen = False
        self.runtime_asserts_frozen = False
        self.dim_constraints: Optional[DimConstraints] = None
        self.counter: Counter[str] = collections.Counter()
        # Mapping from sympy.Symbol to the number of guards which mention this
        # symbol
        self.symbol_guard_counter: Counter[sympy.Symbol] = collections.Counter()
        # A selection of important fields on co_field; solely used for
        # signpost_event
        self.co_fields = co_fields if co_fields else {}

        # Whenever we allocate a fresh unbacked Symbol, we add it to this
        # pending list.  Unbacked symbol allocation can occur at unpredictable
        # points during meta tensor propagation, but at some point, we
        # have to know what the binding site for an unbacked symbol is, and
        # this is computed when we actually place the node in the graph. The
        # important thing is that we always actually handle every unaccounted
        # for unbacked symbol, so this list helps us keep track of them and
        # then make sure they are all accounted for.
        #
        # We could potentially give rise to errors earlier by lexically
        # scoping when we do propagation, and only allowing unbacked symbols
        # to be allocated at this point in time.  However this is inconvenient
        # to do in Dynamo, because fake tensor propagation is far from when we
        # analyze binding sites (set_example_value), so we do it in a more
        # mutatey way.
        #
        # NB: fresh unbacked symbols NEVER get substitutions applied to them,
        # they are binding sites!
        self.pending_fresh_unbacked_symbols: list[sympy.Symbol] = []

        # Version counter used to invalidate cached values
        self._prev_cache_key = self._get_key()
        self._version_counter = 0

        # Each time divisible is changed this should be set to True, this is set in _update_version_counter.
        self._resimplify_floor_div_axioms = True

        # Cache for FX nodes.
        # Maps an already built node a tuple of:
        #   1. node's target
        #   2. list of arguments
        # This drastically reduces the size of the FX graph, avoiding
        # duplicated nodes.
        self.fx_node_cache: dict[tuple[Callable, tuple[Any, ...]], torch.fx.Node] = {}
        self.source_to_symbol: dict[str, sympy.Symbol] = {}

        # Suppose you want to replace an unbacked symbol with another
        # unbacked symbol.  This is error prone because you can cause
        # references to unbacked symbols to time travel backwards.  E.g.,
        #
        # u1 = x.item()
        # ... use of u1 ...
        # u2 = y.item()
        # u3 = z.item()
        # torch._check(u1 == u2 + u3)
        #
        # If you replace u1 with u2 + u3, then the use of u1 now
        # references u2 and u3 prior to them actually being bound at
        # runtime.
        #
        # To control for this, we track the order unbacked symbols
        # were allocated, and only allow substitutions if they respect
        # the dependency from this order; an unbacked symbol can only
        # be substituted with unbacked symbols that come before it in the
        # order.
        #
        # This also imposes an ordering on the unbacked symbol binding
        # sites themselves: you are not allowed to reorder unbacked symbol
        # bindings.  At the moment, this is not tracked, but we potentially
        # could track this at the IR level using a higher order operator
        # with something like effect token tracking.
        self.unbacked_alloc_order: dict[sympy.Symbol, int] = {}

        self.trace_asserts = trace_asserts

        from torch.fx.experimental.validator import translation_validation_enabled

        self._translation_validation_enabled = translation_validation_enabled()

        if self._translation_validation_enabled:
            from torch.fx.experimental.validator import TranslationValidator

            self.validator = TranslationValidator()
            self.graph = torch.fx.Graph()
            # Create an output graph and start inserting before that.
            # This is needed when 'deepcopy'-ing this object.
            self.graph.inserting_before(self.graph.output(None))

            # Mapping of each node name to the node itself.
            #
            # This is useful for matching an FX node from a recorded ShapeEnv.graph
            # to the FX node of the ShapeEnv we are running the event on.
            #
            # Whenever you add a node to self.graph, you must add a mapping to this
            # variable. Otherwise, the built FX graph on the replayed ShapeEnv will
            # not be valid.
            self.name_to_node: dict[str, torch.fx.Node] = {}

    @property
    def allow_scalar_outputs(self) -> bool:
        return self.settings.allow_scalar_outputs

    @property
    def allow_dynamic_output_shape_ops(self) -> bool:
        return self.settings.allow_dynamic_output_shape_ops

    @property
    def assume_static_by_default(self) -> bool:
        return self.settings.assume_static_by_default

    @property
    def specialize_zero_one(self) -> bool:
        return self.settings.specialize_zero_one

    @property
    def duck_shape(self) -> bool:
        return self.settings.duck_shape

    @property
    def prefer_deferred_runtime_asserts_over_guards(self) -> bool:
        return self.settings.prefer_deferred_runtime_asserts_over_guards

    @property
    def allow_complex_guards_as_runtime_asserts(self) -> bool:
        return self.settings.allow_complex_guards_as_runtime_asserts

    def check_equal(self, other: ShapeEnv) -> None:
        """Compare another ShapeEnv for equivalence"""
        # ShapeEnv fields that are not relevant for the outcome of
        # ShapeEnv.produce_guards call:
        #   - Debugging variables
        #   - Translation validation related variables
        #   - Events recording related variables
        non_state_variable_names = (
            "counter",
            "log",
            "var_to_stack",
            "fx_node_cache",
            "graph",
            "validator",
            "check_recorded_events",
            "should_record_events",
            "is_recording",
            "tracked_fakes",
            "events",
            "source_name_to_debug_name",
            "_prev_cache_key",
            "_version_counter",
            "dim_constraints",
            # source locations are OK to diverge
            "var_to_range_sloc",
            "replacements_slocs",
            "_resimplify_floor_div_axioms",
            "_expr_sym_node_id",
        )

        # Mapping of the value of each to-be-compared field into the values that
        # should actually be compared.
        #
        # You should modify this if, for example, the field that holds state and
        # debugging information. e.g. ShapeGuard holds the actual guard (sympy.Expr)
        # and the stack when it was added to the set of guards. In order to compare
        # it, we throw away the stack information.
        def map_value(key: str, value: Any) -> Any:
            if key in ("unbacked_symfloat_counter", "unbacked_symint_counter"):
                from copy import copy

                # For itertools.count(), we compare the next integer returned
                # by the count iterators. Not that we need to copy the iterator
                # first. Otherwise we are mutating the object.
                return next(copy(value))
            elif key == "guards":
                # Transform the list of ShapeGuard into a list of expressions.
                return [g.expr for g in value]
            elif key == "deferred_runtime_asserts":
                # Transform the list of RuntimeAsserts into a list of expressions.
                return {s: [ra.expr for ra in ras] for s, ras in value.items()}
            elif key == "name_to_node":
                # Compare just the set of keys is the same.
                return set(value.keys())
            elif key in (
                "symbol_guard_counter",
                "pending_fresh_unbacked_symbols",
                "fake_tensor_cache",
            ):
                # Skip this for comparisons
                return None
            return value

        shape_env_check_state_equal(self, other, non_state_variable_names, map_value)

    def _snapshot_tracked_fakes(self) -> Optional[list[Any]]:
        if self.tracked_fakes is None:
            return None

        from torch._dynamo.variables.builder import TrackedFake

        def maybe_transform_fake(fake: TrackedFake) -> TrackedFake:
            inner_fake = (
                fake.fake
                if isinstance(fake.fake, (torch.SymInt, torch.SymFloat))
                else FakeTensorMeta.from_fake(fake.fake)
            )
            # Even though TrackedFake accepts either a Union[SymInt, FakeTensor], here we give it a
            # FakeTensorMeta for two reasons:
            #   1. this is all the information we need when recording ShapeEnvEvents.
            #   2. it works even if each TrackedFake changes its metadata.
            return TrackedFake(inner_fake, fake.source, fake.symbolic_context)  # type: ignore[arg-type]

        return [maybe_transform_fake(fake) for fake in self.tracked_fakes]

    def _last_event_index(self) -> int:
        return len(self.events) - 1

    @contextmanager
    def _recording(self) -> Iterator[None]:
        self.is_recording = True
        try:
            yield
        finally:
            self.is_recording = False

    @record_shapeenv_event()
    def _eliminate_unbacked(self, orig_s: sympy.Symbol, new_s: sympy.Expr) -> None:
        self._set_replacement(orig_s, new_s, "eliminate_unbacked")

    @record_shapeenv_event()
    def set_unbacked_var_to_val(self, k: sympy.Symbol, v: int) -> None:
        """Used only when propagate_real_tensors; registers a value for an
        unbacked symbol, which can be used last resort to resolve hints."""
        log.info("set_unbacked_var_to_val %s = %s", k, v)
        self.unbacked_var_to_val[k] = sympy.sympify(v)

    # Unlike set_replacement, this records a shapeenv event
    @record_shapeenv_event()
    def _rename_unbacked_to(self, orig_s: sympy.Symbol, new_s: sympy.Symbol) -> None:
        assert isinstance(orig_s, sympy.Symbol), orig_s
        assert isinstance(new_s, sympy.Symbol), new_s
        assert free_unbacked_symbols(new_s), new_s
        assert free_unbacked_symbols(orig_s), orig_s
        dest = self.replacements.get(orig_s)
        if dest is not None:
            assert not free_unbacked_symbols(dest), f"{orig_s} -> {dest}"
        self._set_replacement(orig_s, new_s, "rename_unbacked_to")
        self.unbacked_renamings[orig_s] = new_s
        if dest is not None:
            self._set_replacement(new_s, dest, "rename_unbacked_to_dest")

    @record_shapeenv_event()
    def _constrain_is_bounded(self, a: sympy.Symbol, upper_bound: int) -> None:
        # TODO: Do something nontrivial when upper_bound is expression
        pass

    @record_shapeenv_event()
    def _constrain_range_for_size(
        self, a: sympy.Symbol, min: Optional[int] = None, max: Optional[int] = None
    ) -> None:
        if min is None:
            min = 0
        if max is None:
            max = int_oo

        if max < min:
            raise ValueError(
                "Maximum value to constrain_as_size can't be less than the specified min value, "
                "received min={min} and max={max}"
            )

        self.constrain_symbol_range(
            a,
            compiler_min=min,
            compiler_max=max,
        )
        self.size_like.add(a)

    @record_shapeenv_event()
    def _constrain_range(self, a: sympy.Expr, min: int, max: int) -> None:
        if isinstance(a, sympy.Integer):
            if not (min <= int(a) <= max):
                raise ValueRangeError(f"Invalid value {int(a)} for range [{min}:{max}]")
            return

        # TODO: Shouldn't we install a guard if the symbol is backed?  Or is the
        # semantics that this is an "unchecked" assert (but it this actually
        # something useful?  Might be better to restrict only for unbacked
        # SymInt).
        if isinstance(a, sympy.Symbol):
            self.constrain_symbol_range(
                a,
                compiler_min=min,
                compiler_max=max,
            )

    @record_shapeenv_event()
    def _constrain_unify(self, a: SymInt, b: SymInt) -> None:
        """
        Given two SymInts, constrain them so that they must be equal.  NB:
        this will not work with SymInts that represent nontrivial expressions
        (yet!)
        """
        # TODO: this does not install a deferred runtime assert yet

        # TODO: Maybe dedupe this with _maybe_guard_rel?
        # Update Feb 2024: this is extra important to do, this doesn't handle
        # unbacked replacements properly nor does it generate deferred runtime
        # asserts
        if not isinstance(a, SymInt):
            if not isinstance(b, SymInt):
                assert a == b
            else:
                assert isinstance(
                    b.node.expr, sympy.Symbol
                ), "constraining non-Symbols NYI"
                assert b.node.shape_env is self
                self.replacements[b.node.expr] = sympy.Integer(a)
        else:
            # TODO: Actually, we can support this as long as one of them is a symbol.
            # NB: We can't actually do "unification" as our operators are not
            # injective
            assert isinstance(a.node.expr, sympy.Symbol), "constraining non-Symbols NYI"
            assert a.node.shape_env is self
            if not isinstance(b, SymInt):
                self.replacements[a.node.expr] = sympy.Integer(b)
            else:
                assert a.node.shape_env is b.node.shape_env
                assert isinstance(
                    b.node.expr, sympy.Symbol
                ), "constraining non-Symbols NYI"
                new_var = self._find(a.node.expr)
                self.replacements[b.node.expr] = new_var

    def _ignore_fresh_unbacked_symbols_tls(self) -> bool:
        return getattr(TLS, "ignore_fresh_unbacked_symbols", False)

    @record_shapeenv_event()
    def _ignore_fresh_unbacked_symbols_set(self, b: bool) -> bool:
        prev = self._ignore_fresh_unbacked_symbols_tls()
        TLS.ignore_fresh_unbacked_symbols = b
        return prev

    @contextmanager
    def ignore_fresh_unbacked_symbols(self) -> Iterator[None]:
        """
        Indicates that the newly allocated unbacked SymInts are being
        discarded
        """
        prev = self._ignore_fresh_unbacked_symbols_set(True)
        try:
            yield
        finally:
            self._ignore_fresh_unbacked_symbols_set(prev)

    @record_shapeenv_event()
    def freeze(self) -> None:
        """Freeze this ShapeEnv to stop accumulating guards

        A frozen ShapeEnv will ignore any further guards generated on it and
        only emit a warning which may lead to accuracy problems.
        """
        self.frozen = True

    @record_shapeenv_event()
    def freeze_runtime_asserts(self) -> None:
        """Freeze this ShapeEnv to stop adding deferred runtime asserts.

        We will error if you try to install a new runtime assert when it is
        frozen.  This would indicate a lowering violation, or perhaps something
        we know statically is already True but we are checking it again in a way
        that is not clearly dischargeable.
        """
        # self.prefer_deferred_runtime_asserts_over_guards = False
        self.runtime_asserts_frozen = True

    def _create_symbol_for_source(self, source: Source) -> Optional[sympy.Symbol]:
        if not self._translation_validation_enabled:
            return None
        srcname = source.name()
        if source not in self.source_to_symbol:
            self.source_to_symbol[srcname] = sympy.Symbol(srcname, integer=True)
        return self.source_to_symbol[srcname]

    def _add_z3var(self, symbol: sympy.Symbol, type: type) -> None:
        if self._translation_validation_enabled:
            self.validator.add_var(symbol, type)

    def _add_target_expr(self, expr: SympyBoolean) -> None:
        if self._translation_validation_enabled:
            self.validator.add_target_expr(expr)

    def _add_assertion(self, expr: SympyBoolean) -> None:
        if self._translation_validation_enabled:
            self.validator.add_assertion(expr)

    def _check_translation_validate(self) -> None:
        if self._translation_validation_enabled:
            self.validator.validate()

    @record_shapeenv_event()
    def _create_fx_call_function(
        self,
        op: Callable,
        args: tuple,
    ) -> tuple[Optional[torch.fx.Node], bool]:
        # Cache this tuple in order to avoid duplicated nodes.
        node_key = (op, args)
        # Flags whether the returned node was cached or not.
        fresh = False

        if self._translation_validation_enabled and node_key not in self.fx_node_cache:
            # Presence of None in the arguments implies that we should ignore this operation.
            if any(a is None for a in args):
                # We check if we are not mixing SymNode that should not be ignored
                # (fx_node is not None) with those that should (fx_node is None).
                assert all(not isinstance(a, torch.fx.Node) for a in args)
                return None, fresh

            fresh = True

            # If translation validation is enabled, all arguments must have its
            # own FX node.
            assert all(
                a is not None for a in args
            ), f"missing arg in FX graph ({op.__name__}): {args}"
            node = self.fx_node_cache[node_key] = self.graph.call_function(op, args)
            self.name_to_node[node.name] = node

        return self.fx_node_cache.get(node_key, None), fresh

    def _create_fx_placeholder_and_z3var(
        self,
        symbol: sympy.Symbol,
        type: type,
    ) -> Optional[torch.fx.Node]:
        if not self._translation_validation_enabled:
            return None

        node_key = (self.graph.placeholder, (symbol,))

        # Check if we haven't added this symbol already.
        # If so, skip the placeholder creation, as it
        # generates invalid Python code.
        if node_key not in self.fx_node_cache:
            # Add a Z3 variable according to 'type'.
            self._add_z3var(symbol, type)
            # Create the FX placeholder out of a mangled name.
            mangled_name = re.sub(
                r"[^a-zA-Z0-9]", "_", re.sub(r"[()]", "", symbol.name)
            )
            node = self.fx_node_cache[node_key] = self.graph.placeholder(mangled_name)
            self.name_to_node[node.name] = node
            # Attach the 'symbol' to the placeholder so that we can retrieve
            # the Z3 variable later.
            node.meta["symbol"] = symbol

        return self.fx_node_cache[node_key]

    def _remove_fx_node(self, node: Optional[torch.fx.Node]) -> None:
        if self._translation_validation_enabled and node is not None:
            self.name_to_node.pop(node.name)
            self.graph.erase_node(node)

    def _add_fx_node_metadata(self, node: torch.fx.Node) -> None:
        from torch._dynamo.utils import get_current_node

        if self.should_record_events:
            node.meta[SHAPEENV_EVENT_KEY] = self._last_event_index()
            node.meta[CURRENT_NODE_KEY] = get_current_node()

    def _suppress_guards_tls(self) -> bool:
        return getattr(TLS, "suppress_guards", False)

    @record_shapeenv_event()
    def _suppress_guards_enter(self) -> None:
        if not hasattr(TLS, "suppress_guards_stack"):
            TLS.suppress_guards_stack = []
        old = self._suppress_guards_tls()
        TLS.suppress_guards_stack.append(old)
        TLS.suppress_guards = True

    @record_shapeenv_event()
    def _suppress_guards_exit(self) -> None:
        old = (
            TLS.suppress_guards_stack.pop()
            if len(TLS.suppress_guards_stack) > 0
            else False
        )
        TLS.suppress_guards = old

    def suppress_guards(self) -> _GeneratorContextManager[None]:
        """Context manager to ignore all guards generated inside"""
        return _suppress_guards(self)

    def _get_key(self) -> tuple[int, int, int, int]:
        """
        Defines the current "state" of the guards we've accumulated in this ShapeEnv.
        Determines when we need to invalidate our cache
        """
        return (
            len(self.replacements),
            len(self.divisible),
            self.num_deferred_runtime_asserts,
            len(self.unbacked_var_to_val),
        )

    def _update_version_counter(self) -> None:
        # if the change to shape env effects self.divisible set
        # _resimplify_floor_div_axioms.
        # This is used to trigger a resimplication of FloorDiv to CleanDivs
        # in implication inside the function resimplify_floor_div.
        if len(self.divisible) != self._prev_cache_key[1]:
            self._resimplify_floor_div_axioms = True

        # The shape environment is queried orders of magnitude more often than
        # it is changed, so we summarise the cache key into a linearly
        # increasing version counter which is cheaper to check in _lru_cache

        # Only update version counter if the state actually changed
        cur_key = self._get_key()

        if self._prev_cache_key != cur_key:
            self._prev_cache_key = cur_key
            self._version_counter += 1

    def _produce_dyn_sizes(
        self,
        ex_size: Sequence[Union[int, SymInt]],
        source: Source,
        symbolic_context: SymbolicContext,
    ) -> list[sympy.Expr]:
        return self._produce_dyn_sizes_from_int_tuple(
            tuple(ex_size), source, symbolic_context
        )

    def _produce_dyn_sizes_from_int_tuple(
        self,
        tensor_size: Sequence[Union[int, SymInt]],
        source: Source,
        symbolic_context: SymbolicContext,
    ) -> list[sympy.Expr]:
        assert all(
            not is_symbolic(val) for val in tensor_size
        ), f"Expect size to be a plain tuple of ints but got {tensor_size}"
        from torch._dynamo.source import TensorProperty, TensorPropertySource

        _assert_symbol_context(symbolic_context)
        dynamic_dims = symbolic_context.dynamic_sizes  # type: ignore[attr-defined]
        constraint_dims = symbolic_context.constraint_sizes  # type: ignore[attr-defined]
        size = []
        for i, val in enumerate(tensor_size):
            sym = self.create_symbol(
                val,
                TensorPropertySource(source, TensorProperty.SIZE, i),
                dynamic_dims[i],
                constraint_dims[i],
                do_not_specialize_zero_one=config.backed_size_oblivious,
                symbolic_context=symbolic_context,
            )
            if (
                config.backed_size_oblivious
                and isinstance(sym, sympy.Symbol)  # could be static
                and symbol_is_type(sym, SymT.SIZE)
            ):
                self.size_like.add(sym)
            size.append(sym)
        return size

    def create_symbolic_sizes_strides_storage_offset(
        self,
        ex: torch.Tensor,
        source: Source,
        *,
        symbolic_context: Optional[SymbolicContext] = None,
    ) -> tuple[
        tuple[Union[int, SymInt], ...],
        tuple[Union[int, SymInt], ...],
        Union[int, SymInt],
    ]:
        """
        Returns a list of symbolic sizes and strides for the given tensor.
        We try our best to express stride in terms of the sizes, so as to not
        introduce new symbolic variables.
        """

        ex_size = tuple(
            self._maybe_specialize_sym_int_with_hint(sz) for sz in ex.size()
        )
        ex_stride = tuple(
            self._maybe_specialize_sym_int_with_hint(sd) for sd in ex.stride()
        )
        ex_storage_offset = self._maybe_specialize_sym_int_with_hint(
            ex.storage_offset()
        )

        return self._create_symbolic_sizes_strides_storage_offset(
            ex_size,
            ex_stride,
            ex_storage_offset,
            [_is_dim_dynamic(ex, i) for i in range(ex.dim())],
            source,
            symbolic_context=symbolic_context,
        )

    # Dynamo may want to wrap FakeTensors with SymInt sizes up e.g. make_fx(opt_f(), tracing_mode="symbolic").
    # We create symbols in shape_env using the backed hints behind SymInt.

    # Case 1: when SymInt is backed, dynamo can proceed with FakeTensors that have concrete shape.
    # produce_guards will trigger specializations on the outer stuff

    # Case 2: when the SymInt is unbacked, we will throw an data dependent error in require_hint().
    #
    # It's probably good for now but it's important to note that this approach has implications for
    # the original shape_env when checking guards in different order.

    # Example:
    # ---------
    # Consider a function "opt_f" as shown below:

    # @torch.compile()
    # def opt_f(x: bool, y: Tensor):
    #   if x == True:
    #     return y + torch.randn([4])
    #   else:
    #     return y
    # Depending on the sequence of calls, we might install two different sets of guards:

    # 1. opt_f(False, y):
    #    - "x == False" (always works for any size y)

    # 2. opt_f(True, y):
    #    - Triggers recompilation and results in guards like:
    #      - "x == True and y.size(0) == 4"
    #      - (or "y.size(0) == 4 and x == True")

    # The order of checking the guards matters. In this specific example:
    # If True branch guard check precedes False branch and for True branch, y.size(0) check precedes x == True,
    # we may have an unnessary shape speciliazation for y.
    def _maybe_specialize_sym_int_with_hint(
        self, maybe_sym: Union[int, SymInt]
    ) -> Union[int, SymInt]:
        assert isinstance(maybe_sym, (int, torch.SymInt))
        if is_symbolic(maybe_sym):
            assert (
                maybe_sym.node.shape_env is not self
            ), "expect the symbol is created from an shape env other than current one."
            return maybe_sym.node.require_hint()
        return maybe_sym

    @record_shapeenv_event()
    def _create_symbolic_sizes_strides_storage_offset(
        self,
        # NB: SymInt is allowed here due to nested int, normally you don't
        # actually pass true symbolic sizes to this function
        ex_size: Sequence[Union[int, SymInt]],
        ex_stride: Sequence[Union[int, SymInt]],
        ex_storage_offset: Union[int, SymInt],
        is_dim_dynamic: Sequence[bool],
        source: Source,
        *,
        symbolic_context: Optional[SymbolicContext] = None,
    ) -> tuple[
        tuple[Union[int, SymInt], ...],
        tuple[Union[int, SymInt], ...],
        Union[int, SymInt],
    ]:
        dim = len(ex_size)

        # Reimplement the legacy behavior
        if symbolic_context is None:
            constraint_sizes: list[DimConstraint] = [None] * dim
            constraint_strides: list[DimConstraint] = [None] * dim
            dynamic_dims = []
            dynamic_strides = []
            for i in range(dim):
                # NB: This is encapsulation breaking!  Legacy behavior was
                # bad.
                if is_dim_dynamic[i]:
                    r = DimDynamic.DYNAMIC
                elif self.assume_static_by_default:
                    r = DimDynamic.STATIC
                else:
                    r = DimDynamic.DUCK
                dynamic_dims.append(r)
                dynamic_strides.append(r)
            dynamic_dims = [DimDynamic.DUCK] * dim
            dynamic_strides = [DimDynamic.INFER_STRIDE] * dim
            # symbolic_context is None - set one
            symbolic_context = StatelessSymbolicContext(
                dynamic_sizes=dynamic_dims,
                dynamic_strides=dynamic_strides,
                constraint_sizes=constraint_sizes,
                constraint_strides=constraint_strides,
            )
        # We got a StatelessSymbolicContext
        _assert_symbol_context(symbolic_context)
        constraint_sizes = symbolic_context.constraint_sizes  # type: ignore[attr-defined]
        constraint_strides = symbolic_context.constraint_strides  # type: ignore[attr-defined]
        dynamic_sizes = symbolic_context.dynamic_sizes  # type: ignore[attr-defined]
        dynamic_strides = symbolic_context.dynamic_strides  # type: ignore[attr-defined]

        # TODO: make this configurable from outside symbolic_context; we made a symbolic_context
        # decision here where if all sizes are static, we are going to
        # specialize all of the inner strides/offset too. We don't have to
        # do this, and arguably we should ALWAYS allow for dynamic offset,
        # this is cheap.
        # TODO: This should be DYNAMIC, using DUCK for BC
        dynamic_offset = (
            DimDynamic.STATIC
            if all(r == DimDynamic.STATIC for r in dynamic_sizes)
            else DimDynamic.DUCK
        )
        are_sizes_static = all(r == DimDynamic.STATIC for r in dynamic_sizes)

        assert len(dynamic_sizes) == dim, f"{len(dynamic_sizes)} != {dim}"
        assert len(dynamic_strides) == dim, f"{len(dynamic_sizes)} != {dim}"
        assert len(constraint_sizes) == dim
        assert len(constraint_strides) == dim

        from torch._dynamo.source import TensorProperty, TensorPropertySource

        size: list[sympy.Expr] = self._produce_dyn_sizes_from_int_tuple(
            ex_size, source, symbolic_context
        )
        stride = self._compute_symbolic_stride(
            source,
            size,
            ex_size,
            ex_stride,
            dynamic_strides,
            constraint_strides,
            are_sizes_static,
            symbolic_context,
        )

        sym_sizes = [
            self.create_symintnode(
                sym,
                hint=hint,
                source=TensorPropertySource(source, TensorProperty.SIZE, i),
            )
            for i, (sym, hint) in enumerate(zip(size, ex_size))
        ]
        sym_stride = []
        for i, stride_expr in enumerate(stride):
            # NB: Don't duck size the stride; instead use the expression
            # we computed
            assert stride_expr is not None
            sym_stride.append(
                self.create_symintnode(
                    stride_expr,
                    hint=ex_stride[i],
                    source=TensorPropertySource(source, TensorProperty.STRIDE, i),
                )
            )
        sym_storage_offset = self.create_symintnode(
            self.create_symbol(
                ex_storage_offset,
                TensorPropertySource(source, TensorProperty.STORAGE_OFFSET),
                dynamic_dim=dynamic_offset,
                constraint_dim=None,
                symbolic_context=symbolic_context,
            ),
            hint=ex_storage_offset,
            source=TensorPropertySource(source, TensorProperty.STORAGE_OFFSET),
        )
        return tuple(sym_sizes), tuple(sym_stride), sym_storage_offset

    def _compute_symbolic_stride(
        self,
        source: Source,
        size: Sequence[sympy.Expr],
        ex_size: Sequence[Union[int, SymInt]],
        ex_stride: Sequence[Union[int, SymInt]],
        dynamic_strides: Sequence[DimDynamic],
        constraint_strides: Sequence[
            Optional[Union[StrictMinMaxConstraint, RelaxedUnspecConstraint]]
        ],
        are_sizes_static: bool,
        symbolic_context: SymbolicContext,
    ) -> list[sympy.Expr]:
        from torch._dynamo.source import TensorProperty, TensorPropertySource

        stride: list[Optional[sympy.Expr]] = [None] * len(size)
        candidates: dict[Union[int, SymInt], sympy.Expr] = {}

        # iterate over unbound strides in val ascending order with
        # index descending as a tie breaker since for cases like
        # [(1, 1), (1, 0)], we want to fill in the right most
        # stride first.
        val_list = [(val, -i) for i, val in enumerate(ex_stride)]
        val_list.sort(key=_nested_int_aware_sort)

        for val, neg_i in val_list:
            i = -neg_i
            contiguous_stride = (
                i != len(ex_stride) - 1
                and ex_stride[i] == ex_size[i + 1] * ex_stride[i + 1]
            )
            if val in (0, 1) and not contiguous_stride:
                out_stride = sympy.Integer(val)
            else:
                dynamic_stride = dynamic_strides[i]
                if dynamic_stride == DimDynamic.INFER_STRIDE and val in candidates:
                    # Set stride to a candidate only for DimDynamic.INFER_STRIDE
                    out_stride = candidates[val]
                else:
                    # Set INFER_STRIDE to STATIC or DUCK depending on sizes
                    dyn_stride = dynamic_stride
                    if dynamic_stride == DimDynamic.INFER_STRIDE:
                        dyn_stride = (
                            DimDynamic.STATIC if are_sizes_static else DimDynamic.DUCK
                        )
                    out_stride = self.create_symbol(
                        val,
                        TensorPropertySource(source, TensorProperty.STRIDE, i),
                        dynamic_dim=dyn_stride,
                        constraint_dim=constraint_strides[i],
                        symbolic_context=symbolic_context,
                    )
            stride[i] = out_stride
            candidates[ex_size[i] * val] = size[i] * out_stride

        assert all(x is not None for x in stride)
        return stride

    @record_shapeenv_event()
    def create_symintnode(
        self,
        sym: sympy.Expr,
        *,
        hint: Optional[int],
        source: Optional[Source] = None,
    ) -> Union[int, SymInt]:
        """Create a SymInt value from a symbolic expression

        If you know what the current hint value of the SymInt to be created
        is, pass it into hint.  Otherwise, pass None and we will make our best
        guess

        """
        if self._translation_validation_enabled and source is not None:
            # Create a new symbol for this source.
            symbol = self._create_symbol_for_source(source)
            assert symbol is not None

            # Create a new FX placeholder and Z3 variable for 'symbol'.
            fx_node = self._create_fx_placeholder_and_z3var(symbol, int)

            # Add an equality assertion for the newly created symbol and 'sym'.
            self._add_assertion(sympy.Eq(symbol, sym))
        else:
            fx_node = None

        out: Union[int, SymInt]
        if isinstance(sym, sympy.Integer):
            if hint is not None:
                assert int(sym) == hint
            out = int(sym)
        else:
            # How can this occur? When we mark_unbacked, we end up with a real
            # tensor that has hints for all sizes, but we MUST NOT create a
            # SymNode with a hint, because we're hiding the hint from our eyes
            # with the unbacked Symbol.  And in fact, the hint compute may be
            # inconsistent with size oblivious tests.
            if free_unbacked_symbols(sym):
                hint = None
            out = SymInt(SymNode(sym, self, int, hint, fx_node=fx_node))
        return out

    @record_shapeenv_event()
    def create_symfloatnode(
        self,
        sym: sympy.Expr,
        *,
        hint: Optional[int],
        source: Optional[Source] = None,
    ) -> Union[float, SymFloat]:
        """Create a SymFloat value from a symbolic expression"""
        if self._translation_validation_enabled and source is not None:
            # Create a new symbol for this source.
            symbol = self._create_symbol_for_source(source)
            assert symbol is not None

            # Create a new FX placeholder and Z3 variable for 'symbol'.
            fx_node = self._create_fx_placeholder_and_z3var(symbol, float)

            # Add an equality assertion for the newly created symbol and 'sym'.
            self._add_assertion(sympy.Eq(symbol, sym))
        else:
            fx_node = None

        out: Union[float, SymFloat]
        if isinstance(sym, sympy.Float):
            if hint is not None:
                assert float(sym) == hint
            out = float(sym)
        else:
            # You could give this the same treatment as SymInt above if
            # you supported mark_unbacked on a float, but it's a kind of
            # strange thing to do though because floats don't get 0/1
            # specialization anyway
            if free_unbacked_symbols(sym):
                assert hint is None, sym
            out = SymFloat(SymNode(sym, self, float, hint, fx_node=fx_node))
        return out

    @record_shapeenv_event()
    def create_unspecified_symint_and_symbol(
        self, value: int, source: Source, dynamic_dim: DimDynamic
    ) -> Union[int, SymInt]:
        """Create a SymInt wrapping a new unspecified symbol"""
        return self.create_symintnode(
            self.create_unspecified_symbol(
                value,
                source=source,
                dynamic_dim=dynamic_dim,
            ),
            hint=value,
            source=source,
        )

    def create_symboolnode(self, sym: sympy.Expr) -> SymBool:
        """Create a SymBool object from a sympy boolean expression"""
        # This function is only being used in serialization, so we do not track it
        # for validation.
        return SymBool(SymNode(sym, self, bool, None))

    def _log_create_unbacked_symbol(
        self,
        prefix: str,
        symbol: sympy.Symbol,
        vr: ValueRanges,
        source: Optional[Source] = None,
        sym_node: Optional[SymNode] = None,
    ) -> None:
        is_debug = config.extended_debug_create_symbol is not None and str(
            symbol
        ) in config.extended_debug_create_symbol.split(",")
        sloc: Union[str, SLoc]
        if source is None:
            sloc, maybe_extra_debug = self._get_stack_summary(is_debug)
        else:
            sloc, maybe_extra_debug = source.name(), ""
        log.info(
            "%s %s [%s, %s] %s%s",
            prefix,
            symbol,
            vr.lower,
            vr.upper,
            sloc,
            maybe_extra_debug,
            stack_info=is_debug,
        )
        trace_structured(
            "create_unbacked_symbol",
            metadata_fn=lambda: {
                "symbol": str(symbol),
                "node_id": id(sym_node),
                "vr": f"[{vr.lower}, {vr.upper}]",
                "user_stack": structured.get_user_stack(3),
                "stack": structured.get_framework_stack(),
            },
        )

    @record_shapeenv_event()
    def create_unbacked_symfloat(self) -> SymFloat:
        """Create a symbolic float without a hint value"""
        symbol: sympy.Symbol = make_symbol(
            SymT.UNBACKED_FLOAT, next(self.unbacked_symfloat_counter)
        )
        self.counter["create_unbacked_symbol"] += 1
        if not self._ignore_fresh_unbacked_symbols_tls():
            self.pending_fresh_unbacked_symbols.append(symbol)
        self.var_to_stack[symbol] = CapturedTraceback.extract(skip=1)
        vr = self.var_to_range[symbol] = ValueRanges.unknown()
        assert vr.is_float
        sloc = self._get_sloc()
        self.var_to_range_sloc[symbol] = ValueRangesSLoc(sloc, sloc)

        # Create a new FX placeholder and Z3 variable for 'symbol'.
        fx_node = self._create_fx_placeholder_and_z3var(symbol, float)

        sym_node = SymNode(symbol, self, float, None, fx_node=fx_node)
        self._log_create_unbacked_symbol(
            "create_unbacked_symfloat", symbol, vr, sym_node=sym_node
        )

        return SymFloat(sym_node)

    @record_shapeenv_event()
    def create_unbacked_symint(self, source: Optional[Source] = None) -> SymInt:
        """Create a symbolic integer without a hint value"""
        symbol: sympy.Symbol = make_symbol(
            SymT.UNBACKED_INT, next(self.unbacked_symint_counter), integer=True
        )
        if not self._ignore_fresh_unbacked_symbols_tls():
            self.pending_fresh_unbacked_symbols.append(symbol)
        self.counter["create_unbacked_symbol"] += 1
        self.var_to_stack[symbol] = CapturedTraceback.extract(skip=1)
        vr = self.var_to_range[symbol] = self._default_unspecified_value_range()
        assert vr.is_int
        sloc = self._get_sloc()
        self.var_to_range_sloc[symbol] = ValueRangesSLoc(sloc, sloc)

        # Create a new FX placeholder and Z3 variable for 'symbol'.
        fx_node = self._create_fx_placeholder_and_z3var(symbol, int)

        sym_node = SymNode(symbol, self, int, None, fx_node=fx_node)
        self._log_create_unbacked_symbol(
            "create_unbacked_symint", symbol, vr, source, sym_node=sym_node
        )

        return SymInt(sym_node)

    def is_unbacked_symint(self, symbol: sympy.Symbol) -> bool:
        """Check if a sympy symbol matches the naming convention for unbacked symbols"""
        return symbol_is_type(symbol, SymT.UNBACKED_INT)

    @record_shapeenv_event()
    def create_unbacked_symbool(self) -> SymBool:
        """Create a symbolic boolean without a hint value"""
        symbol: sympy.Symbol = make_symbol(
            SymT.UNBACKED_INT, next(self.unbacked_symint_counter), integer=True
        )
        if not self._ignore_fresh_unbacked_symbols_tls():
            self.pending_fresh_unbacked_symbols.append(symbol)
        self.counter["create_unbacked_symbol"] += 1
        self.var_to_stack[symbol] = CapturedTraceback.extract(skip=1)
        vr = self.var_to_range[symbol] = ValueRanges(0, 1)
        assert vr.is_int
        sloc = self._get_sloc("default value range for unbacked SymBool")
        self.var_to_range_sloc[symbol] = ValueRangesSLoc(sloc, sloc)

        # Create a new FX placeholder and Z3 variable for 'symbol'.
        fx_node = self._create_fx_placeholder_and_z3var(symbol, bool)

        sym_node = SymNode(sympy.Eq(symbol, 1), self, bool, None, fx_node=fx_node)
        self._log_create_unbacked_symbol(
            "create_unbacked_symbool", symbol, vr, sym_node=sym_node
        )

        return SymBool(sym_node)

    @record_shapeenv_event()
    def create_unspecified_symbol(
        self,
        val: Union[int, SymInt, float, SymFloat],
        source: Source,
        dynamic_dim: DimDynamic = DimDynamic.DUCK,
        constraint_dim: DimConstraint = None,  # NB: includes None
        symbolic_context: Optional[StatelessSymbolicContext] = None,
    ) -> sympy.Expr:
        """
        Create a symbol with an unspecified value

        Compared to standard symbols we do not assume the value is positive,
        nor do we specialze on zero or one values.
        """
        # 'positive' is None for unspecified symbols, since we can't
        # assume that it will be neither positive nor negative.

        # We don't want to specialize zero one val for unspecified symbol
        # so that we can always get a new symbol despite val.
        return self.create_symbol(
            val,
            source,
            dynamic_dim,
            constraint_dim,
            positive=None,
            do_not_specialize_zero_one=True,
            symbolic_context=symbolic_context,
        )

    @record_shapeenv_event()
    def create_symbol(
        self,
        val: int,
        source: Source,
        dynamic_dim: DimDynamic = DimDynamic.DUCK,
        constraint_dim: DimConstraint = None,  # NB: includes None
        positive: Optional[bool] = True,
        do_not_specialize_zero_one: bool = False,
        symbolic_context: Optional[StatelessSymbolicContext] = None,
    ) -> sympy.Expr:
        """Create a new symbol which is tracked by this ShapeEnv"""
        # check if constraint_dim is actually static integer
        if (
            isinstance(constraint_dim, StrictMinMaxConstraint)
            and constraint_dim.vr.lower == constraint_dim.vr.upper
        ):
            dynamic_dim = DimDynamic.STATIC
            if constraint_dim.vr.lower != val:
                raise ConstraintViolationError(
                    f"Static shape constraint of {constraint_dim.vr.lower} does not match input size of {val}, "
                    f"for {source.name()}"
                )
            if symbolic_context:
                from torch._dynamo.source import TensorPropertySource

                assert isinstance(source, TensorPropertySource)
                # TODO: storage_offset handling?
                assert source.idx is not None
                symbolic_context.dynamic_sizes[source.idx] = dynamic_dim
                symbolic_context.constraint_sizes[source.idx] = None
            constraint_dim = None

        # see note [Tensor Fakification and Symbol Caching]
        source_name = source.name()
        if (
            isinstance(symbolic_context, StatefulSymbolicContext)
            and id(self) not in symbolic_context.shape_env_to_source_to_symbol_cache
        ):
            symbolic_context.shape_env_to_source_to_symbol_cache[id(self)] = {}

        if (
            isinstance(symbolic_context, StatefulSymbolicContext)
            and source_name
            and (
                source_name
                in symbolic_context.shape_env_to_source_to_symbol_cache[id(self)]
            )
        ):
            return symbolic_context.shape_env_to_source_to_symbol_cache[id(self)][
                source_name
            ]

        if dynamic_dim in (DimDynamic.SIZE_LIKE_UNBACKED, DimDynamic.OBLIVIOUS_SIZE):
            out = self.create_unbacked_symint(source).node.expr
            self._constrain_range_for_size(out)
            if isinstance(symbolic_context, StatefulSymbolicContext) and source_name:
                symbolic_context.shape_env_to_source_to_symbol_cache[id(self)][
                    source_name
                ] = out
            if dynamic_dim is DimDynamic.OBLIVIOUS_SIZE:
                self.oblivious_var_to_val[out] = val
            return out

        if do_not_specialize_zero_one:
            specialize_zero_one = False
        else:
            specialize_zero_one = self.specialize_zero_one

        assert isinstance(source, Source), f"{type(source)} {source}"
        assert not (positive and val < 0), f"positive set for negative value: {val}"
        # It's always sound to allocate a symbol as DYNAMIC.  If the user
        # constrained the symbol, force the symbolic_context to DYNAMIC, because our
        # constraint code will do weird stuff if, e.g., it's duck shaped
        if constraint_dim is not None:
            dynamic_dim = DimDynamic.DYNAMIC

        if dynamic_dim is DimDynamic.STATIC:
            out = sympy.Integer(val)
            if isinstance(symbolic_context, StatefulSymbolicContext) and source_name:
                symbolic_context.shape_env_to_source_to_symbol_cache[id(self)][
                    source_name
                ] = out
            return out

        elif dynamic_dim is DimDynamic.DUCK:
            # duck_shape can be used to globally turn off duck shaping, even
            # if it was requested
            duck = self.duck_shape
        elif dynamic_dim is DimDynamic.DYNAMIC:
            duck = False
        else:
            raise AssertionError(f"unhandled dynamic_dim {dynamic_dim}")

        sloc = self._get_sloc()

        if val in (0, 1) and specialize_zero_one:
            if val == 0:
                return sympy.S.Zero
            else:
                return sympy.S.One
        elif not duck or val not in self.val_to_var:
            # If we're not duck shaping, we always create a new symbol
            # Even if we're duck shaping, if we haven't seen this particular
            # value before, we also create a new symbol
            symbol_id = self._generate_unique_id(source.name())
            if type(val) is int or is_nested_int(val):
                sympy_expr = make_symbol(
                    SymT.SIZE, symbol_id, positive=positive, integer=True
                )
            else:
                sympy_expr = make_symbol(
                    SymT.FLOAT, symbol_id, positive=positive, real=True
                )
            self.source_to_var[source_name] = sympy_expr
            # We always associate vars to vals
            if isinstance(val, int):
                self.var_to_val[sympy_expr] = sympy.Integer(val)
            elif isinstance(val, float):
                self.var_to_val[sympy_expr] = sympy.Float(val)
            else:
                # Only used for jagged layout nested tensors
                self.var_to_val[sympy_expr] = SingletonInt(
                    val.node.nested_int(), coeff=val.node.nested_int_coeff()
                )

            # Do the appending later, because we always want to populate this
            self.var_to_sources[sympy_expr] = []
            # Create a Z3 variable for the new symbol.
            self._add_z3var(sympy_expr, int)

            if duck:
                # Make sure to reuse this symbol for subsequent duck shaping
                self.val_to_var[val] = sympy_expr

            if isinstance(val, int):
                if positive:
                    # Add assertions for the newly created symbols
                    self._add_assertion(sympy_expr > 1)

                    # Apply default range, which assumes not zero-one
                    self.var_to_range[sympy_expr] = self._default_value_range(
                        do_not_specialize_zero_one
                    )
                    self.var_to_range_sloc[sympy_expr] = ValueRangesSLoc(
                        self._get_sloc(
                            "user code shown is first use of this value--the guard itself is not "
                            "due user code but due to 0/1 specialization in the framework; to "
                            "avoid specialization try torch._dynamo.mark_unbacked(tensor, dim)"
                            if self.specialize_zero_one
                            else None
                        ),
                        sloc,
                    )
                else:
                    self.var_to_range[
                        sympy_expr
                    ] = self._default_unspecified_value_range()
                    self.var_to_range_sloc[sympy_expr] = ValueRangesSLoc(sloc, sloc)

                # Small performance optimization: if we have a min-max constraint,
                # we can proactively narrow to that range
                if isinstance(constraint_dim, StrictMinMaxConstraint):
                    assert not duck
                    self._update_var_to_range(
                        sympy_expr, constraint_dim.vr, is_constraint=True
                    )

                vr = self.var_to_range[sympy_expr]
                assert vr.is_int

                if val not in vr:
                    raise ConstraintViolationError(
                        f"{val} not in range [{vr.lower}, {vr.upper}]"
                    )

                range_str = f"[{vr.lower}, {vr.upper}]"
            elif isinstance(val, float):
                self.var_to_range[sympy_expr] = vr = ValueRanges(-sympy.oo, sympy.oo)
                self.var_to_range_sloc[sympy_expr] = ValueRangesSLoc(sloc, sloc)
                range_str = f"[{vr.lower}, {vr.upper}]"
                assert vr.is_float
            else:
                # Skip var_range logic for SingletonInt
                # Only used for jagged layout nested tensors
                range_str = ""

            r = sympy_expr

            is_debug = config.extended_debug_create_symbol is not None and str(
                sympy_expr
            ) in config.extended_debug_create_symbol.split(",")
            maybe_more_info = ""
            if not is_debug and os.getenv("TORCHDYNAMO_EXTENDED_ADVICE", "1") not in (
                "0",
                "",
            ):
                maybe_more_info = (
                    ", for more info run with "
                    f'TORCHDYNAMO_EXTENDED_DEBUG_CREATE_SYMBOL="{sympy_expr}" '
                    "or to suppress this message run with "
                    'TORCHDYNAMO_EXTENDED_ADVICE="0"'
                )
            sloc, maybe_extra_debug = self._get_stack_summary(is_debug)
            self.log.info(
                "create_symbol %s = %s for %s %s %s%s%s",
                sympy_expr,
                val,
                source.name(),
                range_str,
                sloc,
                maybe_more_info,
                maybe_extra_debug,
                stack_info=is_debug,
            )
            trace_structured(
                "create_symbol",
                metadata_fn=lambda: {
                    "symbol": str(sympy_expr),
                    "val": repr(val),
                    "vr": range_str,
                    "source": source.name(),
                    "user_stack": structured.from_traceback(
                        TracingContext.extract_stack()
                    ),
                    "stack": structured.from_traceback(
                        CapturedTraceback.extract(skip=1).summary()
                    ),
                },
            )

            self.counter["create_symbol"] += 1
        else:
            # This implements duck-shaping: input sizes that match are assigned
            # the same symint
            r = self.val_to_var[val]
            self.source_to_var[source_name] = r
            self.log.debug("create_symbol %s duck sized %s", r, source.name())

        if isinstance(r, sympy.Symbol):
            r_sources = self.var_to_sources[r]
            r_sources.append(source)
            if not source.is_ephemeral() and r_sources[0].is_ephemeral():
                # prefer non-ephemeral source first since it may be guarded on later
                r_sources[0], r_sources[-1] = r_sources[-1], r_sources[0]

            # This ensures we get zeros in symbol_guard_counts, which makes
            # some queries simpler (since we will accumulate mass on 0 this
            # way)
            self.symbol_guard_counter[r] = 0

        if isinstance(symbolic_context, StatefulSymbolicContext) and source_name:
            symbolic_context.shape_env_to_source_to_symbol_cache[id(self)][
                source_name
            ] = r
        return r

    def add_var_to_val(self, expr: sympy.Symbol, val: int) -> None:
        """Adds a new symbol to the symbolic environment."""
        log.debug("add_var_to_val %s %s", expr, val, stack_info=True)
        assert expr not in self.var_to_val, f"{expr} already exists"
        self.var_to_val[expr] = sympy.Integer(val)

    def _debug_name(self, source: Source) -> str:
        src_name = source.name()
        return self.source_name_to_debug_name.get(src_name, src_name)

    def _render_range_for_constraint_violation(
        self, source: Source, c: Union[StrictMinMaxConstraint, RelaxedUnspecConstraint]
    ) -> str:
        if isinstance(c, StrictMinMaxConstraint):
            lower, upper = c.vr.lower, c.vr.upper
            default = self._default_value_range()
            if lower <= default.lower:
                lower = None
            if upper >= default.upper:
                upper = None
            c_render = (
                f"{self._debug_name(source)} = {source.name()} in the specified range"
            )
            if lower is not None and upper is not None:
                c_render += f" {lower} <= {self._debug_name(source)} <= {upper}"
            elif lower is None and upper is not None:
                c_render += f" {self._debug_name(source)} <= {upper}"
            elif lower is not None and upper is None:
                c_render += f" {lower} <= {self._debug_name(source)}"
            return c_render
        return c.render(source)

    def produce_guards(self, *args: Any, **kwargs: Any) -> list[str]:
        """
        Like produce_guards_verbose, but only returns the non-verbose python guard expressions
        (no verbose guards produced.)
        """
        return self.produce_guards_verbose(*args, **kwargs, langs=("python",))[0].exprs

    def produce_guards_verbose(
        self,
        placeholders: Sequence[FakeTensor],
        sources: Sequence[Source],
        source_ref: Callable[[Source], str] = lambda n: n.name(),
        *,
        guards: Optional[list[ShapeGuard]] = None,
        input_contexts: Optional[DimList[SymbolicContext]] = None,
        # Encodes user-specified input shape equations of the form s = s' and s = fn(s').
        # (See docs on EqualityConstraint for details of the encoding.)
        equalities_inputs: Optional[EqualityConstraint] = None,
        _simplified: bool = False,
        # Indicates if we should produce guards for known static values.
        ignore_static: bool = True,
        langs: tuple[str, ...] = ("python", "verbose_python"),
    ) -> list[_ShapeGuardsHelper]:
        """
        Generates a list of guards strings which, when evaluated in a context that
        defines tensors for all the sources, returns True or False depending
        on if the guards in the list evaluated to True or not.  Primarily used by Dynamo,
        but this is also helpful for manual testing of guards (see
        evaluate_guards_for_args)

        For convenience in testing, a source is allowed to be a str,
        in which case we will assume it is a LocalSource

        simplified lets you omit duck sizing, equality and 0/1 guards.
        This is useful for testing when you don't care about the boilerplate
        guards, and it may be helpful for user output too (be careful though;
        some equality guards are nontrivial!  It would be nice to get simplified
        output to print them too).  It's private because it's not
        intended for normal use

        Returns guards in python and python with verbose comments (verbose) by
        default.
        """
        self.log.info("produce_guards")

        # Check if we get to the same ShapeEnv state by replaying the recorded events.
        # This will create a new ShapeEnv instance, and call all recorded function
        # calls on this new instance. Finally, it will check whether this new instance
        # has equal state.
        #
        # It's important that we do it in the begining of this function, since it modifies
        # self.dim_constraints through its execution. Changes that happen in this method
        # aren't interesting, since this is the function call we wish to reproduce at the
        # end. If we wish to simply reproduce ShapeEnv instances even after this call,
        # this method should also be recorded.
        if self.check_recorded_events:
            shape_env = replay_shape_env_events(self.events)
            self.check_equal(shape_env)

        assert len(placeholders) == len(
            sources
        ), f"len({placeholders}) != len({sources})"
        Tensorlike = (torch.Tensor, FakeTensorMeta)

        def _create_no_constraints_context(t: Tensor) -> StatelessSymbolicContext:
            return StatelessSymbolicContext(
                # Ignored; only the constraints part is relevant below.
                dynamic_sizes=[DimDynamic.DYNAMIC] * t.dim(),
                dynamic_strides=[DimDynamic.INFER_STRIDE] * t.dim(),
                constraint_sizes=[None] * t.dim(),
                constraint_strides=[None] * t.dim(),
            )

        # Expand optional inputs, or verify invariants are upheld
        if input_contexts is None:
            input_contexts = [
                _create_no_constraints_context(t) if isinstance(t, Tensorlike) else None
                for t in placeholders
            ]
        else:
            assert len(input_contexts) == len(placeholders)
            for i, (t, context) in enumerate(zip(placeholders, input_contexts)):
                if isinstance(t, Tensorlike):
                    if context is None:
                        input_contexts[i] = _create_no_constraints_context(t)
                else:
                    assert isinstance(t, (SymInt, int, SymFloat, float))
                    assert not isinstance(context, list)

        # It took a lot of sweat to figure out the algorithm here.  Let's
        # explain how it works.
        #
        # The ShapeEnv lifecycle looks something like this:
        #
        # - For each input, you either generate a fresh Sympy symbol (s0) to
        #   represent its value (a binding site), or you reuse some
        #   preexisting symbol or expression, skipping the symbol allocation
        #   (e.g., duck sizing to a preexisting symbol, or expressing a
        #   stride as a multiplication of a separate stride and size.)
        #   Naively, you might expect to bind a fresh Sympy symbol for
        #   every input, but this is fairly wasteful as most of these
        #   symbols immediately simplify away, and if you don't eagerly
        #   specialize, e.g., 0/1 symbols, you end up with very complicated
        #   expressions that are not optimizable in practice.
        #
        # - You perform some compute on these symbols, occasionally
        #   introducing guards on boolean expressions on these symbols.
        #   In particular, whenever we guard on equality (_maybe_guard_rel),
        #   we can simplify shapes; e.g., when s0 == s1 * 2, we can now
        #   replace all occurrences of s0 with s1 * 2.  Sometimes, a
        #   boolean expression evaluation doesn't introduce a guard, as
        #   the guard is already entailed by the simplifications we have
        #   applied.
        #
        # - In the end, you have a bunch of replacements (saying how to
        #   simplify shapes) and a bunch of guards (all the equality guards
        #   are trivial, because they're covered by the replacements).
        #
        # From the ShapeEnv, we must generate a Python expression that, when
        # evaluated on a set of inputs, tells us whether or not these boolean
        # expressions would have evaluated in the same way.  However,
        # we cannot easily compute this, as we elide recording boolean
        # expressions when we think they are vacuously true.  Thus, we seek
        # an approximation: we must generate an expression, if true, would have
        # produced an "equivalent" ShapeEnv, which would answer guard
        # expressions in the same way.
        #
        # Our notion of equivalence is a bit subtle.  For example, consider
        # the ShapeEnv created from an input of size (5, 4) versus (4, 4)
        # (no other guards.)  Duck sizing would generate (s0, s1) in the first
        # case but (s0, s0) in the second.  We do NOT assume that size
        # variables are disjoint; so in fact a graph that assumes the input
        # could be (s0, s1) subsumes (s0, s0) (setting s0 == s1), but not
        # vice versa.  However, consider an analogous case (1,) versus (2,).
        # Duck sizing generates (1,) and (s0,); the (s0,) graph does NOT
        # subsume the (1,) graph because we assume that any size variables
        # is NOT 0/1 (and make simplifications according to this; e.g., if
        # we queried s0 == 0, we would immediately return False without
        # returning a guard.)
        #
        # So, it is perhaps easier to flip things on their head: the guard
        # expressions we generate here say what simplifications are valid,
        # and what are not. Below, we explain each of the guard expressions
        # we generate

        # TODO: Make this more efficient by binding all the size/stride/offsets
        # to locals before performing tests on them.

        from torch._dynamo.source import TensorProperty, TensorPropertySource

        # Actual codegen must be delayed as we don't necessarily know what
        # the symbol mapping is
        input_guards = []

        symbol_to_source: dict[sympy.Symbol, list[Source]] = collections.defaultdict(
            list
        )
        symbol_to_constraints: defaultdict[
            sympy.Symbol, set[Constraint]
        ] = collections.defaultdict(set)
        constraint_violations: list[tuple[bool, str, Callable[[], str]]] = []

        printers: list[_ShapeGuardPrinter] = []
        py_printer = ShapeGuardPythonPrinter(
            symbol_to_source, source_ref, self.var_to_sources
        )
        for lang in langs:
            if lang in ["python", "verbose_python"]:
                printers.append(py_printer)
            elif lang == "cpp":
                printers.append(
                    _ShapeGuardCppPrinter(
                        symbol_to_source, source_ref, self.var_to_sources
                    )
                )
            else:
                raise NotImplementedError(f"Unknown lang: {lang}")

        def record_constraint_violation(
            warn_only: bool,
            debug_name: str,
            msg: str,
            hint: Optional[Callable[[], str]] = None,
        ) -> None:
            constraint_violations.append(
                (warn_only, debug_name, lambda: f"{msg}{hint()}" if hint else msg)
            )

        def is_dim(src: object) -> TypeGuard[TensorPropertySource]:
            return (
                isinstance(src, TensorPropertySource)
                and src.prop is TensorProperty.SIZE
            )

        if equalities_inputs:
            source_index = {}
            for i, src in enumerate(sources):
                source_index[src.name()] = i

            def get_expression(tensor_dim_src: Source) -> sympy.Expr:
                fake = placeholders[source_index[tensor_dim_src.base.name()]]  # type: ignore[attr-defined]
                assert tensor_dim_src.idx is not None  # type: ignore[attr-defined]
                symint = fake.shape[tensor_dim_src.idx]  # type: ignore[attr-defined]
                if isinstance(symint, torch.SymInt):
                    return symint.node.expr
                else:
                    assert type(symint) is int, f"Expected int, got {type(symint)}"
                    return sympy.Integer(symint)

            for src1, src2 in equalities_inputs.source_pairs:
                expr1, expr2 = get_expression(src1), get_expression(src2)  # type: ignore[]
                # Check whether given input shape values satisfy a specified equation s = s'.
                # - Raise when the equation was violated by the given input shape values.
                # - Otherwise issue a guard to constrain them.
                concrete_val = self.evaluate_expr(sympy.Eq(expr1, expr2))
                if not concrete_val:
                    raise ConstraintViolationError(
                        f"{src1.name()} = {expr1 if isinstance(expr1, int) else expr1.xreplace(self.var_to_val)}"
                        " is not equal to "
                        f"{src2.name()} = {expr2 if isinstance(expr2, int) else expr2.xreplace(self.var_to_val)}"
                    )

            for srcEq, root, fn in equalities_inputs.derived_equalities:
                expr1 = get_expression(srcEq)
                # recall that root is either a phantom symbol or an input source
                expr2, debug_name = (
                    (root, self.var_to_sources[root][0].name())
                    if isinstance(root, sympy.Symbol)
                    else (get_expression(root), self._debug_name(root))
                )
                expr2_ = fn(expr2)
                # Check whether given input shape values satisfy a specified equation s = fn(s').
                # - Raise when the equation was violated by the given input shape values.
                # - Otherwise issue a guard to constrain them.
                concrete_val = self.evaluate_expr(sympy.Eq(expr1, expr2_))
                if not concrete_val:
                    raise ConstraintViolationError(
                        f"Expected input {srcEq.name()} to be equal to "
                        f"{fn(sympy.Symbol(debug_name))}, "
                        f"where {debug_name} = {expr2.xreplace(self.var_to_val)}, "
                        f"but got {expr1.xreplace(self.var_to_val)}"
                    )

            for phantom_symbol in equalities_inputs.phantom_symbols:
                # we created additional phantom symbols that are not input shape dimensions
                symbol_to_source[phantom_symbol].extend(
                    self.var_to_sources[phantom_symbol]
                )

        # How do we know what the value of s0 is?  Fresh variables can only be
        # bound by inputs, so there MUST be some other input which binds the
        # variable.  If there is no such input, this is an error in our
        # system.  We record where all symbols come from, to help you diagnose
        # why those symbols didn't occur.
        #
        # In fact, generally speaking it is only possible for the "outermost"
        # user of a ShapeEnv to evaluate the guards, because some inputs may
        # not be available to inner levels.  For example, Dynamo can guard on
        # tensors that never actually become graph arguments (they are
        # pruned).  In this case, only Dynamo knows about these arguments.
        def track_symint(
            source: Source, val: Union[SymInt, int], constraint: DimConstraint = None
        ) -> None:
            log.debug("track_symint %s %s %s", LazyString(source.name), val, constraint)
            assert not isinstance(val, SymInt) or is_symbolic(val)

            if isinstance(val, SymInt) and val.node.maybe_as_int() is not None:
                val = val.node.maybe_as_int()

            if isinstance(val, SymInt):
                s = val.node.expr
                if isinstance(s, sympy.Symbol):
                    symbol_to_source[s].append(source)
                    if constraint is not None and not isinstance(
                        constraint, RelaxedUnspecConstraint
                    ):
                        symbol_to_constraints[s].add(constraint)
                else:
                    constraint_violated = False
                    if isinstance(constraint, StrictMinMaxConstraint):
                        # try inferring the ranges of the expr s
                        sym_vrs = {
                            x: self.var_to_range.get(x, None) for x in s.free_symbols
                        }
                        if any(vr is None for vr in sym_vrs.values()):
                            # some of the free symbols in s don't have ranges
                            constraint_violated = True
                    elif isinstance(constraint, RelaxedUnspecConstraint):
                        if s.is_number:
                            i = int(s)
                            # Don't complain about 0/1 specialization, we
                            # expect to have to compile in this case anyway
                            if i not in (0, 1):
                                constraint_violated = True
                    if constraint_violated:
                        assert constraint is not None

                        def hint(s: sympy.Expr) -> str:
                            sexpr = py_printer.doprint(s)
                            return f"{sexpr}."

                        var_with_range = self._render_range_for_constraint_violation(
                            source, constraint
                        )
                        msg = (
                            f"Not all values of {var_with_range} are valid because "
                            f"{self._debug_name(source)} was inferred to be equal to "
                        )
                        record_constraint_violation(
                            constraint.warn_only,
                            self._debug_name(source),
                            msg,
                            hint=functools.partial(hint, s),
                        )

                input_guards.append((source, s))
            else:
                s = sympy.Integer(val)
                input_guards.append((source, s))
                constraint_violated = False
                if isinstance(constraint, StrictMinMaxConstraint):
                    if not (
                        s == constraint.vr.lower == constraint.vr.upper
                    ):  # allow static constraints
                        constraint_violated = True
                elif isinstance(constraint, RelaxedUnspecConstraint):
                    # Don't complain about 0/1 specialization, we
                    # expect to have to compile in this case anyway
                    if val not in (0, 1):
                        constraint_violated = True
                if constraint_violated:
                    assert constraint is not None
                    var_with_range = self._render_range_for_constraint_violation(
                        source, constraint
                    )
                    msg = (
                        f"Not all values of {var_with_range} are valid because "
                        f"{self._debug_name(source)} was inferred to be a constant ({val})."
                    )
                    record_constraint_violation(
                        constraint.warn_only, self._debug_name(source), msg
                    )

        def track_symfloat(source: Source, val: Union[float, SymFloat]) -> None:
            log.debug("track_symfloat %s %s", LazyString(source.name), val)
            assert not isinstance(val, SymFloat) or is_symbolic(val)

            if isinstance(val, SymFloat) and val.node.maybe_as_float() is not None:
                val = val.node.maybe_as_float()

            if isinstance(val, SymFloat):
                s = val.node.expr
                if isinstance(s, sympy.Symbol):
                    symbol_to_source[s].append(source)
                input_guards.append((source, s))
            else:
                s = sympy.Float(val)
                input_guards.append((source, s))

        for t, source, context in zip(placeholders, sources, input_contexts):
            if isinstance(source, str):
                from torch._dynamo.source import LocalSource

                source = LocalSource(source)
            assert isinstance(source, Source)
            if t is None:
                continue
            if isinstance(t, (SymInt, int)):
                track_symint(source, t)
                continue
            elif isinstance(t, (SymFloat, float)):
                track_symfloat(source, t)
                continue
            assert isinstance(t, Tensorlike)
            if is_traceable_wrapper_subclass(t):
                from torch._dynamo.source import AttrSource

                assert isinstance(context, SubclassSymbolicContext)

                # For subclasses, we need to track symints on BOTH the outer
                # and inner tensors.
                # TODO: type this better
                sources_tensors_constraints: list[tuple[Source, Any, Any, Any]] = [
                    (source, t, context.constraint_sizes, context.constraint_strides)
                ]
                attrs, _ = t.__tensor_flatten__()
                for attr in attrs:
                    inner_t = getattr(t, attr)
                    inner_context = context.inner_contexts[attr]
                    sources_tensors_constraints.append(
                        (
                            AttrSource(source, attr),
                            inner_t,
                            inner_context.constraint_sizes,  # type: ignore[attr-defined]
                            inner_context.constraint_strides,  # type: ignore[attr-defined]
                        )
                    )
            else:
                sources_tensors_constraints = [
                    (source, t, context.constraint_sizes, context.constraint_strides)  # type: ignore[attr-defined]
                ]

            for (
                src,
                curr_t,
                constraint_size,
                constraint_stride,
            ) in sources_tensors_constraints:
                if is_sparse_any(curr_t):
                    for i, ss in enumerate(curr_t.size()):
                        property_source = TensorPropertySource(
                            src, TensorProperty.SIZE, i
                        )
                        track_symint(property_source, ss, constraint_size[i])
                else:
                    for i, ss in enumerate(curr_t.size()):
                        property_source = TensorPropertySource(
                            src, TensorProperty.SIZE, i
                        )
                        track_symint(property_source, ss, constraint_size[i])
                    for i, ss in enumerate(curr_t.stride()):
                        property_source = TensorPropertySource(
                            src, TensorProperty.STRIDE, i
                        )
                        track_symint(property_source, ss, constraint_stride[i])
                    track_symint(
                        TensorPropertySource(src, TensorProperty.STORAGE_OFFSET),
                        curr_t.storage_offset(),
                    )

        # 1. Every input must equal the final simplified symbolic expression
        #    stored on the placeholder.  Given a placeholder (s0*2, s1),
        #    if we have an input (2, 3), we must show s0*2 == 2 and s1 == 3.
        #    This does a lot of work: it covers duck sizing and equality guards.
        all_exprs: list[list[str]] = [[] for _ in langs]
        self.dim_constraints = DimConstraints(
            symbol_to_source,
            self.var_to_val,
            set(symbol_to_constraints.keys()),
            self.source_name_to_debug_name,
        )

        if not _simplified:
            for source, expr in input_guards:
                srcname = source.name()
                if self._translation_validation_enabled:
                    # Ignore sources that were not turned into SymInts.
                    if srcname in self.source_to_symbol:
                        self._add_target_expr(
                            sympy.Eq(self.source_to_symbol[srcname], expr)
                        )

                # Small optimization
                if (
                    isinstance(expr, sympy.Symbol)
                    and symbol_to_source.get(expr)
                    and source == symbol_to_source[expr][0]
                ):
                    continue

                # This logic excludes static values found on tensors from guarding, because
                # dynamo's check_tensor_fn does that (see guards.cpp).
                # However, for non tensor sources, we still need to guard here.
                if ignore_static and isinstance(source, TensorPropertySource):
                    if expr.is_number:
                        self.log.debug(
                            "Skipping guard %s", f"{source_ref(source)} == {expr}"
                        )
                        continue

                if is_dim(source):
                    self.dim_constraints.add_equality(source, expr)

                for exprs, printer, lang in zip(all_exprs, printers, langs):
                    res = f"{printer.print_source(source)} == {printer.doprint(expr)}"

                    if lang == "verbose_python":
                        if (s0 := self.source_to_var.get(srcname)) is not None:
                            if source != self.var_to_sources[s0][0]:
                                res = (
                                    f"{res}  # duck sizing added this equality because these "
                                    f"variables had the same size {self.var_to_val[s0]} "
                                    "(to avoid this specialization, set torch.fx.experimental._config.use_duck_shape = False)"
                                )
                            elif (sloc := self.replacements_slocs.get(s0)) is not None:
                                res = f"{res}  # {sloc}"
                            else:
                                res = f"{res}  # (unknown var {s0}, please file a bug)"
                        else:
                            res = f"{res}  # (unknown source {srcname}, please file a bug)"
                    exprs.append(res)

                if (
                    isinstance(source, TensorPropertySource)
                    and source.prop is TensorProperty.SIZE
                    and equalities_inputs
                    and len(expr.free_symbols) == 1
                ):
                    symbol = next(iter(expr.free_symbols))
                    if (
                        isinstance(expr, sympy.Symbol)
                        and expr in symbol_to_constraints
                        and not equalities_inputs.is_equal(
                            source, symbol_to_source[expr][0]
                        )
                    ):
                        msg = (
                            f"The values of {self._debug_name(source)} = {source.name()} and "
                            f"{self._debug_name(symbol_to_source[expr][0])} = {symbol_to_source[expr][0].name()} "
                            "must always be equal."
                        )
                        record_constraint_violation(
                            equalities_inputs.warn_only, self._debug_name(source), msg
                        )

                    if (
                        not isinstance(expr, sympy.Symbol)
                        and symbol in symbol_to_constraints
                        and not equalities_inputs.is_derived(
                            source,
                            symbol_to_source[symbol][0],
                            lambda x: expr.xreplace({symbol: x}),
                        )
                    ):
                        src = symbol_to_source[symbol][0]
                        msg = (
                            f"The values of {self._debug_name(source)} = {source.name()} must always be related to "
                            f"the values of {self._debug_name(src)} = {src.name()} by "
                            f"{self._debug_name(source)} = {expr.xreplace({symbol: sympy.sympify(self._debug_name(src))})}."
                        )
                        record_constraint_violation(
                            equalities_inputs.warn_only, self._debug_name(source), msg
                        )

                # NB: Not necessary to report constraint violations here:
                # constraints are guaranteed to be on symbols (we've already
                # caught constants and non-atomic expressions), so we only
                # have relational constraints, but we don't support those
                # at the moment

        # 2. Every guard must evaluate to True (but remember many guards
        #    like s0 == s1*2 because trivial due to simplification)
        issued = set()

        def issue_guard(guard: ShapeGuard) -> None:
            expr = self.simplify(guard.expr)

            # Avoid re-issueing the same guard.
            if expr in issued:
                return

            issued.add(expr)

            try:
                is_trivial = False
                if any(
                    is_dim(source)
                    for s in expr.free_symbols
                    for source in symbol_to_source[s]
                ):
                    assert self.dim_constraints is not None
                    is_trivial = self.dim_constraints.add(expr)

                for exprs, printer, lang in zip(all_exprs, printers, langs):
                    guard_expr = printer.doprint(expr)
                    if lang == "verbose_python":
                        guard_expr = f"{guard_expr}  # {guard.sloc}"
                    exprs.append(guard_expr)

                self._add_target_expr(expr)
                # A non-relational constraint on a single sizevar can violate
                # a constraint
                if not is_trivial and len(expr.free_symbols) == 1:
                    symbol = next(iter(expr.free_symbols))
                    source = symbol_to_source[symbol][0]
                    constraints = symbol_to_constraints[symbol]
                    for c in constraints:
                        if isinstance(c, StrictMinMaxConstraint):
                            var_with_range = (
                                self._render_range_for_constraint_violation(source, c)
                            )
                            msg = (
                                f"Not all values of {var_with_range} "
                                f"satisfy the generated guard {py_printer.doprint(expr)}."
                            )
                            record_constraint_violation(
                                c.warn_only, self._debug_name(source), msg
                            )
                        elif isinstance(c, RelaxedUnspecConstraint):
                            # This is fine, we allow guards here as long as it
                            # didn't constrain it to one value  (we don't
                            # actually know this; this depends on our
                            # ValueRanges reasoning capability)
                            pass
                        else:
                            raise AssertionError(f"unrecognized constraint {c}")
            except Exception:
                self.log.warning("Failing guard allocated at %s", guard.sloc)
                raise

        # First, issue all guards.
        # This removes all the checks that follow from bounds
        # We could simply emit those and also the bounds 2 <= size when necessary
        for guard in guards if guards is not None else self.guards:
            if (
                self._maybe_evaluate_static(
                    guard.expr, axioms=(), size_oblivious=guard.size_oblivious
                )
                is not None
            ):
                continue
            issue_guard(guard)

        # Because there are guards that export's constraint solver can suggest good fixes for, that we may have
        # deferred as runtime asserts, and that produce_guards() alone won't do anything with (e.g. divisiblity guards),
        # we want to send runtime asserts to export's constraint solver too. These will still stay in the graph as asserts,
        # but export's constraint solver can decide whether to do anything with them (i.e. raise an error and provide
        # suggested fixes, or decide it's out of scope and leave as a runtime assert in the graph).
        for ra in self.deferred_runtime_asserts.get(None, []):
            if self._maybe_evaluate_static(ra.expr, axioms=()) is not None:
                continue
            expr = self.simplify(ra.expr)
            self.dim_constraints.add(expr)

        # 3. Every symbol must be within its value range (this handles 0/1
        # specialization too).
        for symbol, sources in symbol_to_source.items():
            r = self.var_to_range.get(symbol)
            if r is None:
                continue
            vr_sloc = self.var_to_range_sloc[symbol]

            assert sources
            bounds = []
            rf = source_ref(sources[0])
            verbose_expr = ""
            if r.lower not in (-sympy.oo, -int_oo):
                if any(is_dim(source) for source in sources):
                    self.dim_constraints.add(sympy.Ge(symbol, r.lower))
                # Only print lower bound in simplified mode if it is not the
                # default
                if not _simplified or r.lower != self._default_value_range().lower:
                    bounds.append(sympy.Le(r.lower, symbol, evaluate=False))
                verbose_expr = f"{r.lower} <= {rf}  # {vr_sloc.lower}"
            if r.upper not in (sympy.oo, int_oo):
                if any(is_dim(source) for source in sources):
                    self.dim_constraints.add(sympy.Le(symbol, r.upper))
                # nontrivial upper bound is always interesting
                bounds.append(sympy.Le(symbol, r.upper, evaluate=False))
                if verbose_expr:
                    verbose_expr = f"{r.lower} <= {rf} <= {r.upper}  # {vr_sloc.lower} and {vr_sloc.upper}"
                else:
                    verbose_expr = f"{rf} <= {r.upper}  # {vr_sloc.upper}"
            if bounds:
                bound = sympy.And(*bounds, evaluate=False)

                for exprs, printer, lang in zip(all_exprs, printers, langs):
                    if lang == "verbose_python":
                        exprs.append(verbose_expr)
                    else:
                        exprs.append(printer.doprint(bound))
                # NB: verbose_exprs are done above

                # Check constraints
                constraints = symbol_to_constraints[symbol]
                for c in constraints:
                    if isinstance(c, StrictMinMaxConstraint):
                        # TODO: With int_oo, I think this condition is a noop
                        # now
                        if not (c.vr & self._default_value_range()).issubset(r):
                            source = sources[0]

                            expr = sympy.And(
                                sympy.Le(r.lower, symbol), sympy.Le(symbol, r.upper)
                            )
                            guard_expr = py_printer.doprint(expr)
                            var_with_range = (
                                self._render_range_for_constraint_violation(source, c)
                            )
                            msg = f"Not all values of {var_with_range} satisfy the generated guard {guard_expr}"
                            record_constraint_violation(
                                c.warn_only,
                                self._debug_name(source),
                                msg,
                            )
            # We NaN specialize, which means similar to 0/1 specialization we
            # should assume that the float is NOT nan.  This is load bearing
            # if you have something like an equality guard, nan will play
            # merry hell with the reasoning.
            if symbol_is_type(symbol, SymT.FLOAT):
                res = f"not math.isnan({py_printer.print_source(sources[0])})"
                for exprs, printer, lang in zip(all_exprs, printers, langs):
                    if lang == "verbose_python":
                        exprs.append(
                            f"{res}  # implicit guard for float input due to NaN specialization in the framework"
                        )
                    elif lang == "python":
                        exprs.append(res)
                    elif lang == "cpp":
                        exprs.append(f"~std::isnan({printer.print_source(sources[0])})")
                    else:
                        raise NotImplementedError(f"Unimplemented for lang: {lang}")

        if constraint_violations:
            warn_msgs: list[str] = []
            error_msgs: list[str] = []
            debug_names = set()
            for warn_only, debug_name, msg_cb in constraint_violations:
                if warn_only:
                    str_msg = f"  {len(warn_msgs) + 1}. {msg_cb()}"
                    warn_msgs.append(str_msg)
                else:
                    str_msg = f"  - {msg_cb()}"
                    error_msgs.append(str_msg)
                    debug_names.add(debug_name)
            if len(error_msgs) > 0:
                debug_names_str = ", ".join(sorted(debug_names))
                err = "\n".join(error_msgs)
                raise ConstraintViolationError(
                    f"Constraints violated ({debug_names_str})! "
                    'For more information, run with TORCH_LOGS="+dynamic".\n'
                    f"{err}"
                )
            elif len(warn_msgs) > 0:
                log.debug("%s Warning only constraints violated", len(warn_msgs))

        signpost_event(
            "dynamic",
            "produce_guards",
            {
                **self.co_fields,
                **self.counter,
                "num_guards": len(all_exprs[0]),
                "free_symbols": sum(1 for v in symbol_to_source.values() if v),
                # The keys are meaningless from an aggregate perspective, so
                # don't include them.  Biggest first.
                "symbol_guard_counts": sorted(
                    self.symbol_guard_counter.values(), reverse=True
                ),
            },
        )

        if self._translation_validation_enabled:
            from torch.fx.experimental.validator import PopulateValidator

            # Add all deferred runtime assertions; these are not technically
            # handled by produce_guards but we need to put them in the target
            # set
            for ras in self.deferred_runtime_asserts.values():
                for ra in ras:
                    self._add_target_expr(ra.expr)

            # Add value range bound guards for all symbols with no trivial bounds.
            # Reason: '_maybe_evaluate_static' may eliminate guards based on the
            # refined value ranges.
            for sym, vr in self.var_to_range.items():
                if vr.lower not in (-sympy.oo, -int_oo):
                    self._add_target_expr(sympy.Le(vr.lower, sym))
                if vr.upper not in (sympy.oo, int_oo):
                    self._add_target_expr(sympy.Le(sym, vr.upper))

            # Before validating, populate the input of the validator with the
            # built FX graph.
            with fx_traceback.preserve_node_meta():
                PopulateValidator(self.graph, self.validator).run()

        # Only run translation validation when we are not passing custom guards
        if guards is None:
            self._check_translation_validate()

        helpers: list[_ShapeGuardsHelper] = []
        for exprs, printer, lang in zip(all_exprs, printers, langs):
            if lang == "cpp":
                assert isinstance(printer, _ShapeGuardCppPrinter)
                helpers.append(_CppShapeGuardsHelper(exprs, printer.source_to_symbol))
            else:
                helpers.append(_ShapeGuardsHelper(exprs))
        return helpers

    def produce_guards_expression(
        self,
        placeholders: Sequence[Union[SymInt, FakeTensor]],
        *,
        guards: Optional[list[ShapeGuard]] = None,
        ignore_static: bool = True,
    ) -> Optional[str]:
        """
        Expected to be used with evaluate_guards_expression(). Produces the guards
        for the given placeholders and returns a string expression to be evaluated
        by evaluate_guards_expression given concrete values for the placeholders.
        """
        from torch._dynamo.source import LocalSource

        arg_names = [f"t{i}" for i in range(len(placeholders))]
        produced_guards = self.produce_guards(
            placeholders,
            [LocalSource(a) for a in arg_names],
            guards=guards,
            ignore_static=ignore_static,
        )
        if produced_guards:
            return " and ".join(produced_guards)
        return None

    def evaluate_symexpr(self, code: str) -> Union[int, float, bool]:
        """
        To be used by compile_fx to evaluate symexprs
        """
        args = {str(e): val for e, val in self.var_to_val.items()}
        return eval(code, SYMPY_INTERP, args)

    def deserialize_symexpr(self, code: str) -> Union[SymInt, SymFloat, SymBool]:
        """
        To be used by compile_fx to deserialize symexprs
        """
        args = {
            str(e): SymInt(SymNode(e, self, int, int(val), fx_node=None))
            for e, val in self.var_to_val.items()
        }
        return eval(code, SYMPY_INTERP, args)

    def evaluate_guards_expression(self, code: str, args: Sequence[object]) -> bool:
        """
        Expected to be used with produce_guards_expression(). Evaluates an expression
        generated by produce_guards_expression for the given concrete args.
        """
        arg_names = [f"t{i}" for i in range(len(args))]
        return eval(code, SYMPY_INTERP, {"L": dict(zip(arg_names, args))})

    def evaluate_guards_for_args(
        self,
        placeholders: Sequence[FakeTensor],
        args: Sequence[Tensor],
        *,
        ignore_static: bool = True,
    ) -> bool:
        """Generate guards for a graph's placeholder values and evaluate the guards with args"""
        code = self.produce_guards_expression(placeholders, ignore_static=ignore_static)
        if code:
            return self.evaluate_guards_expression(code, args)
        return True

    def get_pruned_guards(self, symints: Sequence[torch.SymInt]) -> list[ShapeGuard]:
        """
        Get a list of guards, but pruned so it only provides guards that
        reference symints from the passed in input
        """
        symints = {
            s.node.expr for s in symints if isinstance(s.node.expr, sympy.Symbol)
        }
        guards = [
            g for g in self.guards if all(s in symints for s in g.expr.free_symbols)
        ]
        return guards

    def bind_symbols(
        self, placeholders: Sequence[FakeTensor], args: Sequence[Tensor]
    ) -> dict[sympy.Symbol, int]:
        """
        Given a paired list of placeholders (fake tensors with
        symbolic sizes) and concrete arguments (regular tensors
        with real sizes), returns a dictionary mapping each
        symbol to its real value.  So for example, if you
        have a placeholder with size (s0, s1), binding
        (2, 4) to it will give you {s0: 2, s1: 4}.  This is
        not guaranteed to bind ALL symbols in the ShapeEnv;
        we can't bind a symbol if it doesn't occur in any placeholder,
        and symbols that already have replacements won't get bindings.

        This is a little duplicative with evaluate_guards but
        it's different enough that it seemed cleanest to make
        another copy.  This assumes the guards are already checked,
        though if it's cheap we'll check for shenanigans
        """
        bindings: dict[sympy.Symbol, int] = {}

        def bind_symint(arg: object, val: object) -> None:
            if isinstance(val, SymInt):
                assert isinstance(arg, int)
                s = val.node.expr

                if isinstance(s, sympy.Symbol):
                    if s in bindings:
                        assert bindings[s] == arg, f"{bindings[s]} != {arg}"
                    else:
                        bindings[s] = arg
                elif isinstance(-s, sympy.Symbol):
                    if -s in bindings:
                        assert bindings[-s] == -arg, f"{bindings[-s]} != {-arg}"
                    else:
                        bindings[-s] = -arg

        for t, arg in zip(placeholders, args):
            if t is None:
                continue
            if isinstance(t, SymInt):
                bind_symint(arg, t)
                continue
            assert isinstance(t, torch.Tensor)
            for i, s in enumerate(t.size()):
                bind_symint(arg.size(i), s)
            for i, s in enumerate(t.stride()):
                bind_symint(arg.stride(i), s)
            bind_symint(arg.storage_offset(), t.storage_offset())

        return bindings

    def get_nontrivial_guards(self) -> list[SympyBoolean]:
        """Returns a list of guard expressions that aren't statically known (i.e. not trivial)"""
        return [
            self.simplify(guard.expr)
            for guard in self.guards
            if self._maybe_evaluate_static(
                guard.expr, axioms=(), size_oblivious=guard.size_oblivious
            )
            is None
        ]

    def format_guards(self, verbose: bool = False) -> str:
        """Format this shape env's guard expressions with optional traceback info if verbose"""

        return "\n".join(
            f" - {guard.expr}{' ' + str(guard.sloc) if verbose else ''}"
            for guard in self.guards
        )

    def bound_sympy(
        self, expr: sympy.Expr, size_oblivious: bool = False
    ) -> ValueRanges:
        """Given a sympy expression, computes a ValueRanges bound for what values it can be"""
        # TODO: maybe it's guaranteed x in is var_to_range?
        var_to_range = {x: self.var_to_range.get(x, None) for x in expr.free_symbols}
        if size_oblivious:
            # Clamp values of size-like variables
            # NB: discarding the old upper bound in intentional, per
            # https://github.com/pytorch/pytorch/pull/123675
            for x in self.size_like & var_to_range.keys():
                if var_to_range[x] is not None:
                    # NB: do NOT set upper to 2 ** 48, we're using this solely
                    # to determine if we can do size-like replacement, the
                    # upper bound is irrelevant here
                    var_to_range[x] = ValueRanges(2, int_oo)
        return bound_sympy(expr, var_to_range)  # type: ignore[arg-type]

    @_lru_cache
    def get_axioms(
        self,
        symbols: Optional[tuple[sympy.Symbol]] = None,
        compute_hint: bool = False,
    ) -> tuple[SympyBoolean, ...]:
        """
        Given the symbols in an expression, it returns all the runtime asserts that have those symbols
        concatenated with all the guards.
        If symbols is None, it returns all the runtime asserts (and all the guards)
        """
        if symbols is None:
            runtime_asserts = (
                r.expr for rs in self.deferred_runtime_asserts.values() for r in rs
            )
        else:
            runtime_asserts = (
                r.expr
                for s in symbols
                if s not in self.var_to_val
                for r in self.deferred_runtime_asserts.get(s, ())
            )
        guards: Iterator[SympyBoolean] = (g.expr for g in self.guards)
        axioms: Iterator[SympyBoolean] = itertools.chain(guards, runtime_asserts)
        if compute_hint:
            axioms = (
                canonicalize_bool_expr(a.xreplace(self.var_to_val)) for a in axioms
            )
        return tuple(dict.fromkeys(axioms).keys())

    @lru_cache(None)
    def get_implications(
        self, e: SympyBoolean
    ) -> tuple[tuple[SympyBoolean, sympy.logic.boolalg.BooleanAtom], ...]:
        """Given a expression, it returns a list of predicates that follow from it"""
        equiv: dict[SympyBoolean, sympy.logic.boolalg.BooleanAtom] = {}

        def add_expr(expr: SympyBoolean) -> None:
            expr = canonicalize_bool_expr(expr)
            if isinstance(expr, (sympy.Eq, sympy.Ne)):
                # No need to canonicalize
                # TODO We could further canonicalize Eq ordering the lhs and rhs somehow
                # With this, we could remove the need for the commutativity part
                opposite = sympy.Eq if isinstance(expr, sympy.Ne) else sympy.Ne
                # Commutativity of == and !=
                equiv[type(expr)(expr.lhs, expr.rhs, evaluate=False)] = sympy.true
                equiv[type(expr)(expr.rhs, expr.lhs, evaluate=False)] = sympy.true
                equiv[opposite(expr.lhs, expr.rhs, evaluate=False)] = sympy.false
                equiv[opposite(expr.rhs, expr.lhs, evaluate=False)] = sympy.false
            else:
                # Expr and negation
                equiv[expr] = sympy.true
                # we do not pass evaluate=False like others on purpose here!
                # we want not(a<b) to be a>=b and not ~(a<b).
                equiv[canonicalize_bool_expr(sympy.Not(expr))] = sympy.false

        add_expr(e)
        # Other relational expressions this expression implies
        if isinstance(e, sympy.Eq):
            add_expr(sympy.Le(e.lhs, e.rhs, evaluate=False))
            add_expr(sympy.Ge(e.lhs, e.rhs, evaluate=False))
        elif isinstance(e, sympy.Lt):
            add_expr(sympy.Le(e.lhs, e.rhs, evaluate=False))
            add_expr(sympy.Ne(e.lhs, e.rhs, evaluate=False))
            if e.lhs.is_integer and e.rhs.is_integer:  # type: ignore[attr-defined]
                add_expr(sympy.Le(e.lhs, e.rhs - 1, evaluate=False))
        elif isinstance(e, sympy.Le):
            add_expr(sympy.Lt(e.lhs, e.rhs + 1, evaluate=False))

        return tuple(equiv.items())

    @_lru_cache
    def _maybe_evaluate_static(
        self,
        expr: sympy.Basic,
        *,
        unbacked_only: bool = False,
        compute_hint: bool = False,
        size_oblivious: bool = False,
        axioms: Optional[tuple[SympyBoolean]] = None,
        var_to_range: Optional[tuple[tuple[sympy.Symbol, ValueRanges]]] = None,
    ) -> Optional[sympy.Basic]:
        """
        Tries to evaluate expr without introducing guards

        If unbacked_only == True, then we only do substitutions on
        unbacked SymInts (leaving regular hinted integers alone).  This could
        result in an expression that still contains backed SymInts, which you
        could then potentially guard on.

        Use compute_hint == True if you are trying to compute a non-binding
        hint for the particular hint values of backed and unbacked SymInts,
        e.g., if s0 happens to be 3 this run, compute_hint will subsitute s0 with 3.
        """

        # axioms with compute hint NYE
        assert not compute_hint or not axioms
        expr = self.simplify(expr, size_oblivious)

        if compute_hint:
            expr = expr.xreplace(self.var_to_val).xreplace(self.unbacked_var_to_val)

        expr = canonicalize_bool_expr(expr)

        def resimplify_floor_div(axioms: dict[sympy.Expr, sympy.Expr]) -> None:
            if not self._resimplify_floor_div_axioms:
                return
            self._resimplify_floor_div_axioms = False
            new_items = {}
            for k, v in axioms.items():
                # A FloorDiv in implications could have became CleanDiv at this point, due to new facts
                # to the shapeEnv. This handles such issue but its not ideal. This is the only expression
                # simplification that depends on the global state of shape env.
                # TODO try to get rid of CleanDiv since it breaks the invariant thats simplifications of sympy
                # expressions only depend on the expression itself.
                if k.has(FloorDiv):
                    new_items.update({self.simplify(k): v})
            axioms.update(new_items)

        # Pattern matching
        if axioms is None:
            resimplify_floor_div(self.axioms)
            subst = self.axioms
        else:
            subst = {}
            for e in axioms:
                if e.free_symbols.issubset(expr.free_symbols):
                    subst.update(dict(self.get_implications(self.simplify(e))))

            resimplify_floor_div(subst)

        expr = expr.xreplace(subst)
        # TODO: compute hint might have gotten broken here

        fs = expr.free_symbols

        if not fs and (expr.is_number or expr.is_Boolean):
            return expr

        if var_to_range is None:
            var_ranges = self.var_to_range
        else:
            var_ranges = dict(var_to_range)

        symbol_info = tuple(
            _SymbolInfo(
                s,
                var_ranges.get(s),
                self.var_to_val.get(s),
                s in self.size_like,
            )
            for s in sorted(fs, key=str)  # TODO: speed up sort?
        )

        r = _maybe_evaluate_static_worker(
            expr, symbol_info, unbacked_only, size_oblivious
        )
        return r

    @_lru_cache
    def replace(self, expr: _SympyT) -> _SympyT:
        """Apply symbol replacements to any symbols in the given expression"""
        replacements = {}
        for s in expr.free_symbols:
            r = self._find(s)
            # Micro-optimization: only do replacements if r and s are different
            # Otherwise, xreplace is not a no-op and will trigger expensive
            # assumption queries if expr has a relational node.
            if not r.is_Symbol or r != s:
                replacements[s] = r
        if replacements:
            return safe_expand(expr.xreplace(replacements))
        else:
            return expr

    @_lru_cache
    def _update_divisible(self) -> None:
        new_divisible = set()
        for k in self.divisible:
            res = self.replace(k)
            if not res.is_number:
                new_divisible.add(k)

        self.divisible = new_divisible
        self._update_version_counter()

    @_lru_cache
    def simplify(self, expr: _SympyT, size_oblivious: bool = False) -> _SympyT:
        """Use known constraints and replacements to simplify the given expr"""
        expr = safe_expand(expr)
        expr = self.replace(expr)

        if size_oblivious and expr.has(Max):
            max_replacements = {}
            for atom in expr.atoms(Max):
                a, b = atom.args
                if b == 1 or b == 0:
                    a, b = b, a
                if a == 1 or a == 0:
                    if (
                        isinstance(b, Add)
                        and len(b.free_symbols) == 2  # TODO: expand to N?
                        and b.free_symbols == set(b.atoms())
                        and all(x in self.size_like for x in b.free_symbols)
                    ):
                        max_replacements[atom] = b
            if max_replacements:
                expr = expr.xreplace(max_replacements)
                expr = safe_expand(expr)

        # TODO it would seem that this pass is not necessary given the
        # below replacement of // with /, but for nested FloorDivs
        # the non-recursive replacement doesn't work, and
        # recursive makes it hard to look up divisibility,
        # because existing divisibility info has FloorDiv in it, not /
        # for now just do a separate pass to catch common nested case
        if expr.has(FloorDiv):
            self._update_divisible()
            div_replacements = {}
            for atom in expr.atoms(FloorDiv):
                base, divisor = atom.args
                if isinstance(divisor, FloorDiv):
                    base1, divisor1 = divisor.args
                    if (
                        self.replace(Mod(base, divisor)) in self.divisible
                        and base == base1
                        and self.replace(Mod(base1, divisor1)) in self.divisible
                    ):
                        div_replacements[atom] = divisor1
            if div_replacements:
                expr = expr.xreplace(div_replacements)
                expr = safe_expand(expr)
        if expr.has(FloorDiv):
            div_replacements = {}
            pows = expr.atoms(sympy.Pow)
            rationals = expr.atoms(sympy.Rational).difference(expr.atoms(sympy.Integer))
            for fd in expr.atoms(FloorDiv):
                base, divisor = fd.args
                if self.replace(Mod(base, divisor)) in self.divisible:
                    div_replacements[fd] = CleanDiv(base, divisor)
            if div_replacements:
                new_expr = expr.xreplace(div_replacements)
                new_expr = safe_expand(new_expr)
                new_pows = new_expr.atoms(sympy.Pow)
                new_rationals = new_expr.atoms(sympy.Rational).difference(
                    new_expr.atoms(sympy.Integer)
                )
                # divisions simplified away
                if new_pows.issubset(pows) and new_rationals.issubset(rationals):
                    expr = new_expr
        return expr

    # TODO: overload for allow_none literal
    @lru_cache(256)
    def size_hint(
        self, expr: sympy.Basic, *, allow_none: bool = False
    ) -> Optional[sympy.Basic]:
        """
        Gets a size hint for a given expression from the underlying shapes we had.
        Does not introduce a guard, so only use this when you can guarantee that
        your code is still valid for arbitrary shapes (such as optimization decisions)
        """
        result_expr = safe_expand(expr).xreplace(self.var_to_val)
        if not result_expr.is_number:
            from torch.utils._sympy.singleton_int import SingletonInt

            if isinstance(result_expr, SingletonInt):
                return None
            r = self._maybe_evaluate_static(result_expr, compute_hint=True)
            if r is not None:
                return r
            if allow_none:
                return None

            if self.oblivious_var_to_val:
                # See https://github.com/pytorch/pytorch/issues/137100#issuecomment-2495778113
                correct_hint = result_expr.xreplace(self.oblivious_var_to_val)
                counterfactual_hint = result_expr.xreplace(
                    {k: max(v, 2) for k, v in self.oblivious_var_to_val.items()}
                )
                if (
                    not correct_hint.free_symbols
                    and not counterfactual_hint.free_symbols
                ):
                    if correct_hint == counterfactual_hint:
                        log.info("oblivious_size hit %s -> %s", expr, correct_hint)
                        return correct_hint
                    else:
                        log.info(
                            "oblivious_size counterfactual failed %s -> %s != %s",
                            expr,
                            correct_hint,
                            counterfactual_hint,
                        )
                else:
                    log.info(
                        "oblivious_size miss %s -> %s (counterfactual: %s)",
                        expr,
                        correct_hint,
                        counterfactual_hint,
                    )

            if self.unbacked_var_to_val:
                unsound_expr = result_expr.xreplace(self.unbacked_var_to_val)
                if not unsound_expr.free_symbols:
                    log.warning(
                        "propagate_real_tensors size_hint(%s) -> %s", expr, unsound_expr
                    )
                    trace_structured(
                        "propagate_real_tensors",
                        metadata_fn=lambda: {
                            "expr": repr(expr),
                            "result": repr(unsound_expr),
                            "stack": structured.from_traceback(
                                CapturedTraceback.extract(skip=1).summary()
                            ),
                        },
                    )
                    self.defer_runtime_assert(
                        sympy.Eq(result_expr, unsound_expr),
                        f"propagate_real_tensors: {result_expr} == {unsound_expr}",
                    )
                    return unsound_expr

            raise self._make_data_dependent_error(result_expr, expr)
        return result_expr

    # NB: keep in sync with size_hint
    @lru_cache(256)
    def has_hint(self, expr: sympy.Expr) -> bool:
        result_expr = safe_expand(expr).xreplace(self.var_to_val)
        return (
            result_expr.is_number
            or self._maybe_evaluate_static(result_expr) is not None
        )

    def _make_data_dependent_error(
        self,
        expr: sympy.Basic,
        unhinted_expr: sympy.Basic,
        *,
        size_oblivious_result: Optional[sympy.Basic] = None,
        expr_sym_node_id: Optional[int] = None,
    ) -> GuardOnDataDependentSymNode:
        # TODO: in a Dynamo context, having user code, and having the
        # name of the local, will be much better
        size_like_symbols = []
        for s in expr.free_symbols:
            stacktrace = "".join(self.var_to_stack[s].format())
            self.log.debug(
                "Data dependent variable '%s' allocated at:\n%s", s, stacktrace
            )
            if s in self.size_like:
                size_like_symbols.append(s)
        size_oblivious_result_msg = ""
        if size_oblivious_result is not None:
            size_oblivious_result_msg = (
                f"ATTENTION: guard_size_oblivious would fix the error, evaluating expression to {size_oblivious_result}.\n"
                "Maybe you need to add guard_size_oblivious to framework code, see doc below for more guidance.\n\n"
            )
        sloc, maybe_extra_debug = self._get_stack_summary(True)
        if expr.is_integer:  # type: ignore[attr-defined]
            desc = (
                "Could not extract specialized integer from data-dependent expression"
            )
        else:
            desc = "Could not guard on data-dependent expression"
        msg = (
            f"{desc} {expr} (unhinted: {unhinted_expr}).  "
            f"(Size-like symbols: {', '.join(map(str, size_like_symbols)) or 'none'})\n\n"
            f"{size_oblivious_result_msg}"
            f"Caused by: {sloc}\n"
            'For more information, run with TORCH_LOGS="dynamic"\n'
            "For extended logs when we create symbols, also add "
            f"TORCHDYNAMO_EXTENDED_DEBUG_CREATE_SYMBOL=\"{','.join(map(str, expr.free_symbols))}\"\n"
            "If you suspect the guard was triggered from C++, add TORCHDYNAMO_EXTENDED_DEBUG_CPP=1\n"
            "For more debugging help, see "
            "https://docs.google.com/document/d/1HSuTTVvYH1pTew89Rtpeu84Ht3nQEFTYhAX3Ypa_xJs/edit?usp=sharing\n"
            + maybe_extra_debug
            # TODO: Help text about how to use our runtime tests to fix this
            # problem
        )

        dtrace_structured(
            "guard_on_data_dependent_error",
            metadata_fn=lambda: {
                "expr": repr(expr),
                "unhinted_expr": repr(unhinted_expr),
                "expr_id": self._expr_sym_node_id,
                "stack": structured.from_traceback(
                    CapturedTraceback.extract(skip=1).summary()
                ),
            },
        )
        return GuardOnDataDependentSymNode(expr, msg)

    def _update_var_to_range(
        self,
        symbol: sympy.Symbol,
        vr: ValueRanges,
        vr_sloc: Optional[ValueRangesSLoc] = None,
        *,
        is_constraint: bool = False,
    ) -> None:
        lower, upper = vr.lower, vr.upper

        # If we have a size-like unbacked SymInt, refuse to refine the range to be
        # less than two.  This is because when we intersect this range
        # with [2, inf] for size oblivious tests, the range would be
        # unsatisfiable.  In other words, once you have a size-like
        # unbacked SymInt, we can never learn that it is exactly zero or one,
        # because we would now give inconsistent results for all size
        # oblivous tests!
        if upper < 2 and symbol in self.size_like:
            vr = ValueRanges(lower, 2)

        # Updates the range and the guards corresponding to each bound of the symbol.
        if symbol not in self.var_to_range:
            self.log.debug("_update_var_to_range %s = %s (new)", symbol, vr)
            self.var_to_range[symbol] = vr
            if vr_sloc is None:
                sloc = self._get_sloc()
                vr_sloc = ValueRangesSLoc(sloc, sloc)
            self.var_to_range_sloc[symbol] = vr_sloc
        else:
            old = self.var_to_range[symbol]
            new = old & vr
            if new != old:
                if vr_sloc is None:
                    sloc = self._get_sloc()
                    vr_sloc = ValueRangesSLoc(sloc, sloc)
                if new.lower != old.lower:
                    self.var_to_range_sloc[symbol].lower = vr_sloc.lower
                if new.upper != old.upper:
                    self.var_to_range_sloc[symbol].upper = vr_sloc.upper
                self.var_to_range[symbol] = new
                self.log.debug("_update_var_to_range %s = %s (update)", symbol, new)

        if (v := self.var_to_val.get(symbol)) is not None:
            r = self.var_to_range[symbol]
            if v not in r:
                # For constraint failure, delay this for later
                # TODO: Rework all of this, the constraint logic is very
                # duplicative with regular reasoning
                if not is_constraint:
                    assert v in r, f"{v} not in {r}"

    def _set_replacement(self, a: sympy.Symbol, tgt: sympy.Expr, msg: str) -> None:
        """
        Adds or updates a replacement for a symbol.
        Use this instead of `self.replacements[a] = tgt`.
        """
        if tgt == self.replacements.get(a, None):
            return

        if a in tgt.free_symbols:
            return

        # Precondition: a == tgt
        assert isinstance(a, sympy.Symbol)

        if (
            self.allow_complex_guards_as_runtime_asserts
            and not _is_supported_equivalence(tgt)
        ):
            return  # continuing leads to placeholder shapes having complex expressions that we can't resolve

        # Handles nested tensor symbolic variables which don't have
        # var_to_range bounds
        tgt_bound = None
        if a in self.var_to_range:
            src_bound = self.var_to_range[a]

            # First, refine the value range of a based on the computed value range
            # of tgt.  This is always OK to do, even if we decide not to do the
            # substitution in the end.  This might be a no-op, if a already has
            # a tighter bound
            tgt_bound = self.bound_sympy(tgt)
            self._update_var_to_range(a, tgt_bound)

            # Next, check if we can update the range of free symbols in tgt
            # based on the range in a. But only do it if:
            #  - the source bound non-trivially improves over what we get out of
            #    the existing bounds.
            #  - the replacement is univariate and we can invert the tgt expression
            if not tgt_bound.issubset(src_bound) and len(tgt.free_symbols) == 1:
                b = next(iter(tgt.free_symbols))
                # Try to invert the equality
                r = try_solve(sympy.Eq(a, tgt), b, floordiv_inequality=False)
                if r is not None:
                    self.log.debug(
                        "set_replacement: solve for %s in %s == %s gives %s",
                        b,
                        a,
                        tgt,
                        r,
                    )
                    # The solution here can be non-integral, for example, if
                    # we have s0 = 2*s1, then s1 = s0/2.  What we would like
                    # to do is calculated the bounds in arbitrary precision,
                    # and then requantize the bound to integers when we are
                    # done.
                    rat_b_bound = self.bound_sympy(r[1])
                    b_bound = ValueRanges(
                        CeilToInt(rat_b_bound.lower), FloorToInt(rat_b_bound.upper)
                    )
                    self._update_var_to_range(b, b_bound, self.var_to_range_sloc[a])
                    tgt_bound = self.bound_sympy(tgt)
                    assert tgt_bound.issubset(
                        src_bound
                    ), f"{tgt_bound=} not a subset of {src_bound=}"

            # TODO: Should we propagate size-like-ness?
            #
            # Pros: if u0 is size-like, intuitively u0 == u1 should cause u1
            # to become size-like.
            #
            # Cons: if u0 is size-like, what about u0 - 1 == u1?  You CAN'T
            # propagate in this case, because what if u0 == 0, then u1 is negative
            # and clearly isn't a size.  So, at minimum, any f(x) whose value
            # range isn't [0, inf] given x in [0, inf] cannot propagate
            # size-like-ness.  But there are many situations where you could
            # imagine u1 is going to be size-like and actually you just didn't
            # have a refined enough value range on u0.  Since even innocuous
            # looking arithmetic operations can destroy size-like-ness, it's
            # best to not propagate it at all and force the user to annotate it
            # as necessary.
            #
            # Compromise: we preserve size-like-ness only for exact equality
            # and nothing else.
            if a in self.size_like and isinstance(tgt, sympy.Symbol):
                self.size_like.add(tgt)
            elif isinstance(tgt, sympy.Symbol) and tgt in self.size_like:
                self.size_like.add(a)

            # Now, decide if we will do the substitution.
            #
            #  - If the source has a non-trivial range, only substitute if
            #    we preserve this range.  Note that we may have propagated
            #    the src_range to free variables in tgt when tgt is univariate
            #    and we could find an inverse, which helps us achieve this.
            #    This ensures we never "forget" about user defined ranges,
            #    even if they end up being defined on composite formulas
            #    like s0 + s1.
            #
            #  - If the variable is unbacked, only substitute if the substitution
            #    would preserve the bounds also under size-like-ness conditions.

            if not tgt_bound.issubset(src_bound):
                self.log.debug(
                    "skipped set_replacement %s = %s (%s) [%s not subset of %s]",
                    a,
                    tgt,
                    msg,
                    tgt_bound,
                    src_bound,
                )
                return
            elif a in self.size_like:
                tgt_bound_so = self.bound_sympy(tgt, size_oblivious=True)
                src_bound_so = self.bound_sympy(a, size_oblivious=True)
                if not tgt_bound_so.issubset(src_bound_so):
                    self.log.debug(
                        "skipped set_replacement %s = %s (%s) "
                        "[%s not subset of %s (size-oblivious conditions)]",
                        a,
                        tgt,
                        msg,
                        tgt_bound_so,
                        src_bound_so,
                    )
                    return

        if isinstance(tgt, (sympy.Integer, sympy.Float)):
            # specializing to a constant, which is likely unexpected (unless
            # you specified dynamic=True)

            user_tb = TracingContext.extract_stack()
            trace_structured(
                "symbolic_shape_specialization",
                metadata_fn=lambda: {
                    "symbol": repr(a),
                    "sources": [s.name() for s in self.var_to_sources.get(a, [])],
                    "value": repr(tgt),
                    "reason": msg,
                    "stack": structured.from_traceback(
                        CapturedTraceback.extract(skip=1).summary()
                    ),
                    "user_stack": (
                        structured.from_traceback(user_tb) if user_tb else None
                    ),
                },
            )

            if config.print_specializations:
                self.log.warning(
                    "Specializing %s to %s", self.var_to_sources[a][0].name(), tgt
                )
                self.log.debug("SPECIALIZATION", stack_info=True)
        log.info("set_replacement %s = %s (%s) %s", a, tgt, msg, tgt_bound)
        self.replacements[a] = tgt
        # NB: the replacement may get refined, but the user will find the
        # FIRST one most useful (TODO: Maybe we could consider tracking all of
        # them)
        if a not in self.replacements_slocs:
            self.replacements_slocs[a] = self._get_sloc()
        self._update_version_counter()

        # When specializing 'a == tgt', the equality should be also conveyed to
        # Z3, in case an expression uses 'a'.
        self._add_target_expr(sympy.Eq(a, tgt, evaluate=False))

    def _add_divisible(self, expr: sympy.Expr) -> None:
        self.divisible.add(expr)
        self._update_version_counter()

    @_lru_cache
    @record_shapeenv_event()
    def _find(self, a: sympy.Symbol) -> sympy.Expr:
        """
        Implements a DSU-like algorithm to find the variable that represents a
        Also handles transitive non-identity replacements.

        a: b + c
        c: d
        """
        if a not in self.replacements:
            return a
        res = self.replacements[a]
        cur_replace = {s: self._find(s) for s in res.free_symbols}
        replaced, changed = self.replacements[a]._xreplace(cur_replace)
        if changed:
            self._set_replacement(a, replaced, "find")
        return self.replacements[a]

    @lru_cache(256)
    def _maybe_guard_rel(self, expr: sympy.Rel) -> None:
        """
        The relational guard is guarded to be true.  Use this information to
        simplify shapes (i.e. a == b or a % 5 == 0)
        """
        assert isinstance(expr, sympy.Rel)

        # A good example of what goes wrong if you don't do this is
        # python test/functorch/test_aotdispatch.py -k
        # test_aot_autograd_symbolic_module_exhaustive_nn_LazyConv3d_cpu_float32
        if isinstance(expr, sympy.Ne):
            return

        free = list(expr.free_symbols)

        assert (
            len(free) > 0
        ), f"The expression should not be static by this point: {expr}"
        # In case of really gnarly expression, we don't blow up
        if len(free) > 5:
            return

        # Prioritize unbacked symints for solving by ordering them last.
        # Prefer to simplify out lexicographically higher symbols (i.e. simplify out s4 over s3).
        #   (NB: this unfortunately isn't strictly equivalent to simplifying out newer symbols)
        # Prefer to simplify out symbols with ephemeral sources.
        def _smart_symbol_sort(x: sympy.Symbol) -> tuple[int, int, str]:
            has_only_ephemeral_sources = x in self.var_to_sources and all(
                s.is_ephemeral() for s in self.var_to_sources[x]
            )
            # NB: size_hint is int, not sympy.Expr, do not use int_oo here
            hint_size = self.size_hint(x, allow_none=True)
            if hint_size is None:
                size = sys.maxsize
            elif symbol_is_type(x, SymT.SIZE):
                assert isinstance(hint_size, sympy.Expr)
                size = int(hint_size)
            else:
                size = sys.maxsize
            name = x.name
            # 1 puts ephemeral sourced symbols first when sorting in reverse
            return (1 if has_only_ephemeral_sources else 0, size, name)

        free = sorted(free, key=_smart_symbol_sort, reverse=True)  # type: ignore[attr-defined]
        lhs = expr.lhs
        rhs = expr.rhs

        self._refine_ranges(expr)

        # The rest of this stuff is for equality only
        if not isinstance(expr, sympy.Eq):
            return

        if not expr.has(Mod):
            try:
                floor_div_atoms = lhs.atoms(FloorDiv).union(rhs.atoms(FloorDiv))
                if len(floor_div_atoms) > 0 and any(
                    a.divisor != 1 for a in floor_div_atoms
                ):
                    raise NotImplementedError

                # Never replace unbacked symbols with other unbacked symbols.
                # This is error prone because you can cause references to
                # unbacked symbols to time travel backwards.  E.g.,
                #
                # u1 = x.item()
                # ... use of u1 ...
                # u2 = y.item()
                # u3 = z.item()
                # torch._check(u1 == u2 + u3)
                #
                # If you replace u1 with u2 + u3, then the use of u1 now
                # references u2 and u3 prior to them actually being bound at
                # runtime.  It's pretty inconvenient to setup control
                # dependencies for substitutions, so ban it entirely.
                def trivial_solve(lhs: sympy.Expr, rhs: sympy.Expr) -> bool:
                    if isinstance(lhs, sympy.Symbol):
                        if free_unbacked_symbols(lhs) and not free_unbacked_symbols(
                            rhs
                        ):
                            return True
                        if symbol_is_type(lhs, SymT.FLOAT):
                            return True
                        # TODO: Maybe trivial solutions for int should also be
                        # done?
                    return False

                # short-circuit when no solving is needed
                if trivial_solve(lhs, rhs):
                    self._set_replacement(lhs, self._find(rhs), "trivial_lhs")
                elif trivial_solve(rhs, lhs):
                    self._set_replacement(rhs, self._find(lhs), "trivial_rhs")
                else:
                    r = try_solve(expr, free[0], floordiv_inequality=False)
                    if r is not None and all(
                        t.is_integer for t in sympy.preorder_traversal(r[1])
                    ):
                        new_var = self._find(r[1])
                        ok = len(free_unbacked_symbols(new_var)) == 0
                        if ok:
                            self._set_replacement(free[0], new_var, "solve")
            except NotImplementedError:
                pass
        if expr.has(Mod):
            mod_expr = next(iter(expr.atoms(Mod)))
            try:
                r = try_solve(expr, mod_expr, floordiv_inequality=False)
                if r is not None and r[1] == 0:
                    self._add_divisible(mod_expr)
                    # This is a little bit of extra logic to make things like
                    # torch.empty(i0, q).view(c, -1, q) work out
                    p, q = mod_expr.args
                    if (
                        isinstance(q, sympy.Number)
                        and isinstance(p, sympy.Mul)
                        and len(p.args) == 2
                    ):
                        c, i0 = p.args
                        # Given Mod(c * i0, q) == 0
                        if (
                            isinstance(c, sympy.Number)
                            and isinstance(i0, sympy.Symbol)
                            and self.is_unbacked_symint(i0)
                        ):
                            # We have Mod(i0, q / c) == 0, which means we can
                            # rewrite i0 as (q / gcd(q, c)) * i1
                            d = q / sympy.gcd(q, c)  # TODO: CleanDiv?
                            i1 = self.create_unbacked_symint().node.expr
                            # Propagate the value ranges.  It doesn't really
                            # matter if we use truediv or floordiv, because we
                            # have established divisibility.
                            self._update_var_to_range(
                                i1,
                                SymPyValueRangeAnalysis.floordiv(
                                    self.var_to_range[i0], ValueRanges.wrap(d)
                                ),
                            )
                            # Propagate hints (real tensor tracing)
                            if i0 in self.unbacked_var_to_val:
                                self.set_unbacked_var_to_val(
                                    i1, self.unbacked_var_to_val[i0] // d
                                )
                            # Propagate size-like-ness
                            if i0 in self.size_like:
                                self.size_like.add(i1)
                            self._set_replacement(i0, d * i1, "divisibility")

            except NotImplementedError:
                pass
        return

    # See: Note - On 0/1 specialization
    def _default_value_range(
        self, do_not_specialize_zero_one: bool = False
    ) -> ValueRanges:
        lower = 0 if (do_not_specialize_zero_one or not self.specialize_zero_one) else 2
        return ValueRanges(lower, int_oo)

    def _default_unspecified_value_range(self) -> ValueRanges:
        return ValueRanges.unknown_int()

    @_lru_cache
    def _simplify_floor_div(self, expr: sympy.Expr) -> sympy.Expr:
        floor_divs = tuple(expr.atoms(FloorDiv))
        # we expect floor_divs to be exact,
        # and thus add the guards for the exact floordivs,
        # even if tracing doesn't require them otherwise
        for fd in reversed(floor_divs):
            base, divisor = fd.args
            mod_expr = Mod(base, divisor)
            eq_expr = sympy.Eq(mod_expr, 0)
            # add necessary mod guards
            self.evaluate_expr(eq_expr)
        return self.simplify(expr)

    # We're about to add a guard/runtime assert, check if the ShapeEnv is frozen
    # and if so issue a warning
    def _check_frozen(self, expr: sympy.Basic, concrete_val: sympy.Basic) -> None:
        if self.frozen:
            self.counter["ignored_backward_guard"] += 1
            signpost_event(
                "dynamic",
                "evaluate_expr_frozen",
                {
                    **self.co_fields,
                    "ignored_guard": f"{expr} == {concrete_val}",
                    # no version = original state (this signpost is expected)
                    # version 2 = dynamic backwards is eagerly compiled
                    "version": 2,
                },
            )
            log.info(
                "Ignored guard %s == %s, this could result in accuracy problems",
                expr,
                concrete_val,
                # only print stack trace when debug mode is on (e.g. TORCH_LOGS="dynamic")
                stack_info=True if log.getEffectiveLevel() < logging.WARNING else False,
            )

    def _get_user_frame(self) -> types.FrameType:
        frame = inspect.currentframe()
        while frame is not None:
            if frame.f_code.co_filename not in uninteresting_files():
                return frame
            frame = frame.f_back
        assert frame is not None
        return frame

    def _get_stack_summary(
        self, is_debug: bool = False, framework_loc: Optional[str] = None
    ) -> tuple[SLoc, str]:
        floc: Optional[Union[str, traceback.FrameSummary]] = framework_loc
        if floc is None:
            frame = self._get_user_frame()
            try:
                floc = traceback.FrameSummary(
                    frame.f_code.co_filename,
                    frame.f_lineno,
                    frame.f_code.co_name,
                )
            finally:
                del frame

        # NB: this stack is truncated, but it's fine because the main
        # stack_info will give you the rest of the info you need
        maybe_user_loc = None
        user_tb = TracingContext.extract_stack()
        if user_tb:
            idx = len(user_tb) - 1
            while idx > 0 and user_tb[idx].filename in uninteresting_files():
                idx -= 1
            maybe_user_loc = format_frame(user_tb[idx], line=True)

        maybe_extra_debug = ""
        if is_debug and user_tb:
            maybe_extra_debug = (
                "\nUser Stack (most recent call last):\n"
                + "  (snipped, see stack below for prefix)\n"
                + "".join(traceback.format_list(user_tb))
            )
        if is_debug and config.extended_debug_cpp:
            cpp_stack = CapturedTraceback.extract(cpp=True)
            maybe_extra_debug += "\nC++ stack trace:\n" + "".join(cpp_stack.format())
        elif is_debug:
            maybe_extra_debug += (
                "\nFor C++ stack trace, run with TORCHDYNAMO_EXTENDED_DEBUG_CPP=1"
            )

        return SLoc(floc, maybe_user_loc), maybe_extra_debug

    # Pass in framework_loc to override the framework location info
    def _get_sloc(self, framework_loc: Optional[str] = None) -> SLoc:
        sloc, _ = self._get_stack_summary(framework_loc=framework_loc)
        return sloc

    def _generate_unique_id(self, source_name: str) -> int:
        attempt = int(hashlib.sha256(source_name.encode()).hexdigest(), 16) % 100
        while attempt in self.unique_ids:
            attempt += 1
        self.unique_ids.add(attempt)
        return attempt

    def _find_frame_locals(self) -> _FrameLocalResult:
        """
        Given the current user code frame, finds the relevant lines of code,
        values of symbolic locals, and free symbols involved.
        """
        frame_locals: dict[str, Any] = {}
        frame_symbols: dict[str, str] = {}

        if (
            frame := _find_user_code_frame()
        ) is None or frame.f_code.co_filename == "<string>":
            return _FrameLocalResult()

        # find bytecode instructions relevant to the frame
        instructions = list(dis.Bytecode(frame.f_code))
        co_lines, offset = inspect.getsourcelines(frame.f_code)
        start, end, cur = None, None, None
        for i, instr in enumerate(instructions):
            if instr.starts_line is not None:
                cur = instr.starts_line
            if cur != frame.f_lineno:
                continue
            if start is None:
                start = end = i
            else:
                end = i

        if start is None or end is None:  # no instructions found
            return _FrameLocalResult()

        # track involved locals and free symbols
        def go(x: Any) -> Optional[str]:
            if isinstance(x, torch.Tensor):
                for y in x.size():
                    go(y)
                for y in x.stride():
                    go(y)
                go(x.storage_offset())
                return (
                    f"Tensor(shape: {x.size()}, "
                    f"stride: {x.stride()}, "
                    f"storage_offset: {x.storage_offset()})"
                )
            elif isinstance(x, (SymBool, SymInt, SymFloat)):
                for s in x.node.expr.free_symbols:
                    if str(s) in frame_symbols:  # type: ignore[operator]
                        continue
                    if s in self.var_to_sources:
                        frame_symbols[str(s)] = self.var_to_sources[s][0].name()  # type: ignore[assignment]
                return str(x)
            return None

        # go through instructions, seeing linenos & involved locals
        last_lineno = frame.f_lineno
        for instr in instructions[start : end + 1]:
            if (lineno := instr.starts_line) is not None:
                last_lineno = max(last_lineno, lineno)
            if isinstance(instr.argval, str) and instr.argval in frame.f_locals:
                frame_locals[instr.argval] = pytree.tree_map(
                    go, frame.f_locals[instr.argval]  # type: ignore[index]
                )

        # store LOC
        locs = co_lines[frame.f_lineno - offset : last_lineno + 1 - offset]
        indent = len(locs[0]) - len(locs[0].lstrip())
        frame_loc = "".join([loc[indent:] for loc in locs]).strip()  # type: ignore[assignment]
        return _FrameLocalResult(
            loc=frame_loc, locals=frame_locals, symbols=frame_symbols
        )

    def _log_guard(self, prefix: str, g: SympyBoolean, forcing_spec: bool) -> None:
        dtrace_structured(
            "guard_added",
            metadata_fn=lambda: {
                "expr": str(g),
                "prefix": prefix,
                "expr_node_id": self._expr_sym_node_id,
                "user_stack": structured.get_user_stack(3),
                "stack": structured.get_framework_stack(3),
                "symbol_to_sources": {
                    str(v): k
                    for k, v in self.source_to_var.items()
                    if v in g.free_symbols
                },
                "frame_locals": asdict(self._find_frame_locals()),
            },
        )
        trace_structured(
            "guard_added_fast",
            metadata_fn=lambda: {
                "expr": str(g),
                "user_stack": structured.from_traceback(TracingContext.extract_stack()),
                "stack": structured.from_traceback(
                    CapturedTraceback.extract(skip=1).summary()
                ),
            },
        )
        if self.log.isEnabledFor(logging.INFO):
            str_g = str(g)
            is_debug = (
                config.extended_debug_guard_added is not None
                and str_g == config.extended_debug_guard_added
            )
            sloc, maybe_extra_debug = self._get_stack_summary(is_debug)
            maybe_more_info = ""
            if not is_debug:
                maybe_more_info = (
                    ", for more info run with "
                    f'TORCHDYNAMO_EXTENDED_DEBUG_GUARD_ADDED="{str_g}"'
                )
            self.log.info(
                "%s %s [guard added] %s%s%s",
                prefix if not forcing_spec else f"{prefix} (forcing_spec)",
                str_g,
                sloc,
                maybe_more_info,
                maybe_extra_debug,
                stack_info=is_debug,
            )

    # A local variable to evaluate_expr stored in the class to avoid
    # using it for the lru_cache that is on top of it since it does
    # not effect the results. When needed its read directly.
    _expr_sym_node_id: Optional[int] = None

    def evaluate_sym_node(
        self,
        sym_node: SymNode,
        size_oblivious: bool = False,
    ) -> sympy.Basic:
        """
        Given a a SymNode, evaluates sym_node.expr, adding guards if necessary.
        """

        self._expr_sym_node_id = id(sym_node)
        return self.evaluate_expr(
            sym_node.expr, sym_node.hint, sym_node.fx_node, size_oblivious
        )

    @lru_cache(256)
    @record_shapeenv_event(save_tracked_fakes=True)
    def evaluate_expr(
        self,
        orig_expr: sympy.Basic,
        hint: Optional[Union[int, bool, float]] = None,
        fx_node: Optional[torch.fx.Node] = None,
        size_oblivious: bool = False,
        *,
        forcing_spec: bool = False,
    ) -> sympy.Basic:
        try:
            return self._evaluate_expr(
                orig_expr,
                hint,
                fx_node,
                size_oblivious,
                forcing_spec=forcing_spec,
            )
        except Exception:
            self.log.warning(
                "failed during evaluate_expr(%s, hint=%s, size_oblivious=%s, forcing_spec=%s",
                orig_expr,
                hint,
                size_oblivious,
                forcing_spec,
            )
            raise

    def _evaluate_expr(
        self,
        orig_expr: sympy.Basic,
        hint: Optional[Union[bool, int, float]] = None,
        fx_node: Optional[torch.fx.Node] = None,
        size_oblivious: bool = False,
        *,
        forcing_spec: bool = False,
    ) -> sympy.Basic:
        """
        Given an expression, evaluates it, adding guards if necessary
        """

        # TODO: split conjunctions and evaluate them separately

        if isinstance(
            orig_expr,
            (sympy.logic.boolalg.BooleanTrue, sympy.logic.boolalg.BooleanFalse),
        ):
            return orig_expr

        # Don't track this one
        @functools.lru_cache(None)
        def compute_concrete_val() -> sympy.Basic:
            if hint is None:
                # This is only ever called for expressions WITHOUT unbacked
                # symbols
                r = self.size_hint(orig_expr)
                assert r is not None
                return r
            else:
                return sympy.sympify(hint)

        concrete_val: Optional[sympy.Basic]

        # Check if:
        #   1. 'translation_validation' is set
        #   2. the corresponding 'fx_node' is not 'None'
        #   3. the guard should not be suppressed
        #   4. the guard doesn't contain backed symfloat symbols
        #      since z3 can't handle floats
        #
        # If all of the above check, we create an FX node representing the
        # actual expression to be guarded.
        node = None
        fresh = False
        if (
            self._translation_validation_enabled
            and fx_node is not None
            and not self._suppress_guards_tls()
            and not size_oblivious
            and not any(symbol_is_type(s, SymT.FLOAT) for s in orig_expr.free_symbols)
        ):
            # TODO: does this even worked with unbacked :think:
            concrete_val = compute_concrete_val()
            if concrete_val is sympy.true:
                node, fresh = self._create_fx_call_function(torch._assert, (fx_node,))
            elif concrete_val is sympy.false:
                neg, _ = self._create_fx_call_function(operator.not_, (fx_node,))
                node, fresh = self._create_fx_call_function(torch._assert, (neg,))
            else:
                eql, _ = self._create_fx_call_function(
                    operator.eq, (fx_node, concrete_val)
                )
                node, fresh = self._create_fx_call_function(torch._assert, (eql,))

            assert node is not None
            # If this is a fresh node, we have to remember the event index that
            # corresponds to this assertion node.
            # Reason: so that, given an assertion node, we can replay the ShapeEnv
            # events until the point where this assertion node was freshly created.
            if fresh:
                self._add_fx_node_metadata(node)

        # After creating the FX node corresponding to orig_expr, we must make sure that
        # no error will be raised until the end of this function.
        #
        # Reason: the translation validation may become invalid otherwise.
        #
        # If an error is raised before the end of this function, we remove the FX node
        # inserted, and re-raise the error.
        guard = None

        try:
            if orig_expr.is_number:
                self.log.debug("eval %s [trivial]", orig_expr)
                if hint is not None:
                    if isinstance(hint, bool):
                        assert orig_expr == hint, f"{orig_expr} != {hint}"
                    else:
                        assert sympy.Eq(orig_expr, hint), f"{orig_expr} != {hint}"
                return orig_expr

            expr = orig_expr

            static_expr = self._maybe_evaluate_static(
                expr, size_oblivious=size_oblivious
            )
            if static_expr is not None:
                self.log.debug(
                    "eval %s == %s [statically known]",
                    f"size_oblivious({orig_expr})"
                    if size_oblivious
                    else size_oblivious,
                    static_expr,
                )
                if (
                    not size_oblivious
                    and config.backed_size_oblivious
                    and hint is not None
                ):
                    # TODO: maybe reconcile this with use of counterfactual hints
                    # in unbacked case
                    assert static_expr == hint, f"{static_expr} != {hint}"
                return static_expr

            transmute_into_runtime_assert = False

            concrete_val = None
            if not (expr.free_symbols <= self.var_to_val.keys()):
                # TODO: dedupe this with _maybe_evaluate_static
                # Attempt to eliminate the unbacked SymInt
                new_expr = self._maybe_evaluate_static(expr, unbacked_only=True)
                assert new_expr is not None
                if not (new_expr.free_symbols <= self.var_to_val.keys()):
                    size_oblivious_result = None
                    if not size_oblivious:
                        size_oblivious_result = self._maybe_evaluate_static(
                            expr, size_oblivious=True
                        )

                    ok = False

                    # Last ditch
                    if (
                        self.oblivious_var_to_val
                        and not (
                            correct_hint := orig_expr.xreplace(
                                self.oblivious_var_to_val
                            )
                        ).free_symbols
                        and not (
                            counterfactual_hint := orig_expr.xreplace(
                                {
                                    k: max(2, v)
                                    for k, v in self.oblivious_var_to_val.items()
                                }
                            )
                        ).free_symbols
                        and correct_hint == counterfactual_hint
                    ):
                        # TODO: better logging
                        log.info(
                            "oblivious_size %s -> %s (passed counterfactual)",
                            orig_expr,
                            correct_hint,
                        )
                        concrete_val = correct_hint
                        # NB: do NOT transmute into runtime assert
                        ok = True

                    if (
                        not ok
                        and self.unbacked_var_to_val
                        and not (
                            unsound_result := orig_expr.xreplace(
                                self.unbacked_var_to_val
                            ).xreplace(self.var_to_val)
                        ).free_symbols
                    ):
                        log.warning(
                            "propagate_real_tensors evaluate_expr(%s) -> %s",
                            orig_expr,
                            unsound_result,
                        )
                        trace_structured(
                            "propagate_real_tensors",
                            metadata_fn=lambda: {
                                "expr": repr(orig_expr),
                                "result": repr(unsound_result),
                                "stack": structured.from_traceback(
                                    CapturedTraceback.extract(skip=1).summary()
                                ),
                            },
                        )
                        dtrace_structured(
                            "propagate_real_tensors_provenance",
                            metadata_fn=lambda: {
                                "expr": repr(orig_expr),
                                "result": repr(unsound_result),
                                "expr_node_id": self._expr_sym_node_id,
                                "user_stack": structured.get_user_stack(3),
                                "stack": structured.get_framework_stack(3),
                                "symbol_to_sources": {
                                    str(v): k
                                    for k, v in self.source_to_var.items()
                                    if v in orig_expr.free_symbols
                                },
                                "frame_locals": asdict(self._find_frame_locals()),
                            },
                        )
                        transmute_into_runtime_assert = True
                        concrete_val = unsound_result
                        ok = True

                    if not ok and self.trace_asserts:
                        # Check if this boolean is used in an assertion, bytecode pattern for
                        # assertions is pretty stable for Python 3.7--3.13, ported with minimal
                        # changes from torch/fx/proxy.py
                        # Bytecode pattern for `assert` statements:
                        #     TO_BOOL / COMPARE_OP  # Only for Python >= 3.13
                        #     POP_JUMP_IF_TRUE
                        #     LOAD_ASSERTION_ERROR
                        #     RAISE_VARARGS
                        frame = self._get_user_frame()
                        assert frame is not None

                        insts = list(dis.get_instructions(frame.f_code))
                        if sys.version_info >= (3, 11):
                            # For Python >= 3.11, instructions can be 2-4 bytes long.
                            from bisect import bisect_left

                            cur = bisect_left(
                                insts, frame.f_lasti, key=lambda x: x.offset
                            )
                        else:
                            # For Pyhton <= 3.10, instructions are always 2 bytes.
                            cur = frame.f_lasti // 2

                        if sys.version_info >= (3, 13):
                            if insts[cur].opname in ("TO_BOOL", "COMPARE_OP"):
                                # Peek 1 instruction further.
                                cur += 1
                        inst = insts[cur]

                        if inst.opname == "POP_JUMP_IF_TRUE" and inst.arg is not None:
                            first = insts[cur + 1]

                            starts_with_assert = (
                                first.opname == "LOAD_GLOBAL"
                                and first.argval == "AssertionError"
                                or first.opname == "LOAD_ASSERTION_ERROR"
                            )
                            if (
                                starts_with_assert
                                and insts[cur + 2].opname == "RAISE_VARARGS"
                            ):
                                concrete_val = sympy.true
                                transmute_into_runtime_assert = True
                                ok = True

                    if not ok:
                        raise self._make_data_dependent_error(
                            expr.xreplace(self.var_to_val),
                            expr,
                            size_oblivious_result=size_oblivious_result,
                            expr_sym_node_id=self._expr_sym_node_id,
                        )
                else:
                    expr = new_expr

            if concrete_val is None:
                concrete_val = compute_concrete_val()
            self._check_frozen(expr, concrete_val)

            if (
                config.inject_EVALUATE_EXPR_flip_equality_TESTING_ONLY
                and isinstance(hint, bool)
                and isinstance(expr, (sympy.Eq, sympy.Ne))
            ):
                expr = sympy.Not(expr)

            # Turn this into a boolean expression, no longer need to consult
            # concrete_val
            if concrete_val is sympy.true:
                g = cast(SympyBoolean, expr)
            elif concrete_val is sympy.false:
                g = sympy.Not(expr)
            else:
                g = sympy.Eq(expr, concrete_val)  # type: ignore[arg-type]

            if transmute_into_runtime_assert:
                self.defer_runtime_assert(
                    g, f"propagate_real_tensors: {orig_expr} == {concrete_val}"
                )
                return concrete_val

            if not self._suppress_guards_tls():
                self._log_guard("eval", g, forcing_spec=forcing_spec)

                if isinstance(g, sympy.Rel):
                    # TODO: If we successfully eliminate a symbol via equality, it
                    # is not actually necessary to save a guard for the equality,
                    # as we will implicitly generate a guard when we match that
                    # input against the symbol.  Probably the easiest way to
                    # implement this is to have maybe_guard_rel return a bool
                    # saying if it "subsumed" the guard (and therefore the guard
                    # is no longer necessary)
                    self._maybe_guard_rel(g)

                if not self.allow_complex_guards_as_runtime_asserts:
                    # at this point, we've evaluated the concrete expr value, and have
                    # flipped/negated the guard if necessary. Now we know what to guard
                    # or defer to runtime assert on.
                    guard = ShapeGuard(
                        g, self._get_sloc(), size_oblivious=size_oblivious
                    )
                    self.guards.append(guard)
                    self.axioms.update(dict(self.get_implications(self.simplify(g))))
                else:
                    # it's fine to defer simple guards here without checking,
                    # the _maybe_guard_rel() call above will set replacements if possible,
                    # and so the result here will be statically known
                    self.defer_runtime_assert(g, f"evaluate_expr: {orig_expr}")
            else:
                self._log_guard("eval [guard suppressed]", g, forcing_spec=forcing_spec)

        except Exception:
            if fresh:
                self._remove_fx_node(node)
            raise
        else:
            if not self._suppress_guards_tls():
                if guard is not None:  # we might have deferred this to runtime assert
                    for s in g.free_symbols:
                        self.symbol_guard_counter[s] += 1
                        # Forcing_spec to avoid infinite recursion
                        if (
                            not forcing_spec
                            and config.symbol_guard_limit_before_specialize is not None
                            and self.symbol_guard_counter[s]
                            > config.symbol_guard_limit_before_specialize
                        ):
                            # Force specialization
                            self.log.info(
                                "symbol_guard_limit_before_specialize=%s exceeded on %s",
                                config.symbol_guard_limit_before_specialize,
                                s,
                            )
                            self.evaluate_expr(s, forcing_spec=True)

        return concrete_val

    def cleanup(self) -> None:
        """
        Break reference cycles.

        This destroys the stacks. If you really want to keep them, we
        just need some way to break references on code objects.
        """
        for s in self.var_to_stack.values():
            s.cleanup()
        for ras in self.deferred_runtime_asserts.values():
            for ra in ras:
                ra.stack.cleanup()

    @lru_cache(256)
    @record_shapeenv_event(save_tracked_fakes=True)
    def defer_runtime_assert(
        self, orig_expr: SympyBoolean, msg: str, fx_node: Optional[torch.fx.Node] = None
    ) -> bool:
        """Create an assert that is checked at runtime

        Args:
            orig_expr (sympy.Expr): Boolean expression to assert is true
            msg (str): Message to display on assertion failure
            fx_node (Optional, torch.fx.Node): node in ``self.graph`` corresponding
                to the expression, if applicable

        """
        expr = orig_expr

        # TODO: split conjunctions and evaluate them separately

        static_expr = self._maybe_evaluate_static(expr)
        if static_expr is not None:
            self.log.debug(
                "runtime_assert %s == %s [statically known]", orig_expr, static_expr
            )
            # TODO: assert bool(static_expr)
            return bool(static_expr)

        # Attempt to eliminate the unbacked SymInt
        new_expr = self._maybe_evaluate_static(expr, unbacked_only=True)
        assert new_expr is not None
        if (
            not self.prefer_deferred_runtime_asserts_over_guards
            and new_expr.free_symbols <= self.var_to_val.keys()
        ):
            # Do a normal guard
            return self.evaluate_expr(new_expr, fx_node=fx_node)
        # NB: Don't use new_expr as expr; it could contain gunk like shape0
        # which we don't want to guard on

        if (
            self._translation_validation_enabled
            and fx_node is not None
            and not self._suppress_guards_tls()
        ):
            node, fresh = self._create_fx_call_function(torch._assert, (fx_node,))
            assert node is not None
            if fresh:
                self._add_fx_node_metadata(node)

        if not self._suppress_guards_tls():
            self._log_guard("runtime_assert", orig_expr, forcing_spec=False)
            # If you're here because of this assert, read Note [Backwards runtime asserts]
            # in torch/_inductor/graph.py
            if self.runtime_asserts_frozen:
                log.debug("runtime_asserts_frozen but then got %s", expr)
            self._check_frozen(expr, sympy.true)
            # eliminate symbols on equality tests / refine ranges
            if isinstance(expr, sympy.Rel):
                self._maybe_guard_rel(expr)

            # canonicalise to remove equations that are trivially equal
            orig_expr = expr
            expr = canonicalize_bool_expr(expr)
            stack = CapturedTraceback.extract(skip=1)
            ra = RuntimeAssert(expr, msg, stack)
            # TODO: Do this in a way that is less janky than int(s.name[1:])
            cands = sorted(
                (s for s in expr.free_symbols if symbol_is_type(s, SymT.UNBACKED_INT)),
                key=lambda s: int(s.name[1:]),
            )
            # Is None when prefer_deferred_runtime_asserts_over_guards=True
            # and the guard in question has no unbacked SymInts in front
            ix = cands[-1] if cands else None
            self.deferred_runtime_asserts.setdefault(ix, []).append(ra)
            self.axioms.update(dict(self.get_implications(self.simplify(expr))))
            self.num_deferred_runtime_asserts += 1
            self._update_version_counter()
        else:
            self._log_guard(
                "runtime_assert [guard suppressed]", orig_expr, forcing_spec=False
            )

        return True

    # Refines the ranges of the variables present in 'guard'.
    #
    # This function tries to refine the range of the variables inside
    # 'guard' by reasoning about it. Specifically, when 'guard' is a
    # 'sympy.Relational' operation.
    #
    # It does mainly 3 things:
    #   1. Tries to isolate a variable in the left-hand side
    #   2. Compute the value range of the right-hand side
    #   3. Update the value range of the variable, if better
    def _refine_ranges(self, expr: SympyBoolean) -> None:
        expr = self.simplify(expr)

        for symbol in expr.free_symbols:
            assert isinstance(symbol, sympy.Symbol)

            if isinstance(self.var_to_val.get(symbol, None), SingletonInt):
                # Skip var_to_range logic for SingletonInt which is only used
                # for jagged layout NestedTensors today
                continue

            r = try_solve(expr, symbol)

            if r is None or not (symbol.is_integer and r[1].is_integer):
                # Range refinement only supports integer symbols for now.
                # There are lots of SymPy bugs when it comes to comparing
                # reals and integers, so we skip that for now.
                continue

            r_expr, rhs = r
            vr = self.var_to_range[symbol]
            lower, upper = vr.lower, vr.upper

            rhs_vr = bound_sympy(rhs, self.var_to_range)

            # Let's suppose that we have a preexisting range for x [0, 100].
            # Now, we issue a guard x > y, where the range for y is [50, 150].
            # Then, lower = 0, rhs_vr.lower = 50 and therefore refinement can happen,
            # refining x to [51, 100], since x must be greater than y, but the lowest
            # y could be is 50.
            #
            # sympy.Eq may update both lower and upper bounds.
            # sympy.G{t,e} may update the lower bound, only.
            # sympy.L{t,e} may update the upper bound, only.
            if lower < rhs_vr.lower and isinstance(
                r_expr, (sympy.Eq, sympy.Ge, sympy.Gt)
            ):
                # Strictly greater relations allow us to refine a bit more, since
                # x < y implies that the lower bound for x is: y + 1.
                lower = rhs_vr.lower + int(isinstance(r_expr, sympy.Gt))
            if upper > rhs_vr.upper and isinstance(
                r_expr, (sympy.Eq, sympy.Le, sympy.Lt)
            ):
                upper = rhs_vr.upper - int(isinstance(r_expr, sympy.Lt))

            # Do nothing if the new value range is no better than what we already have.
            if vr == ValueRanges(lower, upper):
                continue

            # Updates the range and the guards corresponding to each bound of the symbol.
            self._update_var_to_range(symbol, ValueRanges(lower, upper))
            # If the range is refined to singleton, set replacement
            if self.var_to_range[symbol].is_singleton():
                self._set_replacement(
                    symbol,
                    self.var_to_range[symbol].lower,
                    "range_refined_to_singleton",
                )

            # Clears the cache, since this update can change the result.
            self._maybe_evaluate_static.cache_clear()

    @lru_cache(maxsize=None)
    @record_shapeenv_event()
    def constrain_symbol_range(
        self, s: sympy.Symbol, compiler_min: int, compiler_max: int
    ) -> None:
        upd_vr = ValueRanges(compiler_min, compiler_max)
        old_vr = self.var_to_range.get(s, ValueRanges.unknown())
        self._update_var_to_range(s, upd_vr)
        if (new_vr := self.var_to_range[s]) != old_vr:
            log.info(
                "constrain_symbol_range %s [%s, %s]", s, new_vr.lower, new_vr.upper
            )


def _is_int(expr: object) -> bool:
    return isinstance(expr, SymInt) and expr.node.expr.is_number


# WARNING: This is legacy, DO NOT USE
def _is_dim_dynamic(t: torch.Tensor, d: int) -> bool:
    return hasattr(t, "_dynamo_dynamic_indices") and d in t._dynamo_dynamic_indices


class PropagateUnbackedSymInts(torch.fx.Interpreter):
    def run_node(self, n: torch.fx.Node) -> Result:
        """
        Run an FX node, propagating unbacked Symbol bindings to the new fake tensor
        """
        from torch._guards import detect_fake_mode

        result = super().run_node(n)
        rebind_unbacked(detect_fake_mode().shape_env, n, result)
        return result


def _find_user_code_frame() -> Optional[types.FrameType]:
    frame = inspect.currentframe()
    while frame is not None:
        if not frame.f_code.co_filename.startswith(
            os.path.dirname(inspect.getfile(torch)) + os.path.sep
        ):
            break
        frame = frame.f_back
    return frame


def _blame_user_code(e: Exception, frame: types.FrameType) -> None:
    frame_summary = traceback.FrameSummary(
        frame.f_code.co_filename,
        frame.f_lineno,
        frame.f_code.co_name,
    )
    msg = e.args[0]
    msg += "\n\nThe following call raised this error:\n" + "".join(
        traceback.StackSummary.from_list([frame_summary]).format()
    )
    e.args = (msg,)


class _PythonMsgPrinter(PythonPrinter):
    """
    Util printer that replaces sympy symbols with their source-level names
    and renders sympy relational operators (e.g., Eq, Ne, Ge, Le) inline
    (i.e., as ==, !=, >, <).
    """

    def __init__(self, src_map: dict[str, list[str]]) -> None:
        super().__init__()
        self.src_map = src_map

    def _print_Symbol(self, sym: sympy.Symbol) -> str:
        return self.src_map[sym.name][0]


<<<<<<< HEAD
def _is_non_negative_check(cond: sympy.Basic) -> Optional[str]:
    """
    Check if a condition (SymPy expression) is checking for non-negative values (>= 0).
    Returns the variable name if it's a non-negative check (>= 0), None otherwise.
    """
    if isinstance(cond, sympy.Rel):
        if cond.rel_op == ">=":
            left = cond.lhs
            right = cond.rhs
            if right == 0:
                if isinstance(left, (sympy.Symbol, sympy.Mul, sympy.Add)):
                    return (
                        str(left) if not isinstance(left, sympy.Symbol) else left.name
                    )
    return None
=======
def _is_non_negative_check(condition_str: str) -> Optional[str]:
    """
    Check if a condition string is checking for non-negative values (>= 0).
    Returns the variable name if it's a non-negative check, None otherwise.
    """
    # Pattern to match expressions like "x >= 0", "x.shape[0] >= 0", etc.
    pattern = r"([a-zA-Z0-9_\.\[\]]+)\s*>=\s*0"
    match = re.match(pattern, condition_str.strip())
    return match.group(1) if match else None
>>>>>>> 6b3158c0


def _suggest_torch_checks(
    e: GuardOnDataDependentSymNode, src_map: defaultdict[str, list[str]]
) -> None:
    # extract the unresolved condition on unbacked symints in the error
    cond = e.cond
    diff = ", ".join(s.name for s in cond.free_symbols if s.name not in src_map)
    if diff:
        log.warning("Unable to find user code corresponding to {%s}", diff)
        return
    printer = _PythonMsgPrinter(src_map)
    msg = e.args[0]
    msg += "\nTo fix the error, insert one of the following checks before this call:"

<<<<<<< HEAD
    not_cond_str = printer.doprint(sympy.Not(cond))
    var_name = _is_non_negative_check(cond)
=======
    cond_str = printer.doprint(cond)
    not_cond_str = printer.doprint(sympy.Not(cond))
    var_name = _is_non_negative_check(cond_str)
>>>>>>> 6b3158c0

    # suggested fixes to resolve `cond` are to tell the compiler to assume
    # either `cond` or its negation (the user will need to select which)
    suggested_fixes = []

    if var_name:
<<<<<<< HEAD
        suggested_fixes = [
            f"You can add either: torch._check_is_size({var_name}) or torch._check({var_name}>=0)"
            f" Note: torch._check_is_size({var_name}) will get you data dependent errors that"
            + " happen in a guard_size_oblivious(..) context by opting into guard_size_oblivious reasoning,"
            + " but semantics could deviate slightly."
            + " See documentation on guard_size_oblivious for more details:"
            + " https://pytorch.org/docs/stable/generated/torch.fx.experimental.symbolic_shapes.guard_size_oblivious.html",
=======
        # For non-negative checks, suggest check_is_size instead of _check(u>=0)
        suggested_fixes = [
            f"torch._check_is_size({var_name})",
>>>>>>> 6b3158c0
            f"torch._check({not_cond_str})",
        ]
    else:
        suggested_fixes = [
            f"torch._check({printer.doprint(cond)})",
<<<<<<< HEAD
            f"torch._check({not_cond_str})",
=======
            f"torch._check({printer.doprint(sympy.Not(cond))})",
>>>>>>> 6b3158c0
        ]

    for i, fix in enumerate(suggested_fixes):
        msg += f"\n  {i + 1}. {fix}"
    src_mapped = ", ".join(
        f"`{s}` with {' or '.join(src_map[s])}"
        for s in sorted(s.name for s in cond.free_symbols)
    )
    msg += f"\n\n(These suggested fixes were derived by replacing {src_mapped} in {cond} and its negation.)"
    e.args = (msg,)


def _suggest_fixes_for_data_dependent_error_non_strict(
    e: GuardOnDataDependentSymNode,
) -> None:
    """
    Given a raised data-dependent error, add the following to the error message:
    1. the closest user code location that raised the error;
    2. suggested fixes for the error in terms of live variables at that location.
    """

    # walk the stack up from the data-dependent error until a non-torch frame is found
    frame = _find_user_code_frame()
    if frame is not None:
        # add frame info to error message
        _blame_user_code(e, frame)

        # map symbol names reachable via frame locals to their source-level names
        src_map = defaultdict(list)
        for var, val in frame.f_locals.items():
            try:
                tree_leaves_with_path = pytree.tree_leaves_with_path(val)
            except ValueError:
                log.warning(
                    "pytree.tree_leaves_with_path failed for value of type {%s} in local variable {%s}",
                    type(val),
                    var,
                )
                continue
            # figure out how to access any symbol inside `val` through `var`
            for path, leaf in tree_leaves_with_path:
                name = var + pytree.keystr(path)
                if isinstance(leaf, torch.SymInt):
                    src_map[str(leaf.node.expr)].append(name)
                elif isinstance(leaf, torch.Tensor):
                    for i, dim in enumerate(leaf.shape):
                        if isinstance(dim, torch.SymInt):
                            src_map[str(dim.node.expr)].append(f"{name}.shape[{i}]")

        # add suggested torch.check()s based on `src_map` to the error message
        # replacing unbacked symints in the unresolved condition in the error
        _suggest_torch_checks(e, src_map)


@contextmanager
def _remove_effect_token_unbacked_bindings(
    node: torch.fx.Node,
) -> Generator[None, None, None]:
    old_bindings = node.meta.get("unbacked_bindings", {})

    # Remove the extra layer for effect token
    new_bindings = {k: path[1:] if path else path for k, path in old_bindings.items()}

    node.meta["unbacked_bindings"] = new_bindings

    try:
        yield
    finally:
        node.meta["unbacked_bindings"] = old_bindings<|MERGE_RESOLUTION|>--- conflicted
+++ resolved
@@ -7326,7 +7326,6 @@
         return self.src_map[sym.name][0]
 
 
-<<<<<<< HEAD
 def _is_non_negative_check(cond: sympy.Basic) -> Optional[str]:
     """
     Check if a condition (SymPy expression) is checking for non-negative values (>= 0).
@@ -7342,17 +7341,6 @@
                         str(left) if not isinstance(left, sympy.Symbol) else left.name
                     )
     return None
-=======
-def _is_non_negative_check(condition_str: str) -> Optional[str]:
-    """
-    Check if a condition string is checking for non-negative values (>= 0).
-    Returns the variable name if it's a non-negative check, None otherwise.
-    """
-    # Pattern to match expressions like "x >= 0", "x.shape[0] >= 0", etc.
-    pattern = r"([a-zA-Z0-9_\.\[\]]+)\s*>=\s*0"
-    match = re.match(pattern, condition_str.strip())
-    return match.group(1) if match else None
->>>>>>> 6b3158c0
 
 
 def _suggest_torch_checks(
@@ -7368,21 +7356,14 @@
     msg = e.args[0]
     msg += "\nTo fix the error, insert one of the following checks before this call:"
 
-<<<<<<< HEAD
     not_cond_str = printer.doprint(sympy.Not(cond))
     var_name = _is_non_negative_check(cond)
-=======
-    cond_str = printer.doprint(cond)
-    not_cond_str = printer.doprint(sympy.Not(cond))
-    var_name = _is_non_negative_check(cond_str)
->>>>>>> 6b3158c0
 
     # suggested fixes to resolve `cond` are to tell the compiler to assume
     # either `cond` or its negation (the user will need to select which)
     suggested_fixes = []
 
     if var_name:
-<<<<<<< HEAD
         suggested_fixes = [
             f"You can add either: torch._check_is_size({var_name}) or torch._check({var_name}>=0)"
             f" Note: torch._check_is_size({var_name}) will get you data dependent errors that"
@@ -7390,21 +7371,12 @@
             + " but semantics could deviate slightly."
             + " See documentation on guard_size_oblivious for more details:"
             + " https://pytorch.org/docs/stable/generated/torch.fx.experimental.symbolic_shapes.guard_size_oblivious.html",
-=======
-        # For non-negative checks, suggest check_is_size instead of _check(u>=0)
-        suggested_fixes = [
-            f"torch._check_is_size({var_name})",
->>>>>>> 6b3158c0
             f"torch._check({not_cond_str})",
         ]
     else:
         suggested_fixes = [
             f"torch._check({printer.doprint(cond)})",
-<<<<<<< HEAD
             f"torch._check({not_cond_str})",
-=======
-            f"torch._check({printer.doprint(sympy.Not(cond))})",
->>>>>>> 6b3158c0
         ]
 
     for i, fix in enumerate(suggested_fixes):
