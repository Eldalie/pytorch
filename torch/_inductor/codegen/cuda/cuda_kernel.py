--- conflicted
+++ resolved
@@ -496,13 +496,9 @@
         make_kernel_render: Callable[[CUDATemplateBuffer, Optional[list[IRNode]]], str],
         bmreq: CUDABenchmarkRequest,
         template: "CUDATemplate",  # type: ignore[name-defined]
-<<<<<<< HEAD
         info_kwargs: Optional[
-            Dict[str, Union[PrimitiveInfoType, List[PrimitiveInfoType]]]
+            dict[str, Union[PrimitiveInfoType, list[PrimitiveInfoType]]]
         ],  # type: ignore[type-arg]
-=======
-        info_kwargs: Optional[dict[str, Union[PrimitiveInfoType, list[PrimitiveInfoType]]]],  # type: ignore[type-arg]
->>>>>>> d48eb58d
         description: str,
     ) -> None:
         super().__init__(name, input_nodes, layout, description)
