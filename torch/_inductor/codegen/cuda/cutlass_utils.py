# mypy: allow-untyped-defs
import functools
import logging
import os
import sys
from dataclasses import dataclass
from pathlib import Path
from typing import Any, Optional

import sympy

import torch
from torch._inductor.utils import clear_on_fresh_inductor_cache

from ... import config
from ...ir import Layout
from ...runtime.runtime_utils import cache_dir
from ...virtualized import V
from .cuda_env import get_cuda_arch, get_cuda_version


log = logging.getLogger(__name__)


def _rename_cutlass_import(content: str, cutlass_modules: list[str]) -> str:
    for cutlass_module in cutlass_modules:
        content = content.replace(
            f"from {cutlass_module} import ",
            f"from cutlass_library.{cutlass_module} import ",
        )
    return content


@functools.lru_cache(None)
def try_import_cutlass() -> bool:
    """
    We want to support three ways of passing in CUTLASS:
    1. fbcode, handled by the internal build system.
    2. pip install nvidia-cutlass, which provides the cutlass_library package
       and the header files in the cutlass_library/source directory.
    3. User specifies cutlass_dir. The default is ../third_party/cutlass/,
       which is the directory when developers build from source.
    """
    if config.is_fbcode():
        return True

    try:
        import cutlass  # type: ignore[import-not-found]
        import cutlass_library  # type: ignore[import-not-found]

        cutlass_minor_vesion = int(cutlass.__version__.split(".")[1])
        if cutlass_minor_vesion < 7:
            log.warning("CUTLASS version < 3.7 is not recommended.")

        log.debug(
            "Found cutlass_library in python search path, overriding config.cuda.cutlass_dir"
        )
        cutlass_library_dir = os.path.dirname(cutlass_library.__file__)
        assert os.path.isdir(cutlass_library_dir), (
            f"{cutlass_library_dir} is not a directory"
        )
        config.cuda.cutlass_dir = os.path.abspath(
            os.path.join(
                cutlass_library_dir,
                "source",
            )
        )
        return True
    except ModuleNotFoundError:
        log.debug(
            "cutlass_library not found in sys.path, trying to import from config.cuda.cutlass_dir"
        )

    # Copy CUTLASS python scripts to a temp dir and add the temp dir to Python search path.
    # This is a temporary hack to avoid CUTLASS module naming conflicts.
    # TODO(ipiszy): remove this hack when CUTLASS solves Python scripts packaging structure issues.

    # TODO(mlazos): epilogue visitor tree currently lives in python/cutlass,
<<<<<<< HEAD
    # but will be moved to python/cutlass_library in the future (later 2025)
=======
    # but will be moved to python/cutlass_library in the future
>>>>>>> 6be216c4
    def path_join(path0, path1):
        return os.path.abspath(os.path.join(path0, path1))

    # contains both cutlass and cutlass_library
    # we need cutlass for eVT
    cutlass_python_path = path_join(config.cuda.cutlass_dir, "python")

    cutlass_library_src_path = path_join(cutlass_python_path, "cutlass_library")
    cutlass_src_path = path_join(cutlass_python_path, "cutlass")
    pycute_src_path = path_join(cutlass_python_path, "pycute")

    tmp_cutlass_full_path = os.path.abspath(os.path.join(cache_dir(), "torch_cutlass"))

    dst_link_library = path_join(tmp_cutlass_full_path, "cutlass_library")
    dst_link_cutlass = path_join(tmp_cutlass_full_path, "cutlass")
    # pycute needed for EVT
    dst_link_pycute = path_join(tmp_cutlass_full_path, "pycute")

    if os.path.isdir(cutlass_python_path):
        if tmp_cutlass_full_path not in sys.path:

            def link_and_append(dst_link, src_path, parent_dir):
                if os.path.exists(dst_link):
                    assert os.path.islink(dst_link), (
                        f"{dst_link} is not a symlink. Try to remove {dst_link} manually and try again."
                    )
                    assert os.path.realpath(os.readlink(dst_link)) == os.path.realpath(
                        src_path,
                    ), f"Symlink at {dst_link} does not point to {src_path}"
                else:
                    os.makedirs(parent_dir, exist_ok=True)
                    os.symlink(src_path, dst_link)

                if parent_dir not in sys.path:
                    sys.path.append(parent_dir)

            link_and_append(dst_link_pycute, pycute_src_path, tmp_cutlass_full_path)
            link_and_append(
                dst_link_library, cutlass_library_src_path, tmp_cutlass_full_path
            )
            link_and_append(dst_link_cutlass, cutlass_src_path, tmp_cutlass_full_path)

        try:
            import cutlass  # noqa: F401
            import cutlass_library.generator  # noqa: F401
            import cutlass_library.library  # noqa: F401
            import cutlass_library.manifest  # noqa: F401

            return True
        except ImportError as e:
            log.debug(
                "Failed to import CUTLASS packages: %s, ignoring the CUTLASS backend.",
                str(e),
            )
    else:
        log.debug(
            "Failed to import CUTLASS packages: CUTLASS repo does not exist: %s",
            cutlass_python_path,
        )
    return False


@functools.lru_cache(8)
def _normalize_cuda_arch(arch: str) -> str:
    if int(arch) >= 100:
        log.warning(
            "Detected CUDA architecture >= 100: %s. We will generate operations with "
            "GenerateSM100 (if available) and GenerateSM90. Please file an "
            "issue for any problems and feedback. ",
            arch,
        )

    if int(arch) >= 100:
        return "100"
    elif int(arch) >= 90:
        return "90"
    elif int(arch) >= 80:
        return "80"
    elif int(arch) >= 75:
        return "75"
    elif int(arch) >= 70:
        return "70"
    else:
        raise NotImplementedError(f"Unsupported cuda arch: {arch}")


@dataclass
class CUTLASSArgs:
    """
    CUTLASS args used to initialize a CUTLASS Manifest.
    """

    architectures: Optional[str] = None
    cuda_version: Optional[str] = None
    instantiation_level: Optional[str] = None

    operations = "all"
    build_dir = ""
    curr_build_dir = ""
    generator_target = ""
    kernels = "all"
    ignore_kernels = ""
    exclude_kernels = ""
    # TODO: these three look dead?
    kernel_filter_file: None = None
    selected_kernel_list: None = None
    interface_dir: None = None
    filter_by_cc = True
    disable_full_archs_compilation = False

    def __post_init__(self):
        if self.architectures is None or self.cuda_version is None:
            raise RuntimeError(
                f"{self.architectures=} or {self.cuda_version=} is None!"
            )
        self.architectures = _normalize_cuda_arch(self.architectures)


@clear_on_fresh_inductor_cache
@functools.lru_cache(None)
def _gen_ops_cached(arch, version) -> list[Any]:
    # Note: Cache needs to be specific for cuda architecture and version

    # Import cutlass python scripts.
    assert try_import_cutlass()
    import cutlass_library.generator as cutlass_generator
    import cutlass_library.manifest as cutlass_manifest

    if arch is None or version is None:
        log.error(
            "Cannot detect cuda arch %s or cuda version %s. "
            "Will discard all cutlass ops. "
            "Please consider setting _inductor.cuda.arch and _inductor.cuda.version configs.",
            arch,
            version,
        )
        return []
    arch = _normalize_cuda_arch(arch)
    instantiation_level: str = config.cuda.cutlass_instantiation_level
    args = CUTLASSArgs(
        architectures=arch,
        cuda_version=version,
        instantiation_level=instantiation_level,
    )
    manifest = cutlass_manifest.Manifest(args)

    if arch == "100":
        if hasattr(cutlass_generator, "GenerateSM100"):
            cutlass_generator.GenerateSM100(manifest, args.cuda_version)
        cutlass_generator.GenerateSM90(manifest, args.cuda_version)
        cutlass_generator.GenerateSM80(manifest, args.cuda_version)
    elif arch == "90":
        cutlass_generator.GenerateSM90(manifest, args.cuda_version)
        cutlass_generator.GenerateSM80(manifest, args.cuda_version)
    else:
        try:
            func = getattr(cutlass_generator, "GenerateSM" + arch)
            func(manifest, args.cuda_version)
        except AttributeError as e:
            raise NotImplementedError(
                "Arch " + arch + " is not supported by current cutlass lib."
            ) from e
    return manifest.operations


def gen_ops() -> list[Any]:
    """
    Generates all supported CUTLASS operations.
    """
    arch = get_cuda_arch()
    version = get_cuda_version()
    return _gen_ops_cached(arch, version)


def torch_dtype_to_cutlass_type(
    torch_dtype: torch.dtype,
) -> "cutlass_library.library.DataType":  # type: ignore[name-defined] # noqa: F821
    # Import cutlass python scripts.
    assert try_import_cutlass()
    import cutlass_library  # type: ignore[import]

    if torch_dtype == torch.float:
        return cutlass_library.library.DataType.f32
    elif torch_dtype == torch.half:
        return cutlass_library.library.DataType.f16
    elif torch_dtype == torch.bfloat16:
        return cutlass_library.library.DataType.bf16
    else:
        raise NotImplementedError(f"Unsupported data type: {torch_dtype=}")


def dtype_match(
    torch_dtype: Optional[torch.dtype],
    cutlass_dtype: "cutlass_library.library.DataType",  # type: ignore[name-defined]  # noqa: F821
) -> bool:
    # Import cutlass python scripts.
    assert try_import_cutlass()
    import cutlass_library

    if torch_dtype == torch.float:
        return (
            cutlass_dtype == cutlass_library.library.DataType.f32
            or cutlass_dtype == cutlass_library.library.DataType.tf32
        )
    elif torch_dtype == torch.half:
        return cutlass_dtype == cutlass_library.library.DataType.f16
    elif torch_dtype == torch.bfloat16:
        return cutlass_dtype == cutlass_library.library.DataType.bf16
    elif torch_dtype == torch.int8:
        return cutlass_dtype == cutlass_library.library.DataType.s8
    elif torch_dtype == torch.uint8:
        return cutlass_dtype == cutlass_library.library.DataType.u8
    elif torch_dtype == torch.int32:
        return cutlass_dtype == cutlass_library.library.DataType.s32
    else:
        return False


def get_accumulator_dtype(
    input_torch_dtypes: list[torch.dtype],
) -> Optional[torch.dtype]:
    """
    Given a pair of input torch dtypes, returns the inferred accumulator torch dtype.
    """

    if len(input_torch_dtypes) != 2:
        return None

    torch_dtype = None
    if input_torch_dtypes[0] == input_torch_dtypes[1]:
        torch_dtype = input_torch_dtypes[0]
    else:
        size0 = torch.tensor([], dtype=input_torch_dtypes[0]).element_size()
        size1 = torch.tensor([], dtype=input_torch_dtypes[1]).element_size()
        if size0 > size1:
            dtype0, dtype1 = input_torch_dtypes
        else:
            dtype1, dtype0 = input_torch_dtypes
        if dtype0 in [torch.half, torch.bfloat16] and dtype1 in [
            torch.int8,
            torch.uint8,
        ]:
            torch_dtype = dtype0

    if torch_dtype in (torch.float16, torch.bfloat16, torch.float):
        return torch.float
    if torch_dtype == torch.int8:
        return torch.int32
    raise NotImplementedError(f"Unsupported data types: {input_torch_dtypes=}")


def get_alignments(torch_dtype: torch.dtype) -> list[int]:
    """
    Returns all possible valid CUTLASS alignments in terms of the number of elements for a given dtype.
    CUTLASS gemm / conv SM80 APIs support 16 bytes max alignment, and 2 bytes min alignment.
    """

    if torch_dtype in (torch.half, torch.bfloat16):
        return [8, 4, 2, 1]
    elif torch_dtype == torch.float:
        return [4, 2, 1]
    elif torch_dtype in (torch.uint8, torch.int8):
        return [16, 8, 4, 2]
    elif torch_dtype == torch.int32:
        return [4, 2, 1]
    else:
        raise NotImplementedError(f"unsupported {torch_dtype=} for alignments")


def get_max_alignment(inductor_layout: Layout) -> int:
    """
    Returns the max alignment (in terms of number of elements) for a given Inductor Layout.
    """

    dtype = inductor_layout.dtype
    size = inductor_layout.size
    offset = inductor_layout.offset

    def is_static_int(number):
        return isinstance(number, (int, sympy.Integer))

    def a_factor_of(x, alignment):
        if is_static_int(x) and is_static_int(alignment):
            return x % alignment == 0
        rem = sympy.Mod(x, alignment)
        return V.graph.sizevars.evaluate_expr(sympy.Eq(rem, 0))

    try:
        contiguous_dim = inductor_layout.stride.index(1)
    except ValueError:
        # No dim with stride 1 found, return 1
        return 1
    alignments = get_alignments(dtype)
    for alignment in alignments:
        if not a_factor_of(size[contiguous_dim], alignment) or not a_factor_of(
            offset, alignment
        ):
            continue
        if all(
            (dim == contiguous_dim)
            or a_factor_of(inductor_layout.stride[dim], alignment)
            for dim in range(len(size))
        ):
            return alignment
    return 1


class CUDACompileSourceCapturingContext:
    # Helper class for Benchmarking and Testing CUTLASS Kernels in isolation.
    # Can be used to capture the sourcecode passed to CUDACodeCache.compile

    def __init__(self):
        self.sources = []
        self._compile_patch = None

    def __enter__(self, *args, **kwargs):
        import unittest.mock as mock

        import torch._inductor.codecache

        _compile_method_orig = torch._inductor.codecache.CUDACodeCache.compile

        def my_compile(source_code, dst_file_ext):
            self.sources.append(source_code)
            return _compile_method_orig(source_code, dst_file_ext)

        self._compile_patch = mock.patch(
            "torch._inductor.codecache.CUDACodeCache.compile", my_compile
        )
        self._compile_patch.__enter__(*args, **kwargs)  # type: ignore[union-attr]
        return self

    def __exit__(self, *args, **kwargs):
        self._compile_patch.__exit__(*args, **kwargs)  # type: ignore[union-attr]


def cuda_standalone_runner_compile_command(srcpath: Path, exepath: Path):
    # returns command string to compile a (captured) CUDA GEMM Kernel source to a standalone executable that's ready to run
    # Passes the correct preprocessor define to nvcc to ensure the standalone runner is enabled.
    from torch._inductor.codecache import cuda_compile_command

    extra_args = ["-DGENERATE_STANDALONE_RUNNER=1", "-DCUTLASS_DEBUG_TRACE_LEVEL=1"]
    compile_command = cuda_compile_command(
        [str(srcpath)], str(exepath), "exe", extra_args=extra_args
    )
    return compile_command<|MERGE_RESOLUTION|>--- conflicted
+++ resolved
@@ -76,11 +76,7 @@
     # TODO(ipiszy): remove this hack when CUTLASS solves Python scripts packaging structure issues.
 
     # TODO(mlazos): epilogue visitor tree currently lives in python/cutlass,
-<<<<<<< HEAD
     # but will be moved to python/cutlass_library in the future (later 2025)
-=======
-    # but will be moved to python/cutlass_library in the future
->>>>>>> 6be216c4
     def path_join(path0, path1):
         return os.path.abspath(os.path.join(path0, path1))
 
