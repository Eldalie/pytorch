# mypy: allow-untyped-defs
from __future__ import annotations

import collections
import contextlib
import dataclasses
import functools
import itertools
import logging
import math
import operator
import textwrap
from typing import (
    Any,
    Callable,
    Counter,
    Dict,
    Iterable,
    List,
    no_type_check,
    Optional,
    Sequence,
    Tuple,
    Type,
    Union,
)

import sympy

import torch
import torch._logging
from torch.fx.immutable_collections import immutable_dict
from torch.utils._ordered_set import OrderedSet
from torch.utils._sympy.functions import FloorDiv, Identity, ModularIndexing
from torch.utils._sympy.symbol import (
    free_symbol_is_type,
    prefix_str,
    symbol_is_type,
    SymT,
)

from ..._dynamo.utils import counters
from .. import config, ir, scheduler
from ..analyze_preserves_zero_mask import (
    can_codegen_without_upcasts,
    prologue_preserves_zero_mask,
)
from ..codecache import code_hash
from ..dependencies import MemoryDep, StarDep, WeakDep
from ..ir import IRNode, TritonTemplateBuffer
from ..optimize_indexing import indexing_dtype_strength_reduction
from ..runtime.runtime_utils import green_text, yellow_text
from ..scheduler import BaseSchedulerNode, BaseScheduling, WhyNoFuse
from ..utils import (
    cache_on_self,
    expr_fits_within_32bit,
    get_dtype_size,
    IndentedBuffer,
    Placeholder,
    prefix_is_reduction,
    set_kernel_post_grad_provenance_tracing,
    sympy_index_symbol,
    sympy_product,
    sympy_subs,
    unique,
)
from ..virtualized import ops, OpsWrapper, V
from .block_analysis import BlockPatternMatcher
from .common import CSEVariable, index_prevent_reordering, Kernel, PythonPrinter
from .multi_kernel import MultiKernel
from .simd_kernel_features import (
    DisableReduction,
    EnableReduction,
    NodeScheduleMarker,
    SIMDKernelFeatures,
)


log = logging.getLogger(__name__)
perf_hint_log = torch._logging.getArtifactLogger(__name__, "perf_hints")
schedule_log = torch._logging.getArtifactLogger(__name__, "schedule")
fusion_log = torch._logging.getArtifactLogger(__name__, "fusion")


pexpr = PythonPrinter().doprint

all_prefixes = OrderedSet(["z", "y", "x", "r0_", "r1_"])


@dataclasses.dataclass
class IterationRanges:
    """
    Each range tree represents multiple sets of iteration indexing
    in a single tiled dimension in the output kernel.

    If you have two loops ranges one (4, 3, 2) and another (4, 6),
    then the range tree will be:
            4 (i0)
        3 (i1)  6 (i3)
        2 (i2)
    Where i0 is shared between both loops, but then the split into
    different indexing vars.  All loop ranges must iterate over
    the same number of elements.
    """

    def __init__(
        self,
        name: str,
        var_list: List[sympy.Symbol],
        var_ranges: Dict[sympy.Symbol, sympy.Expr],
        numel: sympy.Expr,
        prefix: str,
        *,
        kernel: SIMDKernel,
        divisor=sympy.S.One,
        length=sympy.S.One,
        root: IterationRangesRoot,
    ) -> None:
        super().__init__()
        self.name = name
        self.var_list = var_list
        self.var_ranges = var_ranges
        self.numel = numel
        self.prefix = prefix
        self.divisor = divisor
        self.length = length
        self.kernel = kernel
        self.root = root

    @property
    @cache_on_self
    @no_type_check  # https://github.com/python/mypy/issues/17184
    def is_reduction(self) -> bool:
        return prefix_is_reduction(self.prefix)

    def symbol(self):
        return sympy_index_symbol(self.name)

    @property
    @cache_on_self
    @no_type_check
    def symt(self) -> SymT:
        prefix_to_symt = {prefix: symt for symt, prefix in prefix_str.items()}
        return prefix_to_symt[self.prefix]


class IterationRangesRoot(IterationRanges):
    def __init__(
        self,
        name: str,
        numel: sympy.Expr,
        prefix: str,
        index: int,
        kernel: SIMDKernel,
        pid_cache=None,
        *,
        is_loop: bool,
        tensor_dim: Optional[int],
        grid_dim: Optional[int],
        has_zdim: bool,
    ) -> None:
        if pid_cache is None:
            pid_cache = {}
        super().__init__(
            name=name,
            var_list=[],
            var_ranges={},
            numel=numel,
            prefix=prefix,
            kernel=kernel,
            root=self,
        )
        self.index = index
        # Store all the nodes in one flat list
        self.nodes: Dict[sympy.Expr, IterationRangesEntry] = {}
        # This is for re-ordering program ID in triton mm template
        # pid_cache["tl.program_id(0)"] = pid_m
        self.pid_cache: Dict[str, str] = pid_cache

        # True if the dimension is implemented as a single program looping over
        # the full dimension (currently only used for non-persistent reduction)
        assert not is_loop or (self.is_reduction and grid_dim is None)
        self.is_loop = is_loop
        # Index of corresponding dimension on triton tensors
        self.tensor_dim = tensor_dim
        # Index of corresponding dimension in the triton grid
        self.grid_dim = grid_dim
        self.has_zdim = has_zdim

    def __repr__(self) -> str:
        return f"IterationRangesRoot({self.name!r}, {self.numel}, ...)"

    def cache_clear(self):
        for node in self.nodes.values():
            node.cache_clear()

    def index_sym(self):
        return sympy_index_symbol(f"{self.prefix}index")

    def lookup(self, divisor, length):
        """
        Lookup a given RangeTreeEntry, creating it if needed
        """
        if V.graph.sizevars.statically_known_equals(divisor * length, self.numel):
            expr = FloorDiv(self.index_sym(), divisor)
        else:
            expr = ModularIndexing(self.index_sym(), divisor, length)

        if expr not in self.nodes:
            node = IterationRangesEntry(
                f"{self.prefix}{next(V.kernel.iter_vars_count)}",
                divisor,
                length,
                expr,
                self,
            )
            V.kernel.range_tree_nodes[node.symbol()] = node
            self.var_list.append(node.symbol())
            self.var_ranges[node.symbol()] = length
            self.nodes[expr] = node
        return self.nodes[expr]

    def construct_entries(self, lengths: List[sympy.Expr]):
        divisor = sympy.S.One
        itervars = []
        for length in reversed(lengths):
            itervars.append(self.lookup(divisor, length))
            divisor = divisor * length
        return list(reversed(itervars))

    def construct(self, lengths: List[sympy.Expr]):
        return [e.symbol() for e in self.construct_entries(lengths)]

    def vars_and_sizes(self, index: sympy.Expr):
        """Figure out vars from this tree used in index"""
        nodes = [V.kernel.range_tree_nodes.get(s) for s in index.free_symbols]
        nodes = [n for n in nodes if n and n.prefix == self.prefix]
        nodes.sort(
            key=lambda x: V.graph.sizevars.size_hint(
                x.divisor, fallback=config.unbacked_symint_fallback
            )
        )
        divisor = sympy.S.One
        index_vars = []
        sizes = []

        def add(node):
            nonlocal divisor
            index_vars.append(node.symbol())
            sizes.append(node.length)
            divisor = divisor * node.length

        for node in nodes:
            if not V.graph.sizevars.statically_known_equals(node.divisor, divisor):
                # fill in unused index var
                add(self.lookup(divisor, FloorDiv(node.divisor, divisor)))
                divisor = node.divisor
            add(node)
        if not V.graph.sizevars.statically_known_equals(self.numel, divisor):
            # fill in unused index var
            add(self.lookup(divisor, FloorDiv(self.numel, divisor)))

        return list(reversed(index_vars)), list(reversed(sizes))


class IterationRangesEntry(IterationRanges):
    def __init__(
        self,
        name: str,
        divisor: sympy.Expr,
        length: sympy.Expr,
        expr: sympy.Expr,
        parent: IterationRanges,
    ) -> None:
        super().__init__(
            name=name,
            numel=parent.numel / length,
            var_list=parent.var_list,
            var_ranges=parent.var_ranges,
            prefix=parent.prefix,
            divisor=divisor,
            length=length,
            kernel=parent.kernel,
            root=parent.root,
        )
        self.parent = parent
        self.codegen = functools.lru_cache(None)(self._codegen)
        self.expr = expr

    def __repr__(self) -> str:
        return f"IterationRangesEntry({self.name}, {self.divisor}, {self.length}, {self.expr}, {self.var_ranges})"

    def set_name(self, name):
        self.codegen = lambda: name  # type: ignore[assignment]
        self.codegen.cache_clear = lambda: None  # type: ignore[method-assign]
        self.name = name

    def cache_clear(self):
        self.codegen.cache_clear()

    def _codegen(self):
        V.kernel.codegen_iteration_ranges_entry(self)
        return self.name

    def precomputed_args(self):
        # for dynamic shapes, find parts of indexing expressions that have to be precomputed
        precomputed_args: List[sympy.Expr] = []
        if isinstance(self.expr, sympy.Symbol):
            return precomputed_args
        assert isinstance(self.expr, (FloorDiv, ModularIndexing)), type(self.expr)
        for arg in self.expr.args[1:]:
            if not isinstance(arg, (sympy.Integer, sympy.Symbol)):
                symbols = arg.free_symbols
                if len(symbols) > 0 and all(
                    symbol_is_type(s, SymT.SIZE) for s in symbols
                ):
                    precomputed_args.append(arg)
        return precomputed_args

    def __hash__(self):
        return hash(self.name)

    def __eq__(self, other):
        return self.name == other.name


def constant_repr(value):
    if value == float("inf"):
        return 'float("inf")'
    elif value == float("-inf"):
        return 'float("-inf")'
    elif math.isnan(value):
        return 'float("nan")'
    return repr(value)


class SIMDKernel(Kernel):
    """
    Common base class for Triton/Halide codegen which both use flattened indexing rather than loop nests.
    """

    sexpr = pexpr
    kexpr: Callable[[sympy.Expr], str]
    allow_block_ptr = False
    kernel_name: str

    def __init__(
        self,
        tiling: Dict[str, sympy.Expr],
        features: SIMDKernelFeatures,
        pid_cache=None,
        override_persistent_reduction=None,
        override_cooperative_reduction=None,
    ) -> None:
        if pid_cache is None:
            pid_cache = {}
        super().__init__()
        self.features = features
        self.mutations = features.get_mutations()
        self.body = IndentedBuffer()
        self.indexing_code = IndentedBuffer()
        self.numels = {
            prefix: V.graph.sizevars.simplify(val) for prefix, val in tiling.items()
        }
        self.range_trees: List[IterationRangesRoot] = []
        self.range_tree_nodes: Dict[sympy.Symbol, IterationRangesEntry] = {}
        self.iter_vars_count = itertools.count()
        self.inside_reduction = features.is_reduction()
        self.cooperative_reduction: bool = (
            override_cooperative_reduction
            if override_cooperative_reduction is not None
            else self.should_use_cooperative_reduction()
        )
        self.persistent_reduction: bool = (
            override_persistent_reduction
            if override_persistent_reduction is not None
            else self.should_use_persistent_reduction()
        )
        self.no_x_dim = self.want_no_x_dim()
        self.code_hash: Optional[str] = None

        # define this in a closure to make cache local to object
        @functools.lru_cache(None)
        def simplify_indexing(index: sympy.Expr):
            index = V.graph.sizevars.simplify_with_ranges(index, self.var_ranges())
            for tree in self.range_trees:
                index = self.combine_contiguous_dims(index, tree)

            return self.combine_modular_indexing_pairs(index)

        self.simplify_indexing = simplify_indexing
        self.initialize_range_tree(pid_cache)

    @property
    @cache_on_self
    @no_type_check  # https://github.com/python/mypy/issues/17184
    def num_reduction_dims(self) -> int:
        return sum(prefix_is_reduction(prefix) for prefix in self.numels)

    def dtype_to_str(self, dtype: torch.dtype) -> str:
        raise NotImplementedError

    @property
    def index_dtype(self) -> str:
        return self.dtype_to_str(self.features.select_index_dtype())

    def want_no_x_dim(self):
        return False

    def construct_range_trees(
        self, pid_cache, inside_reduction, is_reduction, numels, no_x_dim
    ):
        active_prefixes = OrderedSet(
            prefix for prefix in all_prefixes if prefix in numels
        )
        no_r_dim = not inside_reduction or not is_reduction

        def filtered_index_map(seq, mask) -> Dict[Any, int]:
            return {
                val: idx for idx, val in enumerate(val for val in seq if val in mask)
            }

        grid_dims = ["x", "y", "z"]
        reduction_dims = ["r0_", "r1_"]
        if no_x_dim:
            tensor_dims = reduction_dims
        elif no_r_dim:
            tensor_dims = grid_dims
        else:
            tensor_dims = grid_dims + reduction_dims

        # Filter out unused tensor dims.
        # Convert to dicts for O(1) index lookup.
        tensor_dim_map = filtered_index_map(tensor_dims, active_prefixes)
        grid_dim_map = filtered_index_map(grid_dims, all_prefixes)

        range_trees = []
        for i, prefix in enumerate(active_prefixes):
            is_reduction = prefix_is_reduction(prefix)
            tensor_dim = tensor_dim_map.get(prefix)
            grid_dim = grid_dim_map.get(prefix)
            index = i if grid_dim is None else grid_dim
            range_trees.append(
                IterationRangesRoot(
                    f"{prefix}index",
                    numels[prefix],
                    prefix,
                    index,
                    self,
                    pid_cache=pid_cache,
                    is_loop=is_reduction and not self.persistent_reduction,
                    tensor_dim=tensor_dim,
                    grid_dim=grid_dim,
                    has_zdim="z" in numels,
                )
            )
        return range_trees

    def initialize_range_tree(self, pid_cache):
        range_trees = self.construct_range_trees(
            pid_cache,
            self.inside_reduction,
            self.features.is_reduction(),
            self.numels,
            self.no_x_dim,
        )
        self.range_trees.extend(range_trees)

    def finalize_indexing(self, indices: Sequence[sympy.Expr]):
        """
        Hook called right before codegen with every index that will be
        used in the fused kernel.
        """

    def store_reduction(self, name: str, index: sympy.Expr, value: CSEVariable):
        prior = self.inside_reduction
        self.inside_reduction = False
        try:
            return self.store(name, index, value)
        finally:
            self.inside_reduction = prior

    def should_use_cooperative_reduction(self) -> bool:
        return False  # defined in subclass

    def should_use_persistent_reduction(self) -> bool:
        return False  # defined in subclass

    def var_ranges(self):
        return dict(
            itertools.chain.from_iterable(
                tree.var_ranges.items() for tree in self.range_trees
            )
        )

    def triton_tensor_ndim(self):
        return sum(int(tree.tensor_dim is not None) for tree in self.range_trees)

    def indexing_size_str(self, i):
        sizes = ["None"] * self.triton_tensor_ndim()
        sizes[i] = ":"
        return f"[{', '.join(sizes)}]"

    def dense_size_list(self) -> List[str]:
        sizes = ["1"] * self.triton_tensor_ndim()
        for tree in self.range_trees:
            if tree.tensor_dim is None:
                continue

            if not tree.is_reduction or self.inside_reduction:
                sizes[tree.tensor_dim] = f"{tree.prefix.upper()}BLOCK"
        return sizes

    def dense_size_str(self):
        sizes = self.dense_size_list()
        return f"[{', '.join(sizes)}]"

    def combine_modular_indexing_pairs(self, index):
        if not isinstance(index, ModularIndexing):
            return index
        x = index.args[0]
        if (tree_node := self.range_tree_nodes.get(x)) is None:
            return index
        new_index = sympy_subs(index, {x: tree_node.expr})
        new_index = V.graph.sizevars.combine_modular_indexing_pairs(new_index)
        # the index now contains xindex/etc, which is nonstandard, fix it up
        return sympy_subs(
            new_index,
            {
                tree_node.root.index_sym(): tree_node.root.lookup(
                    sympy.S.One, tree_node.root.numel
                ).symbol()
            },
        )

    def combine_contiguous_dims(self, index: sympy.Expr, tree: IterationRangesRoot):
        if expand_res := V.graph.sizevars.expand_floor_div(index):
            new_index, denominator = expand_res  # type: ignore[misc]
            return FloorDiv(self._combine_contiguous_dims(new_index, tree), denominator)
        else:
            return self._combine_contiguous_dims(index, tree)

    def _combine_contiguous_dims(self, index: sympy.Expr, tree: IterationRangesRoot):
        """
        More aggressive simplification to merge contiguous dims
        """
        if isinstance(index, (sympy.Integer, sympy.Symbol)):
            return index
        index_vars, sizes = tree.vars_and_sizes(index)
        if len(sizes) <= 1:
            return index
        new_sizes, reindex, _prune = V.graph.sizevars._simplify_loops(
            index_vars, sizes, index_prevent_reordering([index], index_vars, sizes)
        )
        if new_sizes == sizes:
            return index
        new_index_vars = tree.construct(new_sizes)
        new_index = sympy_subs(index, dict(zip(index_vars, reindex(new_index_vars))))
        return new_index

    def disable_reduction(self):
        should_flush = self.range_trees[-1].is_loop or self.cooperative_reduction

        @contextlib.contextmanager
        def ctx():
            if not self.features.is_reduction():
                assert not self.inside_reduction
                yield
                return
            if should_flush:
                # calling codegen_body() will flush all the pending buffers
                # and write out a reduction loop
                self.codegen_body()
            self.inside_reduction = False
            try:
                yield
                if should_flush:
                    # flush out any code before opening the next loop
                    self.codegen_body()
            finally:
                self.inside_reduction = True

        return ctx()

    def set_ranges(self, *lengths):
        assert len(lengths) == len(self.range_trees)
        return [
            ranges.construct(length)
            for length, ranges in zip(lengths, self.range_trees)
        ]

    @staticmethod
    def _split_iteration_ranges(
        groups: Iterable[sympy.Expr], lengths: Sequence[Sequence[sympy.Expr]]
    ):
        # Special case: if a node's sizes are ([], []), there's nothing to split.
        if all(len(length) == 0 for length in lengths):
            return [[] for group in groups], []

        sv = V.graph.sizevars
        new_ranges: List[List[sympy.Expr]] = [[] for _ in groups]
        remaining = [sv.simplify(g) for g in groups]
        var_count = itertools.count()

        def add_range(i, expr):
            expr = sv.simplify(expr)
            if not sv.statically_known_multiple_of(remaining[i], expr):
                raise CantSplit
            # guard on the last item out
            remaining[i] = FloorDiv(remaining[i], expr)
            new_ranges[i].append(expr)
            return next(var_count)

        def make_combined(size, idx1, idx2):
            def getter(flat_vars):
                return size * flat_vars[idx1] + flat_vars[idx2]

            return getter

        return_getters_groups = []
        current_group = 0
        for length_group in lengths:
            return_getters = []
            for size in length_group:
                if sv.statically_known_equals(size, 1):  # type: ignore[arg-type]
                    return_getters.append(lambda _: sympy.S.Zero)
                    continue

                while current_group < len(remaining) and sv.statically_known_equals(
                    remaining[current_group], 1  # type: ignore[arg-type]
                ):
                    # scroll to next group with remaining elements
                    current_group += 1

                if current_group + 1 < len(remaining) and sv.statically_known_gt(
                    size, remaining[current_group]
                ):
                    # need to break size in two
                    if not sv.statically_known_multiple_of(
                        size, remaining[current_group]
                    ):
                        raise CantSplit
                    size1 = remaining[current_group]
                    size2 = FloorDiv(size, remaining[current_group])
                    return_getters.append(
                        make_combined(
                            size2,
                            add_range(current_group, size1),
                            add_range(current_group + 1, size2),
                        )
                    )
                else:
                    return_getters.append(
                        operator.itemgetter(add_range(current_group, size))
                    )
            return_getters_groups.append(return_getters)

        assert all(
            V.graph.sizevars.size_hint(s) == 1 for s in remaining
        ), f"failed to set ranges {remaining} {lengths}"

        return new_ranges, return_getters_groups

    @classmethod
    def is_compatible(
        cls, groups: Iterable[sympy.Expr], lengths: Sequence[Sequence[sympy.Expr]]
    ):
        try:
            cls._split_iteration_ranges(groups, lengths)
            return True
        except CantSplit:
            return False

    def split_and_set_ranges(self, lengths: Sequence[Sequence[sympy.Expr]]):
        groups = [rt.numel for rt in self.range_trees]
        if not self.inside_reduction:
            groups[-1] = sympy.S.One

        return self.map_kernel_groups_to_node_sizes(groups, lengths, self.set_ranges)

    @classmethod
    def map_kernel_groups_to_node_sizes(
        cls,
        groups: Sequence[sympy.Expr],
        lengths: Sequence[Sequence[sympy.Expr]],
        set_ranges,
    ) -> List[List[sympy.Expr]]:
        """
        We may want to fuse `for i0 in s0*s1` into a tiled kernel with groups (s0, s1).

        To do this we need to split up the iteration space of i0 into something like:
            for i1 in s0:
              for i2 in s1:
                i0 = i1*s1 + i2
                ....

        This function matches and resplits lengths to the groups of
        this kernel to enable tiled + non-tiled fusions.
        """
        if len(lengths) == len(groups) and all(
            V.graph.sizevars.simplify(sympy_product(x) - g) == 0
            for x, g in zip(lengths, groups)
        ):
            return set_ranges(*lengths)

        new_ranges, return_getters_groups = cls._split_iteration_ranges(groups, lengths)
        itervars = [*itertools.chain.from_iterable(set_ranges(*new_ranges))]
        return [[fn(itervars) for fn in fns] for fns in return_getters_groups]

    def is_indirect_indexing(self, index: sympy.Expr):
        # tmpX  means indirect indexing
        return free_symbol_is_type(index, SymT.TMP)

    def is_broadcasted(self, index: sympy.Expr):
        # Note. This may not be correct when there is indirect indexing
        if self.is_indirect_indexing(index):
            return False

        index_numels = [1] * len(self.numels)
        for symbol in index.free_symbols:
            if symbol not in self.range_tree_nodes:
                # Non-iterated variables, e.g. strides
                continue
            entry = self.range_tree_nodes[symbol]  # type: ignore[index]
            assert isinstance(entry.parent, IterationRangesRoot)
            index_numels[entry.parent.index] *= entry.length

        # If the index variables only iterate over a subset of the kernel
        # numels, then it must be broadcasted.
        simplify = V.graph.sizevars.simplify
        return any(
            simplify(idx_range) != simplify(iter_range)  # type: ignore[arg-type]
            for idx_range, iter_range in zip(index_numels, self.numels.values())
        )

    def index_to_str(self, index: sympy.Expr) -> str:
        """
        Convert an index expr to a string that can be used in output code.
        e.g. a sympy expression "s2" may actually appear as "ks1" in the generated kernel.

        Index expressions often need to be passed in as arguments to the triton kernel.
        Rename_indexing and codegen_indexing keep track of the needed indices and add
        new parameters to the function signature.
        """
        if isinstance(index, list):
            return f"[{', '.join(map(self.index_to_str, index))}]"
        return self.kexpr(self.rename_indexing(index))  # type: ignore[call-arg]

    def prepare_indexing(
        self,
        index: sympy.Expr,
    ):
        index = self.simplify_indexing(index)
        index = sympy_subs(index, V.graph.sizevars.precomputed_replacements)
        # if simple replacements didn't get rid of floor/ceil, try full subs
        if len(index.atoms(sympy.floor)) or len(index.atoms(sympy.ceiling)):
            index = index.subs(V.graph.sizevars.precomputed_replacements)
        # last resort, if no range vars are in the expr, hoist it
        # TODO instead of trying to blindly find complicated exprs, we should hoist the
        # inputs/outputs sizes and strides, but at the time indexing is generated
        # kernel inputs and outputs are not set yet, we'd need a deeper refactor
        # to do it this way

        if len(index.atoms(sympy.ceiling)):
            for a in index.atoms(sympy.ceiling):
                # for nested exprs, atoms yields top level first (?)
                # so if everything goes fine, lower level replacements will come up empty
                symbols = a.free_symbols
                if len(symbols) > 0 and all(
                    symbol_is_type(s, (SymT.SIZE, SymT.PRECOMPUTED_SIZE))
                    for s in symbols
                ):
                    replacements = {a: V.graph.sizevars.lookup_precomputed_size(a)}
                    index = sympy_subs(index, replacements)

        simp_index = self.simplify_indexing(index)

        # Now that we are done simplifying we can unwrap Identity so that downstream handling
        # for its contained expression will work. previously, tl.full wrapping of sympy.Integer
        # would not occur
        simp_index = (
            simp_index if not isinstance(simp_index, Identity) else simp_index.args[0]
        )

        return self.codegen_indexing(simp_index)

    def active_range_trees(self, reorder=False):
        trees = [
            t for t in self.range_trees if not t.is_reduction or self.inside_reduction
        ]
        if reorder and len(trees) > 1:
            count = sum(t.prefix in "xyz" for t in trees)
            assert "".join(t.prefix for t in trees[:count]) == "zyx"[-count:], [
                t.prefix for t in trees[:count]
            ]
            trees[:count] = reversed(trees[:count])
        return trees

    def codegen_indexing(self, expr: sympy.Expr):
        expr = V.graph.sizevars.simplify_with_ranges(expr, self.var_ranges())
        for sym in sorted(expr.free_symbols, key=str):
            if sym in self.range_tree_nodes:
                # if indexing expression is complicated, we precompute it on the host side
                # and send the result as a kernel argument
                replacements = {}
                for ps in self.range_tree_nodes[sym].precomputed_args():  # type: ignore[index]
                    replacements[ps] = V.graph.sizevars.lookup_precomputed_size(ps)
                if len(replacements) > 0:
                    self.range_tree_nodes[sym].expr = sympy_subs(  # type: ignore[index]
                        self.range_tree_nodes[sym].expr, replacements  # type: ignore[index]
                    )
                self.range_tree_nodes[sym].codegen()  # type: ignore[index]
        return expr

    def codegen_nan_check(self) -> None:
        raise NotImplementedError("NYI: codegen_nan_check")

    def call_kernel(self, name: str, node: Optional[IRNode] = None) -> None:
        raise NotImplementedError("NYI: call_kernel")

    @contextlib.contextmanager
    def mask_loads(self, mask, value):
        """Context manager to add an additional mask to tl.load/store"""
        prior = self._load_mask
        prior_val = self._load_other
        if prior:
            mask = ops.logical_and(mask, prior)

        mask = OpsWrapper._unwrap(mask)
        self._load_mask = mask
        self._load_other = value
        try:
            # TODO(jansel): do we need a reshape here?
            yield mask
        finally:
            self._load_mask = prior
            self._load_other = prior_val

    def get_strides_of_load(self, index: sympy.Expr):
        """
        This gets the stride of the index for each of the tiling variables
        (technically, it does it at index 0)

        For example, if
        xindex = x0 + 512*x1 + 1024*r0
        x0 = (xindex//512)
        x1 = (xindex % 512)
        r0 = rindex // 1024

        this function would return
        {xindex: 512, rindex: 1024}
        """
        index_to_tile_indexes = {k: v.expr for k, v in self.range_tree_nodes.items()}
        index_in_tile_vars = sympy_subs(index, index_to_tile_indexes)  # type: ignore[arg-type]
        strides = {}
        for range_tree in self.range_trees:
            s = sympy_index_symbol(range_tree.name)
            strides[s] = sympy_subs(index_in_tile_vars, {s: 1}) - sympy_subs(
                index_in_tile_vars, {s: 0}
            )
        return strides

    @staticmethod
    def _map_tuple_or_scalar(fn, value):
        if isinstance(value, tuple):
            return tuple(map(fn, value))
        return fn(value)

    def estimate_kernel_num_bytes(self):
        """
        Try the best to estimate the total size (in bytes) of the
        kernel's inputs and outputs, which is used for estimating the memory
        throughput of this kernel. This information is used for checking how
        far we are from the peak memory bandwidth. It's important that
        we want to avoid overestimating the sizes of the inputs and outputs,
        because it can wrongfully give us a very large memory traffic value,
        which may be even larger than the theoretical bandwidth and thus
        become very misleading. This is particularly problematic for cases
        where we slice some inputs. In those cases, we should only count
        the size of the "slices" instead of the original inputs, because
        only the slices contribute to the real memory traffic.
        """
        nbytes = []
        ninplace_args = len(unique(self.args.inplace_buffers.values()))
        _, call_args, _, _ = self.args.python_argdefs()
        buf_accesses = self.features.buf_accesses()

        # For pointwise and reduction kernels, this is the upper-bound numels
        # for the output buffer.
        # FIXME: This is not exactly right for cases like below:
        #    def foo(tensor0, tensor1):
        #        x0 = narrow(tensor0)
        #        return cat(x0, tensor1)
        # For this example, we will end up overestimate the size for the
        # slice s0. Potentially, we could have precise inputs information
        # if we maintained the original inputs of the Pointwise kernel created
        # for the "cat". However, I think it might be a bit overwhelming that
        # we add such complexity only for handling some particular cases for
        # benchmarking.
        out_numel = V.graph.sizevars.size_hint(sympy_product(self.numels.values()))
        for i, arg in enumerate(call_args):
            # "buf" may be narrowed. In this case, the number of memory accesses
            # should be estimated based on the reinterpreted layout.
            # On the other hand, buf may be broadcasted. In this case,
            # counting the size of the underline storage would give us
            # a better estimation in terms of memory accesses.
            if arg not in buf_accesses:
                nbytes.append(0)
                continue
            arg_numel = V.graph.get_numel(arg)
            buf_size = V.graph.sizevars.size_hint(arg_numel)
            if buf_size > out_numel:
                # This arg points to a buf that has been sliced.
                # We need to count each individual slice to have
                # a better estimation.
                indices = OrderedSet[Any]()
                no_index_dep_count = 0
                for dep in buf_accesses[arg]:
                    if isinstance(dep, (StarDep, WeakDep)):
                        indices.add(f"no_index_dep_{no_index_dep_count}")
                        no_index_dep_count += 1
                    else:
                        indices.add(dep.index)
                numel = len(indices) * out_numel
            else:
                numel = buf_size
            dtype = V.graph.get_dtype(arg)
            dtype_size = get_dtype_size(dtype)
            nbytes.append(numel * dtype_size * (1 + int(i < ninplace_args)))
        return sum(nbytes)

    def warn_mix_layout(self, kernel_name):
        """
        Print message if the kernel have mixed layout inputs.
        Only care about 4D tensor for now.
        """
        if (
            len(self.args.input_buffers) == 1
            and len(self.args.output_buffers) == 1
            and len(self.args.inplace_buffers) == 0
        ):
            # even if input buffer and output buffer have different layout,
            # this can be a layout conversion kernel. No need to warn for
            # the mix layouts.
            return

        argdefs, call_args, _signature, _ = self.args.python_argdefs()
        uniform_stride_order = None
        for arg_name in call_args:
            buf = V.graph.try_get_buffer(arg_name)
            if not buf:
                continue
            layout = buf.get_layout()
            if len(layout.size) == 4:
                # ignore the tensor if only 1 dimension is non-zero
                if len([x for x in layout.size if x == 1]) == 3:
                    continue
                stride_order = ir.get_stride_order(layout.stride)
                if uniform_stride_order is None:
                    uniform_stride_order = stride_order
                elif uniform_stride_order != stride_order:
                    msg = yellow_text(
                        f"Expected stride order {uniform_stride_order}, but found stride order"
                        + f" {stride_order} for kernel {kernel_name}"
                    )
                    log.warning(msg)

                    stride_order_list = [
                        ir.get_stride_order(
                            V.graph.get_buffer(name).get_layout().stride
                        )
                        if V.graph.try_get_buffer(name)
                        else None
                        for name in call_args
                    ]
                    size_list = [
                        V.graph.get_buffer(name).get_layout().size
                        if V.graph.try_get_buffer(name)
                        else None
                        for name in call_args
                    ]
                    source_list = [
                        "GraphInput"
                        if name in V.graph.graph_inputs
                        else "IntermediateBuffer"
                        if name in V.graph.name_to_buffer
                        else None
                        for name in call_args
                    ]

                    msg = yellow_text(
                        f"  param names {argdefs}\n  buf names {call_args}\n  strides {stride_order_list}"
                        + f"\n  sizes {size_list}\n  sources {source_list}\n"
                    )
                    log.warning(msg)
                    return
        msg = green_text(
            f"All the inputs for the triton kernel {kernel_name} have uniform layout"
        )
        log.warning(msg)

    def welford_reduce_fallback(self, dtype, value):
        sum_ = ops.reduction(dtype, dtype, "sum", value)
        self.inside_reduction = False
        rnumel = ops.index_expr(self.features.reduction_numel, dtype)
        mean = ops.truediv(sum_, rnumel)

        self.inside_reduction = True
        dx = ops.sub(value, mean)
        dx2 = ops.mul(dx, dx)
        m2 = ops.reduction(dtype, dtype, "sum", dx2)
        return OpsWrapper._unwrap((mean, m2, rnumel))

    def codegen_kernel(self):
        raise NotImplementedError

    def codegen_body(self):
        pass

    def codegen_iteration_ranges_entry(self, entry: IterationRangesEntry):
        pass


class SIMDScheduling(BaseScheduling):
    kernel_type: Type[Any] = SIMDKernel  # override in subclass

    def __init__(self, scheduler) -> None:
        super().__init__()
        self.scheduler = scheduler

    def group_fn(self, sizes):
        return tuple(V.graph.sizevars.simplify(sympy_product(s)) for s in sizes)

    def can_fuse(self, node1, node2):
        """
        Hook called by Scheduler to determine if the Triton backend
        can fuse node1 and node2.  These nodes might already be
        FusedSchedulerNodes.
        """
        if isinstance(node1, scheduler.ForeachKernelSchedulerNode) or isinstance(
            node2, scheduler.ForeachKernelSchedulerNode
        ):
            return scheduler.ForeachKernelSchedulerNode.can_fuse(node1, node2)

        _, (numel1, rnumel1) = node1.group
        _, (numel2, rnumel2) = node2.group
        why = WhyNoFuse(node1, node2)

        if node1.is_split_scan() and not node2.is_split_scan():
            if node2.is_reduction():
                why("Split scan cannot fuse with reductions")
        elif node2.is_split_scan() and not node1.is_split_scan():
            if node1.is_reduction():
                why("Split scan cannot fuse with reductions")

        if node1.is_reduction() and node2.is_reduction():
            reduction_can_fuse = numel1 == numel2 and rnumel1 == rnumel2
            if not reduction_can_fuse:
                why(
                    "numel/rnumel mismatch (reduce) (%s, %s), (%s, %s)",
                    numel1,
                    numel2,
                    rnumel1,
                    rnumel2,
                )
            return reduction_can_fuse

        if not node1.is_reduction() and not node2.is_reduction():
            if not (numel1 == numel2 and rnumel1 == rnumel2):
                if not node2.is_template():
                    why(
                        "numel/rnumel mismatch (non-reduce) (%s, %s), (%s, %s)",
                        numel1,
                        numel2,
                        rnumel1,
                        rnumel2,
                    )
                    return False
                else:
                    # prologue fusion input sizes differ from output group
                    # fuse so long as this node matches the group of existing prologue nodes
                    for node in node2.get_nodes():
                        # dont need to check epilogue nodes for prologue fusion, break after template
                        if node.is_template():
                            break
                        # we would have already restricted prologue from fusing if it had multiple
                        # uses, so it must be fusing into this node
                        if not node.used_buffer_names() & node1.get_buffer_names():
                            continue
                        _, (pro_numel, pro_rnumel) = node.group
                        if not (numel1 == pro_numel and rnumel1 == pro_rnumel):
                            why(
                                "numel/rnumel mismatch prologue mismatch (%s, %s), (%s, %s)",
                                numel1,
                                pro_numel,
                                rnumel1,
                                pro_rnumel,
                            )
                            return False

            for n, node_name in zip((node1, node2), ("node1", "node2")):
                if n.is_template():
                    # Only allow fusion for TritonTemplates for now.
                    # Fusion for CUDATemplates are not supported.
                    is_triton_template = isinstance(
                        n.get_template_node(), TritonTemplateBuffer
                    )
                    if not is_triton_template:
                        why(f"{node_name} is not TritonTemplateBuffer")
                    return is_triton_template

            # check for a bad combined tiling
            tiling1 = self.select_tiling(node1.get_nodes(), numel1, rnumel1)
            tiling2 = self.select_tiling(node2.get_nodes(), numel1, rnumel1)
            tiling3 = self.select_tiling(
                node1.get_nodes() + node2.get_nodes(), numel1, rnumel1
            )
            if config.triton.tiling_prevents_pointwise_fusion:
                cond = True
                if len(tiling1) > 2:
                    if len(tiling2) > 2:
                        cond = tiling1 == tiling2 == tiling3
                    else:
                        cond = tiling1 == tiling3
                elif len(tiling2) > 2:
                    cond = tiling2 == tiling3
                if not cond:
                    why(
                        "tiling mismatch (%s, %s, %s)",
                        tiling1,
                        tiling2,
                        tiling3,
                    )
                    return False

            return True

        if not node1.is_reduction() and node2.is_reduction():
            assert rnumel1 == 1 and rnumel2 != 1
            if numel1 == numel2 * rnumel2:
                if not all(
                    SIMDKernel.is_compatible((numel2, rnumel2), n.get_ranges())
                    for n in node1.get_nodes()
                ):
                    why("nodes numel/rnumel incompatibility")
                    return False
                if (
                    config.triton.tiling_prevents_reduction_fusion
                    and not node1.is_template()
                ):
                    is_reduction_tiling_valid = tuple(
                        self.select_tiling(node1.get_nodes(), numel1).values()
                    ) in (
                        (numel1, 1),
                        (numel2, rnumel2, 1),
                    )
                    if not is_reduction_tiling_valid:
                        why("invalid tiling for reduction")
                    return is_reduction_tiling_valid
                return True

            if numel1 != numel2:
                why("nodes numel incompatibility")
            return numel1 == numel2

        assert node1.is_reduction() and not node2.is_reduction()
        # swap args to hit the case above
        return self.can_fuse_horizontal(node2, node1)

    can_fuse_vertical = can_fuse
    can_fuse_horizontal = can_fuse

    def generate_node_schedule(self, nodes, numel, rnumel):
        node_schedule: List[Any] = []
        done = OrderedSet[scheduler.BaseSchedulerNode]()
        # Writes with a reduced shape, meaning they are only present once the
        # reduction loop has ended
        not_ready_yet_nodes = OrderedSet[str]()
        current_loop_buffer_usage = OrderedSet[str]()
        maybe_split_index: Optional[int] = None

        def fits_in_main_body(n):
            _, (node_numel, node_rnumel) = n.group
            return (node_numel == numel and node_rnumel == rnumel) or (
                node_numel == numel * rnumel and node_rnumel == 1
            )

        def fits_outside_reduction(n):
            _, (node_numel, node_rnumel) = n.group
            return node_numel == numel and node_rnumel == 1 and rnumel != 1

        def expect_improved_memory_usage(n):
            for read in n.read_writes.reads:
                if read.name in current_loop_buffer_usage:
                    return True
            return False

        def schedule_node_in_loop(n):
            done.add(n)
            node_schedule.append(n)
            current_loop_buffer_usage.update([x.name for x in n.read_writes.reads])

            # A scan is modelled as a reduction in the scheduler but has a
            # full sized output that can be used inside the loop body
            if (
                n.is_reduction()
                and isinstance(n, scheduler.SchedulerNode)
                and isinstance(n.node, ir.ComputedBuffer)
                and not isinstance(n.node.data, ir.Scan)
            ):
                not_ready_yet_nodes.add(n.get_name())
            else:  # this node is available within the loop
                current_loop_buffer_usage.update([x.name for x in n.read_writes.writes])

        @contextlib.contextmanager
        def end_current_reduction_loop():
            nonlocal maybe_split_index
            if node_schedule and node_schedule[-1] is EnableReduction:
                node_schedule.pop()
            else:
                node_schedule.append(DisableReduction)
            if maybe_split_index:
                node_schedule.insert(maybe_split_index, DisableReduction)
                node_schedule.insert(maybe_split_index + 1, EnableReduction)
                maybe_split_index = None
            yield
            node_schedule.append(EnableReduction)
            not_ready_yet_nodes.clear()
            current_loop_buffer_usage.clear()

        def requires_closing_previous_reduction(node, node_schedule):
            if rnumel == 1:
                return False
            if not not_ready_yet_nodes & node.ancestors:
                return False
            assert node_schedule and not isinstance(
                node_schedule[-1], (EnableReduction, DisableReduction)
            )
            return bool(not_ready_yet_nodes)

        for node in nodes:
            if node in done:
                continue
            done.add(node)

            if fits_in_main_body(node):
                if requires_closing_previous_reduction(node, node_schedule):
                    with end_current_reduction_loop():
                        pass  # need to start a new reduction loop

                if current_loop_buffer_usage and not expect_improved_memory_usage(node):
                    # If we don't improve memory usage, then it is better to split into two loops
                    maybe_split_index = maybe_split_index or len(node_schedule)
                else:
                    # Memory usage got improved, cancel the loop split
                    maybe_split_index = None

                schedule_node_in_loop(node)
            elif fits_outside_reduction(node):
                with end_current_reduction_loop():
                    node_schedule.append(node)
            else:
                raise NotImplementedError(
                    f"unexpected group: ({numel}, {rnumel}) != {node.group[1]}"
                )

        return node_schedule

    def codegen_node(
        self, node: Union[scheduler.FusedSchedulerNode, scheduler.SchedulerNode]
    ):
        """
        Given a set of pre-fused nodes, generate a Triton kernel.
        """

        nodes: List[scheduler.SchedulerNode] = node.get_nodes()  # type: ignore[assignment]

        _, (numel, rnumel) = max(nodes, key=lambda x: int(x.is_reduction())).group

        node_schedule = self.generate_node_schedule(nodes, numel, rnumel)
        schedule_log.debug("Schedule:\n %s", node_schedule)

        return self.codegen_node_schedule(
            SIMDKernelFeatures(node_schedule, numel, rnumel)
        )

    @staticmethod
    def can_use_32bit_indexing(
        numel: sympy.Expr, buffers: Iterable[Union[ir.Buffer, ir.TensorBox]]
    ) -> bool:
        int_max = torch.iinfo(torch.int32).max

        if not expr_fits_within_32bit(numel):
            return False

        # Any use of a MultiOutputLayout will create a buffer with a
        # Layout whose sizes are accounted for
        buf_sizes = [
            buf.get_layout().storage_size()
            for buf in buffers
            if buf.has_tensor_output()
        ]

        if not all(expr_fits_within_32bit(size) for size in buf_sizes):
            return False

        # Only install guards for 32-bit indexing as there is no correctness
        # issue with using 64-bit for everything
        V.graph.sizevars.guard_leq(numel, int_max)  # type: ignore[arg-type]
        for size in buf_sizes:
            V.graph.sizevars.guard_leq(size, int_max)  # type: ignore[arg-type]
        return True

    def codegen_node_schedule(self, kernel_features: SIMDKernelFeatures):
        node_schedule = kernel_features.node_schedule
        tiling = self.select_tiling(
            node_schedule, kernel_features.numel, kernel_features.reduction_numel
        )
        kernels = self.create_kernel_choices(
            kernel_features, [tiling], {"features": kernel_features}
        )
        for kernel in kernels:
            self.codegen_node_schedule_with_kernel(node_schedule, kernel)
        MultiKernel.merge_workspaces_inplace(kernels)
        for kernel in kernels:
            with V.set_kernel_handler(kernel):
                src_code = kernel.codegen_kernel()
            kernel_name = self.define_kernel(src_code, node_schedule, kernel)
            if config.trace.enabled:
                set_kernel_post_grad_provenance_tracing(node_schedule, kernel_name)
            log.debug("Generating kernel code with kernel_name: %s", kernel_name)
            kernel.kernel_name = kernel_name
            kernel.code_hash = code_hash(src_code)
        del kernel

        final_kernel: Union[SIMDKernel, MultiKernel]
        if len(kernels) > 1:
            final_kernel = MultiKernel(kernels)
        else:
            (final_kernel,) = kernels

        with V.set_kernel_handler(final_kernel):
            for node in kernel_features.scheduler_nodes():
                node.mark_run()

        self.codegen_comment(node_schedule)
        final_kernel.call_kernel(final_kernel.kernel_name)

        if config.nan_asserts:
            final_kernel.codegen_nan_check()
        if config.warn_mix_layout:
            final_kernel.warn_mix_layout(kernels[0].kernel_name)

        V.graph.removed_buffers |= final_kernel.removed_buffers
        V.graph.inplaced_to_remove |= final_kernel.inplaced_to_remove

        if (
            V.graph.wrapper_code.supports_intermediate_hooks
            and config.generate_intermediate_hooks
        ):
            # Not every node in the schedule will actually be live on output;
            # we can't check dead buffers.
            live_outs = kernels[0].args.live_output_buffers()
            for node in kernel_features.scheduler_nodes():
                name = node.get_name()
                if name not in live_outs:
                    continue
                assert node.node is not None
                origin_node = node.node.get_origin_node()
                if origin_node is not None:
                    counters["inductor"]["intermediate_hooks"] += 1
                    V.graph.wrapper_code.writeline(
                        f"run_intermediate_hooks({origin_node.name!r}, {name})"
                    )

        self.scheduler.free_buffers()

    def create_kernel_choices(
        self, kernel_features: SIMDKernelFeatures, kernel_args, kernel_kwargs
    ) -> List[SIMDKernel]:
        return [
            self.kernel_type(
                *kernel_args,
                **kernel_kwargs,
            )
        ]

    def codegen_node_schedule_with_kernel(self, node_schedule, kernel):
        with kernel:
            stack = contextlib.ExitStack()
            all_indexing = {}

            # First pass to collect indexing and decide inplace updates
            for node in node_schedule:
                if node is DisableReduction:
                    stack.enter_context(kernel.disable_reduction())
                elif node is EnableReduction:
                    stack.close()
                else:
                    node.decide_inplace_update()
                    index_vars = kernel.split_and_set_ranges(node.get_ranges())
                    all_indexing.update(
                        dict.fromkeys(
                            node._body.indexing_from_args(index_vars).values()
                        )
                    )

            kernel.finalize_indexing(all_indexing.keys())

            # Second pass to do codegen
            for i, node in enumerate(node_schedule):
                if node is DisableReduction:
                    stack.enter_context(kernel.disable_reduction())
                elif node is EnableReduction:
                    stack.close()
                else:
                    # TODO - use split ranges ?
                    indexing_dtype_strength_reduction(node._body)
                    index_vars = kernel.split_and_set_ranges(node.get_ranges())
                    node.codegen(index_vars)

    def codegen_template(
        self, template_node, epilogue_nodes, prologue_nodes, *, only_gen_src_code=False
    ) -> Optional[str]:
        """
        Codegen a triton template

        If `only_gen_src_code` the src code will be returned instead of codegen'd into the wrapper
        """
        _, (_numel, rnumel) = template_node.group
        assert rnumel == 1
        kernel, render = template_node.node.make_kernel_render(template_node.node)

        buf_name_to_prologue_group = {}
        template_reads = template_node.used_buffer_names()
        prologue_group = []
        for prologue in prologue_nodes:
            names = prologue.get_buffer_names()
            prologue_group.append(prologue)
            # this must be the end of a prologue group
            if names & template_reads:
                assert len(names) == 1
                buf_name_to_prologue_group[next(iter(names))] = prologue_group
                kernel.prologue_fused_inputs.add(next(iter(names)))
                prologue_group = []

        # all prologue groups should have finalized with use in template
        assert len(prologue_group) == 0

        with kernel:
            if not only_gen_src_code:
                # prologue nodes can only be fused if their only use is in the template,
                # so they are necessarily not allocated
                for node in [template_node, *epilogue_nodes]:
                    node.mark_run()

            partial_code = render()

            with kernel.set_subgraph_body("<STORE_OUTPUT>"):
                for node in epilogue_nodes:
                    node.codegen(kernel.split_and_set_ranges(node.get_ranges()))
                kernel.cse.invalidate(OrderedSet())

            for input_name, buffer in kernel.named_input_nodes.items():
                subgraph_name = f"<LOAD_INPUT_{input_name}>"
                if prologue_group := buf_name_to_prologue_group.get(
                    buffer.get_name(), []
                ):
                    can_codegen_without_upcast = all(
                        can_codegen_without_upcasts(p_n) for p_n in prologue_group
                    )

                    # TODO - this doesnt work with libdevice calls, potentially other bugs
                    # upcasting to fp32 and downcasting gives large slowdown
                    with config.patch(
                        "triton.codegen_upcast_to_fp32", not can_codegen_without_upcast
                    ):
                        with kernel.set_subgraph_body(subgraph_name):
                            for prologue_node in prologue_group:
                                if (
                                    len(prologue_node.get_buffer_names()) == 1
                                    and len(prologue_group) == 1
                                ):
                                    if prologue_preserves_zero_mask(prologue_node):
                                        kernel.prologue_fused_inputs_preserve_zero |= (
                                            prologue_node.get_buffer_names()
                                        )

                                prologue_node.codegen(
                                    kernel.split_and_set_ranges(
                                        prologue_node.get_ranges()
                                    )
                                )
                            kernel.cse.invalidate(OrderedSet())

        if not isinstance(partial_code, str):
            partial_code.finalize_hook("<DEF_KERNEL>")
            partial_code.finalize_hook("<ARGDEFS>", strict=False)
        # finalize must be called after adding epilogue above

        with V.set_kernel_handler(kernel):
            # TODO: Maybe unify CUDATemplateKernel to also use PartialRender for flexible epilogue fusion.

            for input_name in kernel.named_input_nodes.keys():
                subgraph_name = f"<LOAD_INPUT_{input_name}>"
                partial_code.finalize_hook(subgraph_name, strict=False)

            with kernel.set_subgraph_body("<STORE_OUTPUT>"):
                if isinstance(partial_code, str):
                    src_code = partial_code
                else:
                    partial_code.finalize_hook("<STORE_OUTPUT>")
                    src_code = partial_code.code
            node_schedule = [*prologue_nodes, template_node, *epilogue_nodes]

            if config.benchmark_kernel:
                num_gb = kernel.estimate_kernel_num_bytes() / 1e9
                grid_args = V.graph.sizevars.size_hints(kernel.call_sizes)
                assert kernel.meta is not None, "meta is None"
                grid = kernel.grid_fn(*grid_args, kernel.meta)
                src_code = (
                    f"{kernel.imports_for_benchmark_kernel()}\n"
                    f"{src_code}\n"
                    f"{kernel.codegen_kernel_benchmark(num_gb, grid).getvalue()}"
                )

            if only_gen_src_code:
                return src_code

            kernel_name = self.define_kernel(src_code, node_schedule, kernel)

            if config.trace.enabled:
                set_kernel_post_grad_provenance_tracing(node_schedule, kernel_name)

        self.codegen_comment(node_schedule)
        kernel.call_kernel(kernel_name, template_node.node)

        V.graph.removed_buffers |= kernel.removed_buffers
        V.graph.inplaced_to_remove |= kernel.inplaced_to_remove
        self.scheduler.free_buffers()
        return None

    def codegen_sync(self):
        V.graph.wrapper_code.writeline(V.graph.device_ops.synchronize())

    def generate_combo_kernel_code(
        self,
        subkernel_nodes: List[BaseSchedulerNode],
        custom_part_algorithm: bool,
        enable_autotune: bool,
        mixed_sizes: bool,
        only_gen_src_code: bool = False,
    ) -> List[Tuple[str, Any, Any]]:
        from .triton_combo_kernel import ComboKernel

        fused_node_lists = [node.get_nodes() for node in subkernel_nodes]
        subkernel_map, node_schedule_map = {}, {}
        for pn, nodes in zip(subkernel_nodes, fused_node_lists):
            _, (numel, rnumel) = max(nodes, key=lambda x: int(x.is_reduction())).group
            node_schedule = self.generate_node_schedule(nodes, numel, rnumel)
            tiling = self.select_tiling(node_schedule, numel, rnumel)
            node_schedule_map[pn] = node_schedule, tiling, numel, rnumel
            subkernel_map[pn] = ComboKernel.create_triton_kernel(
                tiling,
                features=SIMDKernelFeatures(node_schedule, numel, rnumel),
                optimize_mask=not mixed_sizes,
            )

        partitions = ComboKernel.horizontal_partition(
            nodes=subkernel_nodes,
            triton_scheduling=self,
            custom_algorithm=custom_part_algorithm,
            kernel_map=subkernel_map,
            node_info_map=node_schedule_map,
        )
        log.debug(
            "ComboKernels: %d nodes partitioned into %s groups",
            len(subkernel_nodes),
            [len(p) for p in partitions],
        )
        kernel_code_list = []
        for node_group in partitions:
            fused_node_lists = [node.get_nodes() for node in node_group]
            kernel = ComboKernel(
                enable_autotune=enable_autotune,
                mixed_sizes=mixed_sizes,
            )

            for pn, nodes in zip(node_group, fused_node_lists):
                self.codegen_node_schedule_with_kernel(
                    node_schedule_map[pn][0],
                    kernel.create_sub_kernel(subkernel_map[pn]),
                )
                subkernel = subkernel_map[pn]
                node_schedule = node_schedule_map[pn][0]
                if not only_gen_src_code:
                    with V.set_kernel_handler(subkernel):  # type: ignore[call-arg]
                        for node in NodeScheduleMarker.only_nodes(node_schedule):
                            node.mark_run()
                V.graph.removed_buffers |= subkernel.removed_buffers
                V.graph.inplaced_to_remove |= subkernel.inplaced_to_remove

            src_code = kernel.codegen_kernel()
            kernel_code_list.append((src_code, kernel, node_group))
        return kernel_code_list

    def codegen_combo_kernel(self, combo_kernel_node):
        subkernel_nodes = combo_kernel_node.get_subkernel_nodes()
        custom_part_algorithm = combo_kernel_node.use_custom_partition_algo
        enable_autotune = combo_kernel_node.enable_autotune
        mixed_sizes = config.combo_kernel_allow_mixed_sizes > 1 or (
            config.combo_kernel_allow_mixed_sizes == 1 and custom_part_algorithm
        )

        kernel_code_list = self.generate_combo_kernel_code(
            subkernel_nodes, custom_part_algorithm, enable_autotune, mixed_sizes
        )

        for src_code, kernel, _ in kernel_code_list:
            kernel_name = self.define_kernel(src_code, [combo_kernel_node], kernel)
            self.codegen_comment([combo_kernel_node])
            log.debug("ComboKernels: generated kernel %s.", kernel_name)
            kernel.call_kernel(V.graph.wrapper_code, kernel_name)

        self.scheduler.free_buffers()

    @classmethod
    @functools.lru_cache(32)
<<<<<<< HEAD
    def candidate_tilings(cls, node, is_pointwise: bool) -> List[CandidateTiling]:
        def tile_ranges(is_pointwise: bool, ranges, rw) -> List[CandidateTiling]:
            """
            Compute tiling candidates by dividing up the iteration ranges.
            """
            assert len(rw.range_vars) == len(ranges), f"{rw.range_vars=} {ranges=}"

            # isinstance(dep, MemoryDep): this filters out StarDeps. StarDeps refer to reads
            # that need to access the entire tensor; they don't contribute read indexing
            # information (and practically, they don't have dep.index so they can't be used
            # for stride_hints below
            dep_sources = [rw.reads, rw.writes]
            assert all(
                isinstance(dep, (MemoryDep, StarDep))
                for dep in itertools.chain.from_iterable(dep_sources)
            )
            deps = [
                dep
                for dep in itertools.chain.from_iterable(dep_sources)
                if dep.name not in V.graph.removed_buffers
                and isinstance(dep, MemoryDep)
            ]
            write_names = OrderedSet([dep.name for dep in rw.writes])

            def collapse_ranges(ranges: Sequence[sympy.Expr]) -> sympy.Expr:
                return V.graph.sizevars.simplify(sympy_product(ranges))

            # Default to no tiling.
            tilings = [
                CandidateTiling(
                    tiling=cls.create_partial_tiling(
                        [collapse_ranges(ranges)], is_pointwise
                    ),
                    name="none",
                    score=0,
                )
            ]
=======
    def candidate_tilings(node):
        ranges, reduction_ranges = node.get_ranges()
        if len(ranges) <= 1:
            return ()

        rw = node.pointwise_read_writes()
        assert len(rw.range_vars) == len(ranges), f"{rw.range_vars=} {ranges=}"

        # isinstance(dep, MemoryDep): this filters out StarDeps. StarDeps refer to reads
        # that need to access the entire tensor; they don't contribute read indexing
        # information (and practically, they don't have dep.index so they can't be used
        # for stride_hints below
        dep_sources = [rw.reads, rw.writes]
        assert all(
            isinstance(dep, (MemoryDep, StarDep))
            for dep in itertools.chain.from_iterable(dep_sources)
        )
        deps = [
            dep
            for dep in itertools.chain.from_iterable(dep_sources)
            if dep.name not in V.graph.removed_buffers and isinstance(dep, MemoryDep)
        ]
        write_names = OrderedSet(dep.name for dep in rw.writes)

        tilings: List[CandidateTiling] = []
>>>>>>> d88a8c41

            # Find non-trivial tiling candidates.
            for dep in deps:
                strides = V.graph.sizevars.stride_hints(dep.index, rw.range_vars)
                assert len(strides) == len(ranges)
                try:
                    split = strides.index(1) + 1
                    if split == len(ranges):
                        continue
                    if all(s == 0 for s in strides[split:]):
                        # if this is a broadcasted tensor and all dimensions after split are broadcast,
                        # this is not a real split
                        continue

                except ValueError:
                    continue

                tiled_groups = (
                    collapse_ranges(ranges[:split]),
                    collapse_ranges(ranges[split:]),
                )

                # score by number of elements
                score = V.graph.sizevars.size_hint(
                    sympy_product(
                        size for size, stride in zip(ranges, strides) if stride != 0
                    )
                )
                if dep.name in write_names:
                    # ngimel said contiguous writes is more important than reads
                    score *= 2
                if CandidateTiling.is_good_size(tiled_groups[0]):
                    score *= 2
                if CandidateTiling.is_good_size(tiled_groups[1]):
                    score *= 2

                if (
                    V.graph.sizevars.size_hint(
                        score - sympy_product(itertools.chain(ranges, reduction_ranges))
                    )
                    >= 0
                ):
                    tilings.append(
                        CandidateTiling(
                            tiling=cls.create_partial_tiling(
                                [
                                    collapse_ranges(ranges[:split]),
                                    collapse_ranges(ranges[split:]),
                                ],
                                is_pointwise,
                            ),
                            score=score,
                            name=dep.name,
                        )
                    )

            return tilings

        pointwise_ranges, reduction_ranges = node.get_ranges()
        if len(pointwise_ranges) <= 1 and len(reduction_ranges) <= 1:
            return []

        # Tile either pointwise or reduction dims.
        pointwise_ranges, reduction_ranges = node.get_ranges()
        partial_tilings = tile_ranges(
            is_pointwise,
            pointwise_ranges if is_pointwise else reduction_ranges,
            node.pointwise_or_reduction_read_writes(is_pointwise),
        )

        # Fill in the missing ranges.
        full_tilings = [
            CandidateTiling(
                tiling=cls.complete_partial_tiling(tiling.tiling, node),
                score=tiling.score,
                name=tiling.name,
            )
            for tiling in partial_tilings
        ]

        return full_tilings

    @classmethod
    def create_tiling(
        cls, pw_tiling: Sequence[sympy.Expr], reduction_tiling: Sequence[sympy.Expr]
    ) -> Dict[str, sympy.Expr]:
        """
        Create a tiling dict from pointwise and reduction splits.
        """
        pw_prefixes = ["z", "y", "x"][-len(pw_tiling) :]
        reduction_prefixes = ["r0_", "r1_"][: len(reduction_tiling)]
        return immutable_dict(
            [*zip(pw_prefixes, pw_tiling), *zip(reduction_prefixes, reduction_tiling)]
        )

    @classmethod
    def create_partial_tiling(
        cls,
        tiling: Sequence[sympy.Expr],
        is_pointwise: bool,
    ) -> Dict[str, sympy.Expr]:
        return cls.create_tiling(
            tiling if is_pointwise else [],
            tiling if not is_pointwise else [],
        )

    @classmethod
    def complete_partial_tiling(
        cls, tiling: Dict[str, sympy.Expr], node
    ) -> Dict[str, sympy.Expr]:
        """
        Given a tiling for only pointwise or reduction dimensions, adds the missing one.
        """
        splits = list(tiling.values())
        is_pointwise = "x" in tiling
        missing_ranges = node.get_ranges()[1 if is_pointwise else 0]
        missing_numel = [sympy_product(missing_ranges)]

        tiling_args = (
            (splits, missing_numel) if is_pointwise else (missing_numel, splits)
        )
        return cls.create_tiling(*tiling_args)

    @classmethod
    def get_nd_tilings(
        cls,
        node_schedule,
        is_pointwise: bool,
    ) -> List[Dict[str, Tuple[sympy.Expr]]]:
        """
        Creates N-dimensional tiling candidiates, attempting to simplify loads/stores
        by tiling the kernel into higher dimensions.

        Returns a list of tilings ranked by dimensionality.
        """
        tilings = []
        for node in EnableReduction.filter(node_schedule):
            if not isinstance(node, scheduler.SchedulerNode):
                continue

            # Use the node ranges as the default tiling candidate.
            node_ranges = node.get_ranges()
            ranges_to_tile = node_ranges[0 if is_pointwise else 1]
            node_tilings = [ranges_to_tile]
            pointwise_numel = sympy_product(node_ranges[0])

            # Search the indexing expressions for more candidates.
            # If we see modular indexing, try to subdivide ranges into their implied
            # block shape.
            for dep in node.read_writes.reads_and_writes():
                # Check if we have any index variables in the first place.
                all_var_ranges = [*dep.ranges.items()]
                if len(all_var_ranges) == 0:
                    continue

                # Attempt to partition variable ranges into pointwise and reduction groups.
                # To achieve this, merge the leading ranges until we reach the pointwise numel.
                pointwise_vars_numel = sympy.S.One
                sizevars = V.graph.sizevars
                for pointwise_end_idx, (var, numel) in enumerate(all_var_ranges):
                    pointwise_vars_numel *= numel
                    if sizevars.statically_known_geq(
                        pointwise_vars_numel, pointwise_numel
                    ):
                        break

                # Reject the split if it does not match the total pointwise numel.
                if not sizevars.statically_known_equals(
                    pointwise_vars_numel, pointwise_numel
                ):
                    continue

                # Partition var ranges into pointwise and reduction splits.
                reduction_start_idx = pointwise_end_idx + 1
                var_ranges = (
                    all_var_ranges[:reduction_start_idx]
                    if is_pointwise
                    else all_var_ranges[reduction_start_idx:]
                )

                # Pattern match the subexpression pertaining to each index variable.
                index_tiling = []
                for var, numel in var_ranges:
                    index = BlockPatternMatcher.get_subexpr_involving_symbol(
                        dep.index, var
                    )

                    # Heuristic to bound the maximum dimensionality of the block.
                    num_dims = max(
                        2,
                        index.count(FloorDiv) + index.count(ModularIndexing),
                        len(ranges_to_tile),
                    )

                    # Attempt to pattern match the index expr.
                    # Failed matches default to the full range.
                    match_result = BlockPatternMatcher.match_mod_div_block_expr(
                        index, var, numel, num_dims
                    )
                    dims = match_result[0] if match_result is not None else [numel]
                    index_tiling.extend(dims)

                node_tilings.append(index_tiling)

            # Flatten leading dimensions, assigning labels to each dim.
            for node_tiling in node_tilings:
                num_leading_dims = max(0, len(node_tiling) - config.triton.max_tiles)
                first_trailing_dim = num_leading_dims + 1
                collapsed_leading_dim = sympy_product(node_tiling[:first_trailing_dim])
                collapsed_splits = (collapsed_leading_dim,) + tuple(
                    node_tiling[first_trailing_dim:]
                )
                tilings.append(
                    cls.complete_partial_tiling(
                        cls.create_partial_tiling(collapsed_splits, is_pointwise), node
                    )
                )

        # Rank tilings by the number of dimensions. E.g., prefer 2D to 1D.
        # Since this is a stable sort, ties are broken by schedule order.
        ranked_tilings = sorted(
            tilings,
            key=len,
            reverse=True,
        )

        return ranked_tilings

    @classmethod
    def select_tiling(
        cls, node_schedule, numel, reduction_numel=sympy.S.One
    ) -> Dict[str, sympy.Expr]:
        """
        Heuristics to decide how to tile kernels.
        Currently, we tile based on stride-1 dimensions.

        Returns:
            `(tile1, tile2, reduction_numel)` s.t. `tile1 * tile2 == numel`

        """
        # If this is a reduction, only tile reduction dims.
        is_pointwise = reduction_numel == 1

        # Tiled reductions are gated by a config flag.
        default_tiling = cls.create_tiling([numel], [reduction_numel])
        if (
            not is_pointwise and not config.triton.tile_reductions
        ) or config.triton.max_tiles <= 1:
            # Emit a perf hint in case we miss an opportunity to tile a reduction.
            if perf_hint_log.level <= logging.WARNING:
                for node in EnableReduction.filter(node_schedule):
                    if (
                        not config.triton.tile_reductions
                        and len(cls.candidate_tilings(node, is_pointwise)) > 0
                    ):
                        perf_hint_log.info(
                            textwrap.dedent(
                                """
                                Reduction over non-contiguous dims.
                                Consider setting config.triton.tile_reductions to True.
                                """
                            )
                        )
                        break
            return default_tiling

<<<<<<< HEAD
        seen_names: OrderedSet[str] = OrderedSet()
        candidate_tiles: Counter[CandidateTiling] = collections.Counter()
=======
        seen_names = OrderedSet[str]()
        candidate_tiles: Counter[Any] = collections.Counter()
>>>>>>> d88a8c41
        for node in EnableReduction.filter(node_schedule):
            for candidate_tiling in cls.candidate_tilings(node, is_pointwise):
                if candidate_tiling.name in seen_names:
                    continue
                elif candidate_tiling.name is not None:
                    seen_names.add(candidate_tiling.name)
                candidate_tiles[candidate_tiling] += candidate_tiling.score

        ranked_tilings: List[Dict[str, sympy.Expr]] = [
            candidate_tiling.tiling
            for candidate_tiling, score in candidate_tiles.most_common()
        ]

        if config.triton.max_tiles >= 3 and is_pointwise:
            # Consider adding a third dimension of tiling, but only
            # when a1 is a multiple of b1; otherwise, you have a lot
            # of stragglers which is annoying to generate code for.
            #
            # NB: More than three max tiles is not enabled by default.

            def convert_tiling_to_3d(
                tiling0: Dict[str, sympy.Expr], tiling1: Dict[str, sympy.Expr]
            ) -> Optional[Dict[str, sympy.Expr]]:
                a0, a1 = tiling0["x"], tiling0["y"]
                b0, b1 = tiling1["x"], tiling1["y"]
                if V.graph.sizevars.size_hint(a1 - b1) == 0:
                    return None
                if V.graph.sizevars.size_hint(a1 - b1) < 0:
                    # swap so a0 is bigger
                    (a0, a1), (b0, b1) = (b0, b1), (a0, a1)

                assert V.graph.sizevars.size_hint(a1 - b1) > 0
                if not V.graph.sizevars.statically_known_multiple_of(a1, b1):
                    return None

                new_tiling = {
                    "z": a0,
                    "y": FloorDiv(a1, b1),
                    "x": b1,
                    "r0_": tiling0["r0_"],
                }

                return new_tiling

            for i in range(1, len(ranked_tilings)):
                new_3d_tiling = convert_tiling_to_3d(
                    ranked_tilings[0], ranked_tilings[i]
                )
                if new_3d_tiling is not None:
                    ranked_tilings = [new_3d_tiling] + ranked_tilings
                    break  # only 1 choice for now

        if len(ranked_tilings) > 1:
            perf_hint_log.info("possibly bad tiling: %s", ranked_tilings)

        # Optionally, prefer tiling into as many dimensions as possible.
        if config.triton.prefer_nd_tiling:
<<<<<<< HEAD
            ranked_tilings = (
                cls.get_nd_tilings(node_schedule, is_pointwise) + ranked_tilings
            )
=======
            # Get candidate tilings from the node ranges.
            node_ranges = [
                node.get_ranges()[0]
                for node in EnableReduction.filter(node_schedule)
                if isinstance(node, scheduler.SchedulerNode)
            ]
            new_tilings = OrderedSet[Tuple[sympy.Expr]]()
            for node_range in node_ranges:
                # Collapse leading dims, to fit in the maximum dimensionality.
                num_leading_dims = max(0, len(node_range) - config.triton.max_tiles)
                first_trailing_dim = num_leading_dims + 1
                collapsed_leading_dim = sympy_product(node_range[:first_trailing_dim])
                tiling = [collapsed_leading_dim] + list(node_range[first_trailing_dim:])
                new_tilings.add(tuple(tiling))

            # Rank tilings by the number of dimensions. E.g., prefer 2D to 1D.
            # Since this is a stable sort, ties are broken by schedule order.
            ranked_new_tilings = sorted(new_tilings, key=len, reverse=True)
            ranked_tilings = ranked_new_tilings + ranked_tilings
>>>>>>> d88a8c41

        for tiling in ranked_tilings:
            assert isinstance(tiling, dict)
            if all(
                SIMDKernel.is_compatible(tiling.values(), node.get_ranges())
                for node in node_schedule
                if isinstance(node, scheduler.SchedulerNode)
            ):
                return tiling

        return default_tiling

    def flush(self):
        pass

    def ready_to_flush(self) -> bool:
        return False

    def generate_kernel_code_from_nodes(self, nodes, benchmark_kernel=False):
        if not any(n.is_template() for n in nodes):
            _, (numel, rnumel) = max(nodes, key=lambda x: int(x.is_reduction())).group
            node_schedule = self.generate_node_schedule(nodes, numel, rnumel)
            tiling = self.select_tiling(node_schedule, numel, rnumel)
            kernel = self.kernel_type(
                tiling,
                features=SIMDKernelFeatures(node_schedule, numel, rnumel),
            )
            self.codegen_node_schedule_with_kernel(node_schedule, kernel)
            with config.patch(
                "benchmark_kernel", benchmark_kernel
            ), V.set_kernel_handler(kernel):
                src_code = kernel.codegen_kernel()
        else:
            prologue, template, epilogue = nodes[0].get_prologue_template_epilogue(
                nodes
            )
            with config.patch("benchmark_kernel", benchmark_kernel):
                src_code = self.codegen_template(
                    template,
                    epilogue,
                    prologue,
                    only_gen_src_code=True,
                )

        src_code = src_code.replace(str(Placeholder.KERNEL_NAME), "triton_")
        return src_code

    def codegen_comment(self, node_schedule):
        pass

    def define_kernel(self, src_code, node_schedule, kernel):
        raise NotImplementedError


@dataclasses.dataclass(frozen=True)
class CandidateTiling:
    tiling: Dict[str, sympy.Expr]
    score: int  # higher is better
    name: Optional[str] = None

    @staticmethod
    def is_good_size(s):
        """Somewhat arbitrary heuristic used to boost scores for some sizes"""
        s = V.graph.sizevars.size_hint(s)
        return s >= 32 and (s % 32 == 0)


class CantSplit(Exception):
    pass<|MERGE_RESOLUTION|>--- conflicted
+++ resolved
@@ -1626,7 +1626,6 @@
 
     @classmethod
     @functools.lru_cache(32)
-<<<<<<< HEAD
     def candidate_tilings(cls, node, is_pointwise: bool) -> List[CandidateTiling]:
         def tile_ranges(is_pointwise: bool, ranges, rw) -> List[CandidateTiling]:
             """
@@ -1664,33 +1663,6 @@
                     score=0,
                 )
             ]
-=======
-    def candidate_tilings(node):
-        ranges, reduction_ranges = node.get_ranges()
-        if len(ranges) <= 1:
-            return ()
-
-        rw = node.pointwise_read_writes()
-        assert len(rw.range_vars) == len(ranges), f"{rw.range_vars=} {ranges=}"
-
-        # isinstance(dep, MemoryDep): this filters out StarDeps. StarDeps refer to reads
-        # that need to access the entire tensor; they don't contribute read indexing
-        # information (and practically, they don't have dep.index so they can't be used
-        # for stride_hints below
-        dep_sources = [rw.reads, rw.writes]
-        assert all(
-            isinstance(dep, (MemoryDep, StarDep))
-            for dep in itertools.chain.from_iterable(dep_sources)
-        )
-        deps = [
-            dep
-            for dep in itertools.chain.from_iterable(dep_sources)
-            if dep.name not in V.graph.removed_buffers and isinstance(dep, MemoryDep)
-        ]
-        write_names = OrderedSet(dep.name for dep in rw.writes)
-
-        tilings: List[CandidateTiling] = []
->>>>>>> d88a8c41
 
             # Find non-trivial tiling candidates.
             for dep in deps:
@@ -1826,7 +1798,7 @@
 
         Returns a list of tilings ranked by dimensionality.
         """
-        tilings = []
+        tilings = OrderedSet[Dict[str, sympy.Expr]]()
         for node in EnableReduction.filter(node_schedule):
             if not isinstance(node, scheduler.SchedulerNode):
                 continue
@@ -1903,7 +1875,7 @@
                 collapsed_splits = (collapsed_leading_dim,) + tuple(
                     node_tiling[first_trailing_dim:]
                 )
-                tilings.append(
+                tilings.add(
                     cls.complete_partial_tiling(
                         cls.create_partial_tiling(collapsed_splits, is_pointwise), node
                     )
@@ -1957,13 +1929,8 @@
                         break
             return default_tiling
 
-<<<<<<< HEAD
-        seen_names: OrderedSet[str] = OrderedSet()
+        seen_names = OrderedSet[str]()
         candidate_tiles: Counter[CandidateTiling] = collections.Counter()
-=======
-        seen_names = OrderedSet[str]()
-        candidate_tiles: Counter[Any] = collections.Counter()
->>>>>>> d88a8c41
         for node in EnableReduction.filter(node_schedule):
             for candidate_tiling in cls.candidate_tilings(node, is_pointwise):
                 if candidate_tiling.name in seen_names:
@@ -2021,31 +1988,9 @@
 
         # Optionally, prefer tiling into as many dimensions as possible.
         if config.triton.prefer_nd_tiling:
-<<<<<<< HEAD
             ranked_tilings = (
                 cls.get_nd_tilings(node_schedule, is_pointwise) + ranked_tilings
             )
-=======
-            # Get candidate tilings from the node ranges.
-            node_ranges = [
-                node.get_ranges()[0]
-                for node in EnableReduction.filter(node_schedule)
-                if isinstance(node, scheduler.SchedulerNode)
-            ]
-            new_tilings = OrderedSet[Tuple[sympy.Expr]]()
-            for node_range in node_ranges:
-                # Collapse leading dims, to fit in the maximum dimensionality.
-                num_leading_dims = max(0, len(node_range) - config.triton.max_tiles)
-                first_trailing_dim = num_leading_dims + 1
-                collapsed_leading_dim = sympy_product(node_range[:first_trailing_dim])
-                tiling = [collapsed_leading_dim] + list(node_range[first_trailing_dim:])
-                new_tilings.add(tuple(tiling))
-
-            # Rank tilings by the number of dimensions. E.g., prefer 2D to 1D.
-            # Since this is a stable sort, ties are broken by schedule order.
-            ranked_new_tilings = sorted(new_tilings, key=len, reverse=True)
-            ranked_tilings = ranked_new_tilings + ranked_tilings
->>>>>>> d88a8c41
 
         for tiling in ranked_tilings:
             assert isinstance(tiling, dict)
