--- conflicted
+++ resolved
@@ -2327,8 +2327,7 @@
         dim = self.triton_tensor_ndim() - self.num_reduction_dims
         root_op: str
 
-<<<<<<< HEAD
-        def _final_reduction(
+        def final_reduction(
             buffer,
             value: str,
             result_type: Optional[str],
@@ -2336,19 +2335,12 @@
             """
             Helper to generate a reduction call, e.g. tl.sum.
             """
-            use_helper = reduction_type in {"any", "max", "min", "prod"}
-            module = "triton_helpers" if use_helper else "tl"
-
-            value = self.reduction_collapse_dims(buffer, value, dtype)
-            if reduction_type in {"max", "min"}:
-                value = self.reduction_resize(
-=======
-        def final_reduction(value):
             use_helper = reduction_type in ("any", "max", "min", "prod")
             module = "triton_helpers" if use_helper else "tl"
+
+            value = self.reduction_collapse_dims(buffer, value, dtype)
             if reduction_type in ("max", "min"):
-                return self.reduction_resize(
->>>>>>> d88a8c41
+                value = self.reduction_resize(
                     f"{module}.{reduction_type}2({value}, {dim})"
                 )
             else:
@@ -2370,7 +2362,7 @@
             """
             Generate a reduction and assign it to an existing variable.
             """
-            value = _final_reduction(buffer, value, result_type)
+            value = final_reduction(buffer, value, result_type)
             buffer.splice(f"{result_var} = {value}")
 
         def final_argreduce(buffer, result_var, value, index):
@@ -2451,7 +2443,7 @@
                 assert isinstance(masked_value, CSEVariable)
                 result_var = self.cse.generate(
                     self.compute,
-                    _final_reduction(self.compute, str(masked_value), None),
+                    final_reduction(self.compute, str(masked_value), None),
                     dtype=masked_value.dtype,
                 )
         else:
@@ -2808,7 +2800,6 @@
         self.filter_masks(masks)
         masks = sorted(masks)
         assert not self._load_mask, "ops.scan not supported inside ops.masked"
-        reduction_range_prefix = self.range_trees[-1].prefix[0]
 
         broadcasted_values = []
         accumulators = []
@@ -2920,7 +2911,6 @@
         assert (
             self.persistent_reduction
         ), "ops.sort is only supported in persistent reductions"
-        reduction_range_prefix = self.range_trees[-1].prefix[0]
 
         cse_compute = functools.partial(self.cse.generate, self.compute)
         dim = self.triton_tensor_ndim() - self.num_reduction_dims
