# mypy: allow-untyped-defs
from __future__ import annotations

import collections
import contextlib
import dataclasses
import functools
import itertools
import logging
import math
import os
import textwrap
from collections.abc import Iterable, Sequence
from functools import lru_cache
from typing import Any, Callable, cast, Optional, TYPE_CHECKING, Union

import sympy
from sympy.printing.precedence import PRECEDENCE

import torch
import torch._logging
import torch.utils._pytree as pytree
from torch._dynamo.device_interface import get_interface_for_device
from torch._dynamo.utils import identity, preserve_rng_state
from torch._prims_common import is_integer_dtype
from torch.utils._ordered_set import OrderedSet
from torch.utils._sympy.functions import CeilDiv, FloorDiv, ModularIndexing
from torch.utils._triton import has_triton_package

from ...utils._sympy.symbol import free_symbol_is_type, prefix_str, symbol_is_type, SymT
from ...utils._sympy.value_ranges import ValueRanges
from .. import config, ir, metrics
from ..async_compile import AsyncCompile
from ..codecache import code_hash, get_path, PyCodeCache
from ..ops_handler import DefaultHandler
from ..runtime import triton_heuristics
from ..runtime.benchmarking import benchmarker
from ..runtime.hints import (
    AutotuneHint,
    DeviceProperties,
    TRITON_MAX_BLOCK,
    TRITON_MAX_RSPLIT,
)
from ..runtime.runtime_utils import get_max_y_grid, next_power_of_2
from ..scheduler import BaseSchedulerNode, FusedSchedulerNode, Scheduler, SchedulerNode
from ..utils import (
    cache_on_self,
    DelayReplaceLine,
    get_bounds_index_expr,
    get_fused_kernel_name,
    get_kernel_metadata,
    is_welford_reduction,
    Placeholder,
    prefix_is_reduction,
    sympy_dot,
    sympy_product,
    sympy_subs,
    triton_type,
    triton_version_uses_attrs_dict,
    upcast_compute_type,
)
from ..virtualized import _ops as ops, ReductionType, StoreMode, V
from ..wrapper_benchmark import get_kernel_category_by_source_code
from .block_analysis import BlockPatternMatcher
from .common import (
    ArgName,
    BackendFeature,
    ConstexprArg,
    CSE,
    CSEVariable,
    DeferredLine,
    IndentedBuffer,
    InplacedBuffer,
    OpOverrides,
    PythonPrinter,
    RemovedArg,
    SizeArg,
    TensorArg,
    WorkspaceArg,
    WorkspaceZeroMode,
)
from .simd import (
    constant_repr,
    IterationRanges,
    IterationRangesEntry,
    IterationRangesRoot,
    SIMDKernel,
    SIMDScheduling,
)
from .triton_utils import (
    config_of,
    equal_1_arg_indices,
    non_constexpr_signature,
    should_unwrap_unspec_arg,
    signature_to_meta,
)
from .wrapper import SymbolicCallArg


if TYPE_CHECKING:
    from types import ModuleType
    from typing import TypeVar

    from torch._inductor.dtype_propagation import DtypePropagationOpsHandler

    from ..ir import IRNode
    from .simd_kernel_features import SIMDKernelFeatures

    _T = TypeVar("_T")

log = logging.getLogger(__name__)
perf_hint_log = torch._logging.getArtifactLogger(__name__, "perf_hints")
schedule_log = torch._logging.getArtifactLogger(__name__, "schedule")
fusion_log = torch._logging.getArtifactLogger(__name__, "fusion")
async_compile = AsyncCompile()


class OpDtypeSupport:
    """
    Some Triton ops such as libdevice and tl.math only support float32 and float64.
    This class records which dtypes are supported by specific IR ops.
    """

    supported_dtypes: dict[str, OrderedSet[torch.dtype]] = {}
    convert_outputs: dict[str, bool] = {}

    @classmethod
    def register_upcast(cls, func: Callable[..., str], convert_output: bool) -> None:
        op_name = func.__name__
        cls.supported_dtypes[op_name] = OrderedSet([torch.float32, torch.float64])
        cls.convert_outputs[op_name] = convert_output


@lru_cache(None)
def gen_attr_descriptor_import() -> str:
    """
    import AttrsDescriptor if the triton version is new enough to have this
    class defined.
    """
    if not has_triton_package():
        return ""

    import triton.compiler.compiler

    # Note: this works because triton.compiler.compiler imports AttrsDescriptor from triton.backends.compiler
    # When support for the legacy AttrsDescriptor is removed then this import path should be changed.
    if hasattr(triton.compiler.compiler, "AttrsDescriptor"):
        return "from triton.compiler.compiler import AttrsDescriptor"
    else:
        return ""


@lru_cache(None)
def gen_common_triton_imports() -> str:
    imports = IndentedBuffer()
    imports.splice(
        """
        import triton
        import triton.language as tl
        """
    )
    if attr_desc := gen_attr_descriptor_import():
        imports.writeline(attr_desc)

    imports.splice(
        """
        from torch._inductor.runtime import triton_helpers, triton_heuristics
        from torch._inductor.runtime.triton_helpers import libdevice, math as tl_math
        from torch._inductor.runtime.hints import AutotuneHint, ReductionHint, TileHint, DeviceProperties
        """
    )
    return imports.getvalue()


class TritonSymbols:
    """
    Stores sympy.Symbol instances and constants associated with triton codegen.
    """

    reduction_types = OrderedSet([SymT.R0_INDEX, SymT.R1_INDEX])
    block_types = OrderedSet([SymT.XBLOCK, SymT.YBLOCK, SymT.ZBLOCK, *reduction_types])

    block_offsets = {
        symt: sympy.Symbol(f"{prefix_str[symt]}offset", integer=True, nonnegative=True)
        for symt in block_types
    }

    block_sizes = {
        symt: sympy.Symbol(
            f"{prefix_str[symt].upper()}BLOCK", integer=True, positive=True
        )
        for symt in block_types
    }

    @classmethod
    def get_block_size(cls, tree: IterationRanges) -> sympy.Symbol:
        return cls.block_sizes[tree.symt]

    @classmethod
    def get_block_offset(cls, tree: IterationRanges) -> sympy.Symbol:
        return cls.block_offsets[tree.symt]


@dataclasses.dataclass
class IndexingOptions:
    index_str: str
    mask_vars: OrderedSet[str]
    expand_str: Optional[str]
    _has_rindex: bool
    index: sympy.Expr

    def has_mask(self) -> bool:
        return bool(self.mask_vars)

    def has_indirect(self) -> bool:
        return free_symbol_is_type(self.index, SymT.TMP)

    def has_rindex(self) -> bool:
        return self._has_rindex

    def has_tmpmask(self) -> bool:
        return any(str(mask).startswith("tmp") for mask in self.mask_vars)

    def has_rmask(self) -> bool:
        return any(str(mask).startswith("r") for mask in self.mask_vars)

    @property
    def mask_str(self) -> str:
        return " & ".join(map(str, self.mask_vars)) if self.mask_vars else "None"


@dataclasses.dataclass
class BlockPtrOptions:
    params: BlockParameters
    constant_offset: sympy.Expr
    order: list[int]
    mask_vars: OrderedSet[str]
    broadcast_shape: Sequence[sympy.Expr]
    broadcasting_dims: list[bool]
    final_shape: Sequence[sympy.Expr]
    _boundary_check: Optional[list[int]] = None

    @property
    def shape(self) -> list[sympy.Expr]:
        return self.params.shape

    @property
    def block_shape(self) -> list[sympy.Expr]:
        return self.params.block_shape

    @property
    def strides(self) -> list[sympy.Expr]:
        return self.params.strides

    @property
    def offsets(self) -> list[sympy.Expr]:
        return self.params.offsets

    def codegen_broadcast_and_reshape(
        self,
        value: str,
        initial_shape: Sequence[sympy.Expr],
        final_shape: Sequence[sympy.Expr],
        allow_implicit: bool,
    ) -> str:
        """
        Generate a broadcast and a reshape for the block pointer.
        This restores stride-0 dimensions which were removed from the block pointer.
        """

        # Reshape to add singletons.
        pre_broadcast_shape = [
            sympy.S.One if is_broadcasting else dim
            for dim, is_broadcasting in zip(
                self.broadcast_shape, self.broadcasting_dims
            )
        ]
        value = triton_reshape(value, initial_shape, pre_broadcast_shape)

        # Broadcast singletons.
        # For loads, we can often implicitly broadcast singleton dimensions.
        # We need an explicit broadcast for stores, or if the final reshape does more
        # than add singletons.
        sizevars = V.graph.sizevars
        require_broadcast = any(self.broadcasting_dims) and (
            len(pre_broadcast_shape) != len(final_shape)
            or any(
                not (
                    sizevars.statically_known_equals(pre_dim, 1)
                    or sizevars.statically_known_equals(pre_dim, post_dim)
                )
                for pre_dim, post_dim in zip(pre_broadcast_shape, final_shape)
            )
        )

        if not allow_implicit or require_broadcast:
            value = f"tl.broadcast_to({value}, {V.kernel.index_to_str(self.broadcast_shape)})"

        # Reshape to the final shape.
        value = triton_reshape(value, self.broadcast_shape, final_shape)

        return value

    @staticmethod
    def create(
        *,
        params: BlockParameters,
        constant_offset: sympy.Expr,
        range_trees: list[IterationRangesRoot],
        mask_vars: OrderedSet[str],
        get_max_block: Callable[[str], int],
    ) -> BlockPtrOptions:
        """Helper to create a  BlockPtrOptions instance"""

        sizevars = V.graph.sizevars

        def lookup_size(exprs: Iterable[sympy.Expr]) -> list[sympy.Expr]:
            return [sizevars.lookup_precomputed_size(expr) for expr in exprs]

        # Look up precomputed sizes
        params.shape = lookup_size(params.shape)
        params.strides = lookup_size(params.strides)

        # Strip out dimensions of stride 0.
        # These will be restored with tl.broadcast_to.
        broadcasting_dims = [
            sizevars.statically_known_equals(stride, 0) for stride in params.strides
        ]

        # Strip out dimensions of size 1.
        # These will be restored by tl.reshape.
        singleton_dims = [
            sizevars.statically_known_equals(dim, 1) for dim in params.block_shape
        ]
        if all(singleton_dims):
            # Handle a pure singletons, e.g. [1, 1]
            singleton_dims[-1] = False

        # Record the post-broadcast shape before broadcasting dims are removed.
        # The pre-broadcast shape is identical to this, except broadcasting dims are
        # replaced with 1.
        broadcast_shape = [
            dim
            for dim, is_singleton in zip(params.block_shape, singleton_dims)
            if not is_singleton
        ]

        # Combine all removable dims.
        removable_dims = [any(dims) for dims in zip(singleton_dims, broadcasting_dims)]

        def remove_dims(it):
            """Removes any broadcasting or singleton dims from a given sequence"""
            return [
                item
                for item, is_removable in zip(it, removable_dims)
                if not is_removable
            ]

        # Drop removable dimensions from the input.
        params = BlockParameters(
            **{key: remove_dims(val) for key, val in dataclasses.asdict(params).items()}
        )

        # Compute the final shape, adjusting for special kernel types.
        final_shape = [TritonSymbols.get_block_size(tree) for tree in range_trees]
        if V.kernel.no_x_dim:
            assert range_trees[0].prefix == "x"
            final_shape.pop(0)

        reduction_ndim = V.kernel.num_reduction_dims
        if (
            not V.kernel.inside_reduction
            and len(params.strides) == len(V.kernel.numels) - reduction_ndim
            and V.kernel.features.is_reduction()
        ):
            # Need to expand rank to match the rank used inside the reduction loop
            final_shape += [sympy.S.One] * reduction_ndim

        result = BlockPtrOptions(
            params=params,
            constant_offset=V.graph.sizevars.lookup_precomputed_size(constant_offset),
            order=list(reversed(range(len(params.shape)))),
            mask_vars=mask_vars,
            final_shape=final_shape,
            broadcast_shape=broadcast_shape,
            broadcasting_dims=broadcasting_dims,
        )
        result.compute_boundary_check(get_max_block)
        return result

    def replace_offset(
        self, expr: sympy.Expr, replacement: sympy.Expr, symt: SymT
    ) -> sympy.Expr:
        """
        Replaces instances of {symt}_offset with the new expression.
        """
        roffset = TritonSymbols.block_offsets[symt]
        return sympy_subs(expr, {roffset: replacement})

    def format(self, name: str, roffset=True) -> str:
        """
        Codegen a call to tl.make_block_ptr()

        Args:
            name: variable name for pointer
            roffset: should rn_offset be included in offsets=..., for use with tl.advance()

        Returns:
            "tl.make_block_ptr(...)"
        """

        def remove_roffsets(expr: sympy.Expr) -> sympy.Expr:
            for symt in TritonSymbols.reduction_types:
                expr = self.replace_offset(expr, sympy.Integer(0), symt)
            return expr

        f = V.kernel.index_to_str
        offsets = [*self.offsets]
        if not roffset:
            offsets = [remove_roffsets(offset) for offset in offsets]
        args = [
            (
                f"{name} + ({f(self.constant_offset)})"
                if self.constant_offset != 0
                else name
            ),
            f"shape={f(self.shape)}",
            f"strides={f(self.strides)}",
            f"block_shape={f(self.block_shape)}",
            f"order={f(self.order)}",
            f"offsets={f(offsets)}",
        ]
        return f"tl.make_block_ptr({', '.join(args)})"

    def compute_boundary_check(self, get_max_block: Callable[[str], int]) -> None:
        """List of indices to pass to tl.load(boundary_check=...)"""
        sizevars = V.graph.sizevars

        # Substitute maximum block sizes in shape expressions.
        # This works in multiple_of checks because block sizes are powers of 2.
        block_to_max: dict[sympy.Expr, Any] = {
            block_size: get_max_block(prefix_str[symt])
            for symt, block_size in TritonSymbols.block_sizes.items()
        }

        self._boundary_check = [
            idx
            for idx in range(len(self.shape))
            if (
                not sizevars.statically_known_equals(self.strides[idx], sympy.S.Zero)
                and not sizevars.statically_known_multiple_of(
                    self.shape[idx], self.block_shape[idx]
                )
                and not sizevars.statically_known_multiple_of(
                    self.shape[idx], sympy_subs(self.block_shape[idx], block_to_max)
                )
                and not (
                    V.kernel.no_x_dim
                    and self.block_shape[idx] == TritonSymbols.block_sizes[SymT.XBLOCK]
                )
            )
        ]

    def boundary_check(self) -> list[int]:
        assert self._boundary_check is not None
        return self._boundary_check

    def advance_roffset(self, symt: SymT) -> sympy.Expr:
        """
        Codegen string to pass to tl.advance(name, ...).

        Advance is the difference between offsets in each loop iteration.
        To compute it, we replace rN_offset with multiples of RN_BLOCK.
        Since we expect rN_offset to vary in range(0, rN_numel, RN_BLOCK), the first
        iteration has rN_offset=0, while the second has rN_offset=RN_BLOCK.
        """
        rblock = TritonSymbols.block_sizes[symt]
        advance = [
            (
                self.replace_offset(offset, rblock, symt)
                - self.replace_offset(offset, sympy.S.Zero, symt)
            )
            for offset in self.offsets
        ]
        return advance

    def has_indirect(self) -> bool:
        return False  # block_ptr can't do indirect indexing

    def has_rindex(self) -> bool:
        return any(
            free_symbol_is_type(expr, TritonSymbols.reduction_types)
            for expr in self.block_shape
        )

    def has_rmask(self) -> bool:
        return self.has_rindex()

    def has_tmpmask(self) -> bool:
        return False  # block_ptr can't do indirect indexing

    def has_mask(self) -> bool:
        return bool(self.boundary_check())


def triton_reshape(
    value: str, old_shape: Sequence[sympy.Expr], new_shape: Sequence[sympy.Expr]
) -> str:
    """Workaround https://github.com/openai/triton/issues/2836"""
    assert isinstance(old_shape, list) and isinstance(new_shape, list)

    old_shape_str = [V.kernel.index_to_str(shape) for shape in old_shape]
    new_shape_str = [V.kernel.index_to_str(shape) for shape in new_shape]

    if old_shape_str == new_shape_str:
        return value
    if [s for s in new_shape_str if s != "1"] != old_shape_str:
        return f"tl.reshape({value}, [{', '.join(new_shape_str)}])"
    # rewrite to [:, None] syntax, which is less buggy
    idx = 0
    expand = []
    for size in new_shape_str:
        if idx < len(old_shape_str) and size == old_shape_str[idx]:
            expand.append(":")
            idx += 1
        else:
            assert size == "1"
            expand.append("None")
    assert idx == len(old_shape_str)
    return f"{value}[{', '.join(expand)}]"


# NB: Inheriting from PythonPrinter is somewhat dangerous, because there are a
# number of operators which Triton "implements", but in a way that is
# inconsistent with Python semantics (and consistent with C semantics).  We
# must override all of these, or it is potential silent correctness problem
class TritonPrinter(PythonPrinter):
    def _print_TruncToInt(self, expr: sympy.Expr) -> str:
        assert len(expr.args) == 1
        return (
            f"libdevice.trunc({self._print(expr.args[0])}).to({V.kernel.index_dtype})"
        )

    def _print_Float(self, expr: sympy.Expr) -> str:
        if config.is_fbcode() and torch.version.hip:
            ret = f"{expr}"
        else:
            ret = f"tl.full([], {expr}, tl.float64)"
        return ret

    def _print_ToFloat(self, expr: sympy.Expr) -> str:
        assert len(expr.args) == 1
        s = self.parenthesize(expr.args[0], PRECEDENCE["Atom"] - 0.5)
        return f"{s}.to(tl.float64)"

    def _print_PythonMod(self, expr: sympy.Expr) -> str:
        quot, div = expr.args
        if quot.is_nonnegative and div.is_nonnegative:
            return self.stringify(expr.args, " % ", PRECEDENCE["Atom"] - 0.5)
        quot_s = self._print(quot)
        div_s = self._print(div)
        return f"triton_helpers.remainder_integer({quot_s}, {div_s})"

    def _print_FloorDiv(self, expr: sympy.Expr) -> str:
        assert expr.is_integer
        quot, div = expr.args
        if quot.is_nonnegative and div.is_nonnegative:
            return self.stringify(expr.args, " // ", PRECEDENCE["Atom"] - 0.5)
        quot_s = self._print(quot)
        div_s = self._print(div)
        return f"triton_helpers.div_floor_integer({quot_s},  {div_s})"

    # TODO: This is wrong, when lhs, rhs > 2**53, Python does a higher
    # precision algorithm, which we would need to replicate here
    def _print_IntTrueDiv(self, expr: sympy.Expr) -> str:
        return self.stringify(expr.args, " / ", PRECEDENCE["Atom"] - 0.5)

    # NB: sympy.floor/ceiling produce integers, so we have to do the
    # conversion to index dtype
    def _print_floor(self, expr: sympy.Expr) -> str:
        assert len(expr.args) == 1
        return (
            f"libdevice.floor({self._print(expr.args[0])}).to({V.kernel.index_dtype})"
        )

    def _print_FloorToInt(self, expr: sympy.Expr) -> str:
        assert len(expr.args) == 1
        return (
            f"libdevice.floor({self._print(expr.args[0])}).to({V.kernel.index_dtype})"
        )

    def _print_ceiling(self, expr: sympy.Expr) -> str:
        assert len(expr.args) == 1
        return f"libdevice.ceil({self._print(expr.args[0])}).to({V.kernel.index_dtype})"

    def _print_CeilToInt(self, expr: sympy.Expr) -> str:
        assert len(expr.args) == 1
        return f"libdevice.ceil({self._print(expr.args[0])}).to({V.kernel.index_dtype})"

    def _helper_sqrt(self, expr: sympy.Expr) -> str:
        return f"libdevice.sqrt(({self._print(expr)}).to(tl.float32))"

    def _print_FloatPow(self, expr: sympy.Expr) -> str:
        return (
            f"libdevice.pow({self._print(expr.args[0])}, {self._print(expr.args[1])})"
        )

    _print_PowByNatural = _print_FloatPow

    def _print_Where(self, expr: sympy.Expr) -> str:
        c = self.doprint(expr.args[0])
        p = self.doprint(expr.args[1])
        q = self.doprint(expr.args[2])
        return f"tl.where({c}, {p}, {q})"

    def _print_min_max_helper(self, expr: sympy.Expr, cmp: str) -> str:
        """
        Helper for max/min code genereration.
        cmp: > or <
        """
        if len(expr.args) == 1:
            return self._print(expr.args[0])

        mid = len(expr.args) // 2
        cls = type(expr)
        a = self._print(cls(*expr.args[:mid]))
        b = self._print(cls(*expr.args[mid:]))

        # Use a macro so we can propagate constexprs.
        # https://github.com/triton-lang/triton/issues/3815
        a, b = tuple(f"({x})" for x in (a, b))
        assert cmp in (">", "<"), f"Unexpected comparator: '{cmp}'"
        return f"({a} * ({a} {cmp}= {b}) + {b} * ({b} {cmp} {a}))"

    def _print_Min(self, expr: sympy.Expr) -> str:
        return self._print_min_max_helper(expr, "<")

    def _print_Max(self, expr: sympy.Expr) -> str:
        return self._print_min_max_helper(expr, ">")

    def _print_Abs(self, expr: sympy.Expr) -> str:
        assert len(expr.args) == 1
        return f"tl_math.abs({self._print(expr.args[0])})"

    def _print_OpaqueUnaryFn_cos(self, expr: sympy.Expr) -> str:
        assert len(expr.args) == 1
        return f"libdevice.cos(({self._print(expr.args[0])}).to(tl.float32))"

    def _print_OpaqueUnaryFn_cosh(self, expr: sympy.Expr) -> str:
        assert len(expr.args) == 1
        return f"libdevice.cosh(({self._print(expr.args[0])}).to(tl.float32))"

    def _print_OpaqueUnaryFn_acos(self, expr: sympy.Expr) -> str:
        assert len(expr.args) == 1
        return f"libdevice.acos(({self._print(expr.args[0])}).to(tl.float32))"

    def _print_OpaqueUnaryFn_sin(self, expr: sympy.Expr) -> str:
        assert len(expr.args) == 1
        return f"libdevice.sin(({self._print(expr.args[0])}).to(tl.float32))"

    def _print_OpaqueUnaryFn_sinh(self, expr: sympy.Expr) -> str:
        assert len(expr.args) == 1
        return f"libdevice.sinh(({self._print(expr.args[0])}).to(tl.float32))"

    def _print_OpaqueUnaryFn_asin(self, expr: sympy.Expr) -> str:
        assert len(expr.args) == 1
        return f"libdevice.asin(({self._print(expr.args[0])}).to(tl.float32))"

    def _print_OpaqueUnaryFn_tan(self, expr: sympy.Expr) -> str:
        assert len(expr.args) == 1
        return f"libdevice.tan(({self._print(expr.args[0])}).to(tl.float32))"

    def _print_OpaqueUnaryFn_tanh(self, expr: sympy.Expr) -> str:
        assert len(expr.args) == 1
        return f"libdevice.tanh(({self._print(expr.args[0])}).to(tl.float32))"

    def _print_OpaqueUnaryFn_atan(self, expr: sympy.Expr) -> str:
        assert len(expr.args) == 1
        return f"libdevice.atan(({self._print(expr.args[0])}).to(tl.float32))"

    def _print_RoundToInt(self, expr: sympy.Expr) -> str:
        assert len(expr.args) == 1
        return (
            f"libdevice.llrint({self._print(expr.args[0])}).to({V.kernel.index_dtype})"
        )

    def _print_RoundDecimal(self, expr: sympy.Expr) -> str:
        assert len(expr.args) == 2
        number, ndigits = expr.args
        if number.is_integer:
            # ndigits < 0 should have been filtered by the sympy function
            assert ndigits < 0
            raise ValueError(
                f"For integer inputs, only non-negative ndigits are currently supported, but got {ndigits}."
            )

        number_str = self.parenthesize(number, PRECEDENCE["Mul"])
        return f"libdevice.nearbyint(1e{ndigits} * {number_str}) * 1e{-ndigits}"


texpr = TritonPrinter().doprint


def triton_compute_type(dtype: torch.dtype) -> str:
    """Convert torch.dtype to triton type and upcast [b]float16 to float32"""
    return triton_type(upcast_compute_type(dtype))


def _get_primitive_bitwidth(dtype: torch.dtype) -> int:
    """Number of bits of triton_compute_type()"""
    dtype = upcast_compute_type(dtype)
    itemsize = getattr(dtype, "itemsize", None)
    if itemsize:
        return itemsize * 8
    else:
        return -1


def triton_store_type(dtype: torch.dtype) -> str:
    """Convert torch.dtype to triton type, with fix for storing tl.bool"""
    if dtype == torch.bool:
        dtype = torch.int8
    return triton_type(dtype)


def upcast_acc_dtype(dtype: torch.dtype) -> torch.dtype:
    """Implicit upcasts used for Triton reduction types"""
    if is_integer_dtype(dtype) and dtype.is_signed and dtype.itemsize <= 4:
        return torch.int32
    return upcast_compute_type(dtype)


def triton_acc_type(dtype: torch.dtype) -> str:
    """Convert torch.dtype to triton type, with reduction upcasts"""
    return triton_compute_type(upcast_acc_dtype(dtype))


def low_precision_fp(dtype: torch.dtype) -> bool:
    return dtype.itemsize <= 2 and dtype.is_floating_point


def low_precision_fp_var(var: Union[CSEVariable, Any]) -> bool:
    if not isinstance(var, CSEVariable):
        return False

    dtype = var.dtype
    return low_precision_fp(dtype) if isinstance(dtype, torch.dtype) else False


class TritonCSEVariable(CSEVariable):
    def __init__(self, name, bounds: ValueRanges[Any], dtype: torch.dtype) -> None:
        super().__init__(name, bounds, dtype)
        # We'll use this to track which masks the variable needs when used for indirect indexing
        self.mask_vars = OrderedSet[str]()
        assert dtype is not None, "TritonCSEVariable must have dtype"

    def update_on_args(self, name, args, kwargs):
        for arg in args:
            if isinstance(arg, TritonCSEVariable):
                self.mask_vars.update(arg.mask_vars)
            elif isinstance(arg, sympy.Symbol):
                # most of the time index vars don't need masks associated with them
                # however, when index vars are used to compute indices for indirect reads
                # those reads should subsequently be masked,
                for symt in TritonSymbols.block_types:
                    if symbol_is_type(arg, symt):
                        self.mask_vars.update([f"{prefix_str[symt]}mask"])
                        break


def get_dtype_handler() -> DtypePropagationOpsHandler:
    from torch._inductor.dtype_propagation import DtypePropagationOpsHandler

    return DtypePropagationOpsHandler()


def maybe_upcast_float32(convert_output: bool = True) -> Callable[[_T], _T]:
    """
    Codegen helper to upcast arguments to float32, depending on the config and dtype.
    This decorates tl.math/libdevice codegen functions.
    """

    def needs_upcast(var) -> bool:
        return (
            not config.triton.codegen_upcast_to_fp32
            and isinstance(var, CSEVariable)
            and var.dtype in (torch.float16, torch.bfloat16)
        )

    def maybe_upcast_arg(var) -> str:
        upcast_string = ".to(tl.float32)" if needs_upcast(var) else ""
        return f"{var}{upcast_string}"

    def decorator(func: Callable[..., Any]) -> Callable[..., Any]:
        # Record that this function only supports float32 and float64.
        OpDtypeSupport.register_upcast(func, convert_output)

        def wrapped(*args, **kwargs) -> str:
            # Optionally upcast args to float32.
            upcast_args = [maybe_upcast_arg(arg) for arg in args]
            upcast_kwargs = {key: maybe_upcast_arg(val) for key, val in kwargs.items()}

            # Call the decorated function, optionally downcasting the result.
            result = func(*upcast_args, **upcast_kwargs)
            any_needs_upcast = convert_output and any(
                needs_upcast(var) for var in itertools.chain(args, kwargs.values())
            )
            result_dtype = (
                None
                if not any_needs_upcast
                else getattr(get_dtype_handler(), func.__name__)(*args, **kwargs)
            )
            needs_downcast = result_dtype not in (torch.float32, None)
            downcast_string = (
                f".to({triton_type(result_dtype)})"
                if needs_downcast and result_dtype is not None
                else ""
            )
            return f"{result}{downcast_string}"

        return wrapped

    return decorator  # type: ignore[return-value]


class TritonOverrides(OpOverrides):
    """Map element-wise ops to Triton"""

    _LOG_2_E = math.log2(math.e)

    @staticmethod
    def to_dtype(
        x,
        dtype: torch.dtype,
        src_dtype: Optional[torch.dtype] = None,
        use_compute_types=True,
    ):
        def _get_min_elements_per_thread(
            src_dtype: torch.dtype, dst_dtype: torch.dtype
        ) -> int:
            if src_dtype == dst_dtype:
                # No data type conversion is needed. No requirements on min_elem_per_thread.
                return 0

            # fp8 data type conversions has min_elem_per_thread requirements.
            # Refer to Triton implementations here:
            # https://github.com/openai/triton/blob/10f59d8ce04052521c1bc0cb3a3f8b98918fc7e3/lib/Conversion/TritonGPUToLLVM/ElementwiseOpToLLVM.cpp#L10.
            fp8_dtypes = (
                torch.float8_e4m3fn,
                torch.float8_e5m2,
            )
            # Triton doesn't support type conversions between fp8_e4m3 and fp8_e5m2.
            assert not (
                src_dtype in fp8_dtypes
                and dst_dtype in fp8_dtypes
                and src_dtype != dst_dtype
            ), "Conversions between float8_e5m2 and float8_e4m3fn is not supported!"
            if src_dtype == torch.float8_e5m2 or dst_dtype == torch.float8_e5m2:
                return 4
            if src_dtype == torch.float8_e4m3fn or dst_dtype == torch.float8_e4m3fn:
                return 2
            # No requirements on min_elem_per_thread.
            return 0

        if src_dtype is not None:
            # Both dtype and src_dtype are set. This is used by torch to(dtype=dtype).
            # It takes the maximum min_elem_per_thread if there are multiple fp8 conversions
            # in the same kernel.
            V.kernel.min_elem_per_thread = max(
                _get_min_elements_per_thread(src_dtype, dtype),
                V.kernel.min_elem_per_thread,
            )

        if dtype == torch.bool:
            return f"({x} != 0)"
        elif dtype == torch.uint8:
            # to work around llvm uint conversion semantics
            # that produces 0's for negative values
            return f"{x}.to(tl.int8).to(tl.uint8)"

        if use_compute_types:
            out_dtype = triton_compute_type(dtype)
        else:
            out_dtype = triton_store_type(dtype)

        return f"{x}.to({out_dtype})"

    @staticmethod
    def to_dtype_bitcast(x, dtype: torch.dtype, src_dtype: torch.dtype):
        triton_dtype = triton_compute_type(dtype)
        # We may promote float16 or bfloat16 to float32 and cause the
        # bitwidth of dtype to be different from the input tensor (i.e. float32).
        # In such as case, we will have to convert the input tensor to
        # its src_type, perform bitcast, and then convert the bit-casted
        # tensor back to float to ensure we use values with the right precision.
        if (
            src_dtype in (torch.float16, torch.bfloat16)
            and config.triton.codegen_upcast_to_fp32
        ):
            triton_src_dtype = str(src_dtype).split(".")[-1]
            cast_x = f"{x}.to(tl.{triton_src_dtype})"
            if dtype in (torch.float16, torch.bfloat16):
                triton_type_name = str(dtype).split(".")[-1]
                triton_dtype = f"tl.{triton_type_name}"
            cast_x = f"{cast_x}.to({triton_dtype}, bitcast=True)"
            if dtype in (torch.float16, torch.bfloat16):
                return f"{cast_x}.to(tl.float32)"
            return cast_x
        else:
            src_dtype_bitwidth = _get_primitive_bitwidth(src_dtype)
            target_dtype_bitwidth = _get_primitive_bitwidth(dtype)
            bitcast = "True" if src_dtype_bitwidth == target_dtype_bitwidth else "False"
            return f"{x}.to({triton_dtype}, bitcast={bitcast})"

    @staticmethod
    def _shaped_constant(value, dtype, shape):
        type_ = torch._prims_common.dtype_to_type(dtype)
        triton_val = constant_repr(type_(value))
        triton_type = triton_compute_type(dtype)

        if triton_type == "tl.float32":
            # Float constants are always f32 in triton
            return triton_val

        # NOTE: We use a tensor here in order to get the expected type.
        # Otherwise, e.g. float64 constants would be trunctated to float32.
        return f"tl.full({shape}, {triton_val}, {triton_type})"

    @classmethod
    def constant(cls, value, dtype):
        return cls._shaped_constant(value, dtype, shape=[])

    @staticmethod
    @maybe_upcast_float32()
    def abs(x):
        return f"tl_math.abs({x})"

    # TODO - register these ops as having divergent dtype
    # output if doing graph pass to remove consecutive casts

    @staticmethod
    def truediv(x, y):
        out = f"({x} / {y})"
        if low_precision_fp_var(x) or low_precision_fp_var(y):
            out_dtype = get_dtype_handler().truediv(x, y)
            if out_dtype in (torch.float16, torch.float32):
                out = f"{out}.to({triton_type(out_dtype)})"

        return out

    @staticmethod
    def mod(x, y):
        out = f"({x} % {y})"
        if low_precision_fp_var(x) or low_precision_fp_var(y):
            out_dtype = get_dtype_handler().mod(x, y)
            if out_dtype in (torch.float16, torch.float32):
                out = f"{out}.to({triton_type(out_dtype)})"
        return out

    @staticmethod
    @maybe_upcast_float32()
    def libdevice_abs(x):
        return f"libdevice.abs({x})"

    @staticmethod
    @maybe_upcast_float32()
    def exp(x):
        """
        When use_fast_math, use the ftz (flushing to zero) variant
        of exponent computation.

        Check https://github.com/triton-lang/triton/issues/5735 for
        more details.
        """
        if config.use_fast_math:
            return f"libdevice.exp2({x} * {TritonOverrides._LOG_2_E})"
        else:
            return f"tl_math.exp({x})"

    @staticmethod
    @maybe_upcast_float32()
    def libdevice_exp(x):
        return f"libdevice.exp({x})"

    @staticmethod
    @maybe_upcast_float32()
    def exp2(x):
        return f"libdevice.exp2({x})"

    @staticmethod
    @maybe_upcast_float32()
    def expm1(x):
        return f"libdevice.expm1({x})"

    @staticmethod
    @maybe_upcast_float32()
    def sqrt(x):
        return f"libdevice.sqrt({x})"

    @staticmethod
    @maybe_upcast_float32()
    def libdevice_sqrt(x):
        return f"libdevice.sqrt({x})"

    @staticmethod
    def relu(x):
        bug = config.triton.inject_relu_bug_TESTING_ONLY
        if bug == "compile_error":
            return "compile error!"
        elif bug == "runtime_error":
            # NB: this only triggers runtime error as long as input
            # is not all zero
            return f'triton_helpers.device_assert_then({x} == 0, "injected assert fail", {x})'
        elif bug == "accuracy":
            return f"{x} + 1"
        elif bug is None:
            return ops.maximum(ops.constant(0, torch.int32), x)
        else:
            raise AssertionError(
                f"unrecognized config triton.inject_relu_bug_TESTING_ONLY = {bug!r}"
            )

    @staticmethod
    def minimum(a, b):
        return f"triton_helpers.minimum({a}, {b})"

    @staticmethod
    def maximum(a, b):
        return f"triton_helpers.maximum({a}, {b})"

    @staticmethod
    def where(a, b, c):
        return f"tl.where({a}, {b}, {c})"

    @staticmethod
    def inline_asm_elementwise(
        *inputs, asm, constraints=None, dtype=torch.float32, is_pure=True, pack=1
    ):
        triton_type = triton_compute_type(dtype)
        input_refs = ", ".join([str(i) for i in inputs])
        if constraints is None:
            constraints = ", ".join(["=r"] + ["r" for _ in inputs])
        return f"tl.inline_asm_elementwise('{asm}', '{constraints}', [{input_refs}], dtype={triton_type}, is_pure={is_pure}, pack={pack})"  # noqa: B950

    @staticmethod
    @maybe_upcast_float32()
    def cos(x):
        return f"tl_math.cos({x})"

    @staticmethod
    @maybe_upcast_float32()
    def libdevice_cos(x):
        return f"libdevice.cos({x})"

    @staticmethod
    @maybe_upcast_float32()
    def sin(x):
        return f"tl_math.sin({x})"

    @staticmethod
    @maybe_upcast_float32()
    def libdevice_sin(x):
        return f"libdevice.sin({x})"

    @classmethod
    def index_expr(cls, expr, dtype):
        raise NotImplementedError("ops.index_expr not implemented outside a kernel")

    @staticmethod
    def masked(mask, body, other):
        raise NotImplementedError("ops.masked not implemented outside a kernel")

    @staticmethod
    @maybe_upcast_float32()
    def lgamma(x):
        return f"libdevice.lgamma({x})"

    @staticmethod
    @maybe_upcast_float32()
    def erf(x):
        return f"libdevice.erf({x})"

    @staticmethod
    @maybe_upcast_float32()
    def cosh(x):
        return f"libdevice.cosh({x})"

    @staticmethod
    @maybe_upcast_float32()
    def sinh(x):
        return f"libdevice.sinh({x})"

    @staticmethod
    @maybe_upcast_float32()
    def acos(x):
        return f"libdevice.acos({x})"

    @staticmethod
    @maybe_upcast_float32()
    def acosh(x):
        return f"libdevice.acosh({x})"

    @staticmethod
    @maybe_upcast_float32()
    def asin(x):
        return f"libdevice.asin({x})"

    @staticmethod
    @maybe_upcast_float32()
    def asinh(x):
        return f"libdevice.asinh({x})"

    @staticmethod
    @maybe_upcast_float32()
    def atan2(x, y):
        return f"libdevice.atan2({x}, {y})"

    @staticmethod
    @maybe_upcast_float32()
    def atan(x):
        return f"libdevice.atan({x})"

    @staticmethod
    @maybe_upcast_float32()
    def atanh(x):
        return f"libdevice.atanh({x})"

    @staticmethod
    @maybe_upcast_float32()
    def copysign(x, y):
        return f"libdevice.copysign({x}, {y})"

    @staticmethod
    @maybe_upcast_float32()
    def erfc(x):
        return f"libdevice.erfc({x})"

    @staticmethod
    @maybe_upcast_float32()
    def erfinv(x):
        return f"libdevice.erfinv({x})"

    @staticmethod
    @maybe_upcast_float32()
    def hypot(x, y):
        return f"libdevice.hypot({x}, {y})"

    @staticmethod
    @maybe_upcast_float32()
    def log10(x):
        return f"libdevice.log10({x})"

    @staticmethod
    @maybe_upcast_float32()
    def log2(x):
        return f"libdevice.log2({x})"

    @staticmethod
    @maybe_upcast_float32()
    def nextafter(x, y):
        return f"libdevice.nextafter({x}, {y})"

    @staticmethod
    def logical_and(a, b):
        return f"{a} & {b}"

    @staticmethod
    def logical_not(a):
        return f"{a} == 0"

    @staticmethod
    def logical_or(a, b):
        return f"{a} | {b}"

    @staticmethod
    def logical_xor(a, b):
        return f"({a} ^ {b})"

    @staticmethod
    def bitwise_and(a, b):
        return f"{a} & {b}"

    @staticmethod
    def bitwise_not(a):
        return f"~{a}"

    @staticmethod
    def bitwise_or(a, b):
        return f"{a} | {b}"

    @staticmethod
    def bitwise_xor(a, b):
        return f"{a} ^ {b}"

    @staticmethod
    def bitwise_left_shift(a, b):
        return f"{a} << {b}"

    @staticmethod
    def bitwise_right_shift(a, b):
        return f"{a} >> {b}"

    @staticmethod
    def rand(seed, offset):
        offset = f"({offset}).to(tl.uint32)"
        return f"tl.rand({seed}, {offset})"

    @staticmethod
    def randn(seed, offset):
        offset = f"({offset}).to(tl.uint32)"
        return f"tl.randn({seed}, {offset})"

    @staticmethod
    def randint64(seed, offset, low, high):
        offset = f"({offset}).to(tl.uint32)"
        return f"triton_helpers.randint64({seed}, {offset}, {low}, {high})"

    @staticmethod
    def load_seed(name, offset):
        raise NotImplementedError("ops.load_seed not implemented outside a kernel")

    @staticmethod
    @maybe_upcast_float32()
    def rsqrt(x):
        return f"libdevice.rsqrt({x})"

    @staticmethod
    @maybe_upcast_float32()
    def log1p(x):
        return f"libdevice.log1p({x})"

    @staticmethod
    @maybe_upcast_float32()
    def tan(x):
        return f"libdevice.tan({x})"

    @staticmethod
    @maybe_upcast_float32()
    def tanh(x):
        return f"libdevice.tanh({x})"

    @staticmethod
    @maybe_upcast_float32()
    def sigmoid(x):
        return f"tl.sigmoid({x})"

    @staticmethod
    def signbit(x):
        # XX: This is wrong for the value -0.0 in floating point
        return (
            f"(libdevice.signbit({x}) != 0) if ({x}).dtype is tl.float32 else {x} < 0"
        )

    @staticmethod
    @maybe_upcast_float32()
    def fmod(a, b):
        return f"libdevice.fmod({a}, {b})"

    @staticmethod
    @maybe_upcast_float32()
    def pow(a, b):
        return f"libdevice.pow({a}, {b})"

    @staticmethod
    @maybe_upcast_float32()
    def log(x):
        return f"tl_math.log({x})"

    @staticmethod
    @maybe_upcast_float32()
    def libdevice_log(x):
        return f"libdevice.log({x})"

    @staticmethod
    @maybe_upcast_float32(convert_output=False)
    def isinf(x):
        return f"libdevice.isinf({x}).to(tl.int1)"

    @staticmethod
    @maybe_upcast_float32(convert_output=False)
    def isnan(x):
        return f"libdevice.isnan({x}).to(tl.int1)"

    @staticmethod
    @maybe_upcast_float32()
    def round(x):
        return f"libdevice.nearbyint({x})"

    @staticmethod
    @maybe_upcast_float32()
    def floor(x):
        return f"libdevice.floor({x})"

    @staticmethod
    def floordiv(a, b):
        # See the comment in lowering.div_mode. a and b are integer type.
        # Similar to div_floor_kernel_cuda in pytorch core.
        # Notice that // in triton behaves as truncdiv instead of floordiv
        quot = f"{a} // {b}"
        rem = f"{a} % {b}"
        return f"tl.where(({a} < 0) != ({b} < 0), tl.where({rem} != 0, {quot} - 1, {quot}), {quot})"

    @staticmethod
    def sign(x):
        z = ops.constant(0, torch.int32)
        left = ops.to_dtype((ops.lt(z, x)), torch.int8)
        right = ops.to_dtype((ops.lt(x, z)), torch.int8)
        sub = ops.sub(left, right)
        return f"{sub}.to({x}.dtype)"

    @staticmethod
    @maybe_upcast_float32()
    def trunc(x):
        return f"libdevice.trunc({x})"

    @staticmethod
    def truncdiv(a, b):
        # See the comment in lowering.div_mode. a and b are integer type.
        # Notice that // in triton behaves as truncdiv instead of floordiv
        return f"{a} // {b}"

    @staticmethod
    @maybe_upcast_float32()
    def ceil(x):
        return f"libdevice.ceil({x})"


TritonOverrides._initialize_pointwise_overrides("triton")


class TritonKernelOverrides(TritonOverrides):
    """Map element-wise ops to Triton within a TritonKernel

    Unlike TritonOverrides, these assume the code is going to be inserted into
    the body of the main triton kernel and so it may use indexing and mask
    variables which are assumed to already be defined in the current scope.
    """

    @classmethod
    def constant(cls, value, dtype):
        # NOTE: Cannot use shape=[] as it's not supported by triton-rocm
        # We could use shape=[1] instead but starting with the correct
        # ndim avoids extra `tt.expand_dim` ops appearing in the triton IR.
        ndim = V.kernel.triton_tensor_ndim()
        shape = [1] * ndim
        return cls._shaped_constant(value, dtype, shape=shape)

    @classmethod
    def index_expr(cls, expr, dtype):
        indexing = V.kernel.indexing(expr, block_ptr=False)
        assert isinstance(indexing, IndexingOptions)

        # Our sympy expr printing casts to the current kernel index dtype.
        # we only respect non int32-int64 dtypes and otherwise use current kernel indexing dtype
        index_dtype = V.kernel.get_index_dtype_as_torch_dtype()
        dtype = dtype if dtype not in (torch.int32, torch.int64) else index_dtype

        # after we emit this var we cast it to the correct dtype
        orig = config.test_configs.runtime_triton_dtype_assert
        try:
            config.test_configs.runtime_triton_dtype_assert = False
            var = V.kernel.cse.generate(
                V.kernel.compute,
                indexing.index_str,
                bounds=get_bounds_index_expr(expr),
                dtype=dtype,
            )
        finally:
            config.test_configs.runtime_triton_dtype_assert = orig

        if dtype not in (torch.int32, torch.int64):
            var = V.kernel.cse.generate(
                V.kernel.compute,
                cls.to_dtype(var, dtype),
                dtype=upcast_compute_type(dtype),
            )
        else:
            # TODO: we are not always consistent in enforcing that the output of the index expr printing
            # results in the indexing dtype. So if we detect that we have an input which might type promote
            # to a dtype other than indexing dtype, add a cast.
            # Trying to avoid
            dtype = index_dtype
            for index_var in expr.free_symbols:
                if symbol_is_type(index_var, SymT.TMP):
                    dtype = torch.promote_types(
                        dtype, V.kernel.cse.varname_map[index_var.name].dtype
                    )

            if dtype != index_dtype:
                var = V.kernel.cse.generate(
                    V.kernel.compute,
                    cls.to_dtype(var, index_dtype),
                    dtype=index_dtype,
                )

        var.mask_vars = indexing.mask_vars
        return var

    @staticmethod
    def masked(mask, body, other):
        if mask is not None and torch.version.hip is not None:
            mask = V.kernel.cse.generate(
                V.kernel.compute,
                f"{mask}.to(tl.int1)",
                dtype=torch.bool,
            )

        nodes = body.graph.find_nodes(op="output")
        assert nodes, "graph for body does not contain an output"

        need_where = False
        # If we have a tl.load with a masking operator and no other value
        # we can add the mask here and the other value to the tl.load
        # operator to save the branching cost.
        for node in nodes:
            for arg in node.args:
                if arg.target != "load" or should_unwrap_unspec_arg(arg.args[1]):
                    need_where = True
                    break

        value = None if need_where else other

        with V.kernel.mask_loads(mask, value=value) as new_mask:
            result = body()

        if need_where:
            # Remove once CSEVariables track the dtype
            if result.bounds.is_bool:
                other = bool(other)
            # Take dtype from result to prevent accidental promotion
            other = V.kernel.cse.generate(
                V.kernel.compute,
                f"tl.full({result}.shape, {constant_repr(other)}, {result}.dtype)",
                bounds=ValueRanges.wrap(other),
                dtype=result.dtype,
            )
            ret = ops.where(new_mask, result, other)
        else:
            ret = result

        ret.mask_vars.discard(new_mask)
        return ret

    @staticmethod
    def load_seed(name, offset):
        var = V.kernel.args.input(name)
        return (
            f"tl.load({var} + {V.kernel.args.seed_offset('load_seed_offset', offset)})"
        )

    @staticmethod
    def frexp(x):
        cache_key = f"frexp({x})"
        if cse_val := V.kernel.cse.try_get(cache_key):
            return cse_val

        mantissa = V.kernel.cse.newvar(dtype=x.dtype)
        exponent = V.kernel.cse.newvar(dtype=torch.int32)
        V.kernel.compute.writeline(
            f"{mantissa}, {exponent} = triton_helpers.frexp({x})"
        )
        V.kernel.cse.put(cache_key, (mantissa, exponent))
        return (mantissa, exponent)


class HelperFunctions:
    """An ordered set of helper functions."""

    _templates_seen: dict[str, str]  # Template code to function name
    finalized_helpers: list[str]

    def __init__(self) -> None:
        self._templates_seen = {}
        self.finalized_helpers = []

    def add(self, template_code: str, *, base_name="_triton_helper_fn") -> str:
        """This accepts a function definition with the function name
        left as a format specifier e.g.

            @triton.jit
            def {name}(arg0, arg1):
                return arg0 + arg1

        We add the templated code to the function set and return the name
        assigned to that function.

        """
        existing_name = self._templates_seen.get(template_code)
        if existing_name is not None:
            # Don't duplicate existing helpers
            return existing_name

        name = f"{base_name}{len(self.finalized_helpers)}"
        self._templates_seen[template_code] = name
        self.finalized_helpers.append(template_code.format(name=name))
        return name

    def __iter__(self):
        return iter(self.finalized_helpers)

    def __getitem__(self, idx):
        return self.finalized_helpers[idx]


@dataclasses.dataclass
class BlockParameters:
    """
    Class representing ND block dimensions, for block pointer analysis.
    """

    shape: list[sympy.Expr] = dataclasses.field(default_factory=list)
    block_shape: list[sympy.Expr] = dataclasses.field(default_factory=list)
    strides: list[sympy.Expr] = dataclasses.field(default_factory=list)
    offsets: list[sympy.Expr] = dataclasses.field(default_factory=list)

    def __add__(self, other: BlockParameters) -> BlockParameters:
        """
        Concatenates block parameters.
        """
        cls = type(self)
        a, b = tuple(dataclasses.asdict(x) for x in (self, other))
        return cls(**{key: a[key] + b[key] for key in a})


class CooperativeReductionWorkspaceCache:
    """
    The scratch space used for cooperative reductions can be reused
    after two reduction loops.  This keeps track of what can be reused.
    """

    def __init__(self, args):
        self.args = args
        self.current_loop = []
        self.prior_loop = []
        self.ready_for_reuse = collections.defaultdict(collections.deque)
        self.loop_count = 0
        self.store_count = 0

    def allocate(self, nbytes: sympy.Expr):
        cached = self.ready_for_reuse.get(nbytes)
        if cached:
            return cached.popleft()
        ws_name, ws_offset = self.args.workspace(nbytes, False)
        self.current_loop.append((nbytes, ws_name, ws_offset))
        return (ws_name, ws_offset)

    def on_loop_end(self):
        # Buffers can be reused after 2 loop ends
        for nbytes, ws_name, ws_offset in self.prior_loop:
            self.ready_for_reuse[nbytes].append((ws_name, ws_offset))
        self.prior_loop = self.current_loop
        self.current_loop = []
        self.loop_count += 1

    def increment_store_count(self):
        prior = self.store_count
        self.store_count += 1
        return prior


@dataclasses.dataclass
class FixedTritonConfig:
    config: dict[str, int]

    def __getitem__(self, item):
        return self.config[item]

    def __contains__(self, item):
        return item in self.config


class TritonCSE(CSE[TritonCSEVariable, Union[str, tuple[str, str]]]):
    """
    Subclasses CSE to apply the current load mask to the cache key to avoid CSEing
    variables across separate masked blocks.
    """

    def augment_key(self, cache_key: str) -> Union[str, tuple[str, str]]:
        if mask := V.kernel._load_mask:
            return (cache_key, mask.name)
        else:
            return cache_key


class TritonKernel(SIMDKernel[TritonCSEVariable]):
    overrides = TritonKernelOverrides  # type: ignore[assignment]
    helper_functions: HelperFunctions
    kexpr: Callable[[sympy.Expr], str] = texpr
    allow_block_ptr = True

    def __init__(
        self,
        tiling: dict[str, sympy.Expr],
        min_elem_per_thread=0,
        optimize_mask=True,
        fixed_config: Optional[FixedTritonConfig] = None,
        **kwargs,
    ) -> None:
        self.optimize_mask: bool = optimize_mask
        self.fixed_config = fixed_config
        super().__init__(tiling, **kwargs)
        self.cse = TritonCSE(self.newvar_prefix, self.suffix)
        self.post_loop_combine: IndentedBuffer = IndentedBuffer()
        self.post_loop_store: IndentedBuffer = IndentedBuffer()
        self.outside_loop_vars = OrderedSet[Any]()
        self.min_elem_per_thread = min_elem_per_thread
        self.block_ptr_id = itertools.count()
        self.block_ptr_to_buffer = dict[str, str]()
        self.helper_functions = HelperFunctions()
        self.pointer_advancements: dict[SymT, dict[str, list[sympy.Expr]]] = (
            collections.defaultdict(dict)
        )
        self._load_counts: collections.Counter[str] = collections.Counter()

        # A set of autotuning hints to pass as part of triton_meta
        self.autotune_hints = OrderedSet[AutotuneHint]()
        self.triton_meta: Optional[dict[str, Any]] = None

        if self.inside_reduction:
            self.codegen_reduction_numels(self.body)

        if self.cooperative_reduction:
            self.init_cooperative_reduction()

        self.codegen_range_tree()

        if self.cooperative_reduction:
            self.init_cooperative_reduction_mask()

    def dtype_to_str(self, dtype: torch.dtype) -> str:
        return triton_type(dtype)

    def should_use_cooperative_reduction(self) -> bool:
        return self.inside_reduction and V.choices.should_use_cooperative_reduction(
            self.features
        )

    def init_cooperative_reduction(self):
        """One time setup code for cooperative reductions."""
        assert self.cooperative_reduction

        # shift all the grids over since tl.program_id(0) is for rsplit
        for tree in self.range_trees:
            if tree.grid_dim is not None:
                tree.grid_dim += 1

        sem_count = self.numels["x"]
        if self.fixed_config:
            sem_count = CeilDiv(sem_count, self.fixed_config["XBLOCK"])
        self.semaphores_name = self.args.semaphores(sem_count)
        self.cooperative_reduction_workspace_cache = CooperativeReductionWorkspaceCache(
            self.args
        )
        self.body.splice(
            """\
            RSPLIT_NEXT_POWER_OF_2: tl.constexpr = triton_helpers.constexpr_next_power_of_2(RSPLIT)
            RSPLIT_IS_POWER_OF_2: tl.constexpr = RSPLIT == RSPLIT_NEXT_POWER_OF_2
            HAS_RSPLIT: tl.constexpr = RSPLIT > 1
            rsplit_id = tl.program_id(0)
            num_rblocks = (rnumel + RBLOCK - 1) // RBLOCK
            rsplit_chunk = (num_rblocks + RSPLIT - 1) // RSPLIT * RBLOCK
            rsplit_start = rsplit_chunk * rsplit_id
            rsplit_end = rsplit_chunk * (rsplit_id + 1)
            """,
        )
        if any(
            not self._has_constant_mask(tree)
            for tree in self.range_trees
            if tree.is_reduction
        ):
            self.body.writeline(
                "rsplit_end = tl.where(rsplit_end < rnumel, rsplit_end, rnumel)"
            )

    def init_cooperative_reduction_mask(self):
        rsplit_arange = "tl.arange(0, RSPLIT_NEXT_POWER_OF_2)"
        if not self.no_x_dim:
            rsplit_arange = f"{rsplit_arange}[None, :]"
        self.body.writeline(f"rsplit_arange = {rsplit_arange}")

        if self._has_constant_xmask():
            self.body.splice(
                """\
                if RSPLIT_IS_POWER_OF_2:
                    rsplit_mask: tl.constexpr = None
                else:
                    rsplit_mask = rsplit_arange < RSPLIT
                """
            )
        else:
            assert not self.no_x_dim
            self.body.writeline(
                "rsplit_mask = xmask if RSPLIT_IS_POWER_OF_2 else ((rsplit_arange < RSPLIT) & xmask)"
            )

    def codegen_range_tree(self):
        for tree in self.range_trees:
            # reduction indexing goes inside a loop
            if not tree.is_loop:
                self.iteration_ranges_codegen_header(tree, self.body)
            elif self.inside_reduction:
                # workaround for this issue:
                # https://gist.github.com/jansel/6527126f781559095c5531f98a4235a7
                self.body.writeline(
                    f"{tree.prefix}base = {self.iteration_ranges_ranges_code(tree)}"
                )

        if self.inside_reduction:
            if any(tree.is_loop for tree in self.range_trees):
                # If the kernel contains loops, compute rbase.
                rn_bases = self._get_reduction_symbols(
                    "base", integer=True, nonnegative=True
                )
                rbase = self._flatten_reduction_indices(rn_bases)
                self.body.splice(f"rbase = {self.index_to_str(rbase)}")
            else:
                # For looped reductions, indexing is deferred to the innermost loop.
                self.codegen_reduction_indices(self.body)

    def need_numel_args(self):
        """
        Indicate whether we need provide numel as arguments for the generated
        kernel calls in the benchmark.

        Should be true for pointwise/reduction kernels but false for triton
        matmul kernels.
        """
        return True

    def should_use_persistent_reduction(self) -> bool:
        return self.inside_reduction and V.choices.should_use_persistent_reduction(
            self.features, self.cooperative_reduction
        )

    def want_no_x_dim(self):
        if (
            self.persistent_reduction
            and len(self.numels) == self.num_reduction_dims + 1
        ):
            if self.fixed_config:
                return self.fixed_config["XBLOCK"] == 1
            return V.choices.want_no_x_dim(self.features)
        return False

    @property
    def assert_function(self) -> str:
        return "tl.device_assert"

    def indexing(
        self,
        index: sympy.Expr,
        *,
        copy_shape=None,
        dense_indexing=False,
        override_mask=None,
        block_ptr=False,
    ):
        """
        Compute the index and mask to pass to tl.load() or tl.store()
        """
        index = self.prepare_indexing(index)
        index_vars = index.free_symbols
        has_rindex = False

        mask_vars = OrderedSet[str]()
        for var in index_vars:
            assert isinstance(var, sympy.Symbol)
            has_rindex = has_rindex or symbol_is_type(
                var, TritonSymbols.reduction_types
            )
            if override_mask:
                pass
            elif symbol_is_type(var, SymT.TMP):
                # indirect indexing
                cse_var = self.cse.varname_map[var.name]
                mask_vars.update(cse_var.mask_vars)
            elif symbol_is_type(
                var,
                (
                    SymT.UNBACKED_INT,
                    SymT.SIZE,
                    SymT.PRECOMPUTED_SIZE,
                    SymT.INDEX,
                    SymT.FLOAT,
                    SymT.UNBACKED_FLOAT,
                ),
            ):
                pass
            else:
                # var is one of xN, yN, r0_N or r1_N
                prefix_matches = [
                    prefix_str[symt]
                    for symt in TritonSymbols.block_types
                    if symbol_is_type(var, symt)
                ]
                assert len(prefix_matches) == 1, f"Ambiguous type: {var.name}"
                mask_vars.add(f"{prefix_matches[0]}mask")

        need_dense = (
            config.triton.dense_indexing
            or dense_indexing
            or self._load_mask is not None
        ) and index != 0

        have_dense = True
        have_loop_vars = False
        dense_mask_vars = OrderedSet[str]()

        for tree in self.active_range_trees():
            if index_vars.intersection(tree.var_list):
                have_loop_vars = True
            else:
                have_dense = False
            dense_mask_vars.add(f"{tree.prefix}mask")

        if (
            block_ptr
            and self.allow_block_ptr
            and config.triton.use_block_ptr
            and not override_mask
            and not self._load_mask
            and len(mask_vars - dense_mask_vars) == 0
            and not self.is_indirect_indexing(index)
            and have_loop_vars
            # workaround https://github.com/openai/triton/issues/2821
            and self.index_dtype == "tl.int32"
        ):

            def match_affine_block(
                index: sympy.Expr, range_tree: IterationRangesRoot
            ) -> Optional[BlockParameters]:
                """
                Matches expressions of the form:
                    idx = s * xindex

                This implies stride (s,), and shape (XBLOCK,).
                """
                stride = BlockPatternMatcher.match_affine_block_expr(
                    index, range_tree.symbol()
                )
                if stride is None:
                    return None

                return BlockParameters(
                    shape=[range_tree.numel],
                    block_shape=[TritonSymbols.get_block_size(range_tree)],
                    strides=[stride],
                    offsets=[TritonSymbols.get_block_offset(range_tree)],
                )

            def match_mod_div_block(
                index: sympy.Expr, range_tree: IterationRangesRoot
            ) -> Optional[BlockParameters]:
                """
                Matches higher-dimensional blocks coming from FloorDiv and ModularIndexing.

                Example expression to match:
                   sN * ((rindex//(d1 * ... * d(N-1))))
                       + s1 * ModularIndexing(rindex, 1, d1)
                       + ...
                       + s(N-1) * ModularIndexing(rindex, d1 * ... * d(N-2), d(N-1))

                This iterates over a block of shape (dN, ..., d1) and stride
                (sN, ..., s1). (d1,...,d(N-1)) and (s1,...,sN) are
                wildcards that we match.

                Note that dN does not appear in the expression, but we solve for it
                using range tree numels and the other dims.
                """

                index_var = range_tree.symbol()

                # Bound the possible number of dims. We use the following heuristics:
                # - At least one dim for each range tree node.
                # - At least one dim for every FloorDiv or ModularIndexing op.
                # - At least 2 dims to pattern match.
                denom, modulo = sympy.symbols(
                    "denom modulo",
                    cls=functools.partial(sympy.Wild, exclude=[index_var]),
                )
                num_dims = max(
                    2,
                    len(self.range_tree_nodes),
                    (
                        index.count(FloorDiv(index_var, denom))
                        + index.count(ModularIndexing(index_var, denom, modulo))
                    ),
                )

                match_result = BlockPatternMatcher.match_mod_div_block_expr(
                    index, index_var, range_tree.numel, num_dims
                )
                if match_result is None:
                    return None

                (
                    dims,
                    strides,
                    block_index_exprs,
                ) = match_result
                slice_numels = BlockPatternMatcher.get_slice_numels(dims)

                # Check for applicable iteration range sizes.
                # When mapping a 1D block into an ND one, we need to know that
                # the number of elements is not changed. This means the slice numels of
                # the ND iteration range must evenly divide the length of the 1D block.
                # There are two cases where we can guarantee this:
                #  1. Numels are powers of 2. If numel == 2 ** n, and we know XBLOCK == 2 ** m,
                #     with n and m integers, then either numel is a multiple of XBLOCK, or numel
                #     is less than XBLOCK. (If numel is less than XBLOCK, we round up to 1 below.)
                #  2. Numels are multiples of the maximum possible block size.
                sizevars = V.graph.sizevars
                max_block = self.max_block(range_tree.prefix)
                if any(
                    not sizevars.statically_known_multiple_of(numel, max_block)
                    and not sizevars.statically_known_power_of_2(numel)
                    for numel in slice_numels
                ):
                    return None

                # Compute the ND block shape from the linear block size.
                # Use CielDiv to round leading dimensions up to 1.
                # Non-leading dimensions are clamped to the size of the iteration range,
                # while the leading dimension can exceed this to accomodate a larger
                # block size.
                linear_block_size = TritonSymbols.get_block_size(range_tree)
                block_shape: list[sympy.Expr] = [
                    CeilDiv(linear_block_size, slice_numels[0])
                ] + [
                    sympy.Min(CeilDiv(linear_block_size, numel), dim)
                    for numel, dim in zip(slice_numels[1:], dims[1:])
                ]

                # Compute block offsets from {xyzr}offset and the matched expressions.
                block_offsets: list[sympy.Expr] = [
                    sympy_subs(
                        expr, {index_var: TritonSymbols.get_block_offset(range_tree)}
                    )
                    for expr in block_index_exprs
                ]

                return BlockParameters(
                    shape=dims,
                    block_shape=block_shape,
                    strides=strides,
                    offsets=block_offsets,
                )

            def match_block_pointer_subexpr(
                expr: sympy.Expr, range_tree: IterationRangesRoot
            ) -> Optional[BlockParameters]:
                """
                Match a block indexing subexpression involving a single range tree.
                """
                for match_func in (
                    match_affine_block,
                    match_mod_div_block,
                ):
                    match = match_func(expr, range_tree)
                    if match is not None:
                        return match

                return None

            def match_block_pointer() -> Optional[BlockPtrOptions]:
                index_relative_to_xyr_index = sympy_subs(
                    index, {v: t.expr for v, t in self.range_tree_nodes.items()}
                )
                range_trees = self.active_range_trees()

                # Partition the index into subexpressions pertaining to each range tree.
                # For example xindex * 5 + r0_index * 3 is partitioned to
                # (xindex * 5, r0_index * 3).
                index_subexprs = [
                    BlockPatternMatcher.get_subexpr_involving_symbol(
                        index_relative_to_xyr_index, tree.symbol()
                    )
                    for tree in range_trees
                ]

                # Match each range tree's subexpression separately.
                range_symbols = OrderedSet(tree.symbol() for tree in range_trees)
                block_params = BlockParameters()
                for tree, subexpr in zip(range_trees, index_subexprs):
                    # Reject mixed terms, e.g. xindex * r0_index.
                    # NB: the zero expression is allowed, for broadcasting.
                    if len(range_symbols.intersection(subexpr.free_symbols)) > 1:
                        return None

                    # Match the subexpression for this range tree.
                    params = match_block_pointer_subexpr(subexpr, tree)
                    if params is None:
                        return None
                    block_params += params

                # Collect leftover terms as a constant offset.
                offset = index_relative_to_xyr_index - sum(index_subexprs)

                # Form the block pointer.
                self.filter_masks(mask_vars)
                return BlockPtrOptions.create(
                    params=block_params,
                    constant_offset=offset,
                    range_trees=range_trees,
                    mask_vars=mask_vars,
                    get_max_block=self.max_block,
                )

            # Return a block pointer, if indexing matches the pattern.
            options = match_block_pointer()
            if options is not None:
                return options

        expand_str = None
        index_str = self.index_to_str(index)
        if isinstance(index, sympy.Integer):
            expand_str = f"{copy_shape}.shape" if copy_shape else self.dense_size_str()
            index_str = f"tl.full({expand_str}, {index_str}, tl.int32)"
            if self.fixed_config and not self._has_constant_xmask():
                mask_vars = OrderedSet(["xmask"])
            else:
                mask_vars = OrderedSet()
            if self._load_mask:
                mask_vars.add(self._load_mask)
            return IndexingOptions(index_str, mask_vars, expand_str, has_rindex, index)

        if need_dense and not have_dense:
            expand_str = f"{copy_shape}.shape" if copy_shape else self.dense_size_str()
            index_str = f"tl.broadcast_to({index_str}, {expand_str})"
            mask_vars = dense_mask_vars
        elif not have_loop_vars and copy_shape:
            index_str = f"tl.broadcast_to({index_str}, {copy_shape}.shape)"
            mask_vars = dense_mask_vars

        if override_mask:
            mask_vars = OrderedSet([override_mask])

        if self._load_mask:
            mask_vars.add(self._load_mask)

        self.filter_masks(mask_vars)

        return IndexingOptions(index_str, mask_vars, expand_str, has_rindex, index)

    def codegen_block_ptr(
        self, name: str, var: str, indexing: BlockPtrOptions, other=""
    ) -> tuple[str, str]:
        check = indexing.boundary_check()
        if not check:
            # workaround https://github.com/openai/triton/issues/2813
            other = ""
        elif other:
            assert other == ", other=0.0"
            other = f", boundary_check={check!r}, padding_option='zero'"
        else:
            other = f", boundary_check={check!r}"
        if (
            self.inside_reduction
            and self.range_trees[-1].is_loop
            and indexing.has_rindex()
        ):
            block_ptr = f"block_ptr{next(self.block_ptr_id)}"
            self.body.writeline(
                DeferredLine(
                    name, f"{block_ptr} = {indexing.format(var, roffset=False)}"
                )
            )
            # Store for later use. If the buffer is removed the below advancements
            # are no longer necessary
            self.block_ptr_to_buffer[block_ptr] = name

            # Generate block pointer advancements, for later use.
            for symt in TritonSymbols.reduction_types:
                advance_offsets = indexing.advance_roffset(symt)

                # Ignore identity advancements.
                if all(
                    V.graph.sizevars.statically_known_equals(offset, sympy.Integer(0))
                    for offset in advance_offsets
                ):
                    continue

                advancements = self.pointer_advancements[symt]
                assert block_ptr not in advancements, (
                    "duplicate advancement for pointer '{block_ptr}' at type '{symt}'"
                )
                advancements[block_ptr] = advance_offsets
        else:
            block_ptr = indexing.format(var)
        return block_ptr, other

    def codegen_block_ptr_store_line(self, name, indexing, block_ptr, value, other=""):
        # Stores require an explicit broadcast.
        value = indexing.codegen_broadcast_and_reshape(
            value, indexing.final_shape, indexing.block_shape, False
        )

        # workaround https://github.com/openai/triton/issues/2814
        value = f"{value}.to({triton_store_type(V.graph.get_dtype(name))})"
        return f"tl.store({block_ptr}, {value}{other})"

    def check_bounds(
        self,
        expr: sympy.Expr,
        size: sympy.Expr,
        lower: bool,
        upper: bool,
    ):
        if not (lower or upper):
            return

        assert isinstance(expr, sympy.Expr)
        indexing = self.indexing(expr, block_ptr=False)
        assert isinstance(indexing, IndexingOptions)

        index_str = indexing.index_str
        mask_str = indexing.mask_str if indexing.has_mask() else None
        size_str = texpr(self.rename_indexing(size)) if upper else None

        # expr is already wrapped
        line = self.indirect_assert(
            index_str, "0" if lower else None, size_str, mask_str
        )

        buffer = self.get_load_buffer(indexing)
        self.cse.generate(buffer, line, assignment=False, dtype=torch.int32)

    def get_load_buffer(self, indexing):
        if indexing.has_indirect() or indexing.has_tmpmask():
            # Masked loads must come after the mask is computed
            return self.compute
        elif (
            self.inside_reduction
            and self.range_trees[-1].is_loop
            and not indexing.has_rindex()
        ):
            # can lift a common load outside of reduction loop
            # One exception is when this is an indirect_load.
            return self.body
        else:
            return self.loads

    def load(self, name: str, index: sympy.Expr):
        var = self.args.input(name)
        load_counts = self._load_counts
        load_counts[name] += 1
        make_line: Callable[[str], Union[str, DelayReplaceLine]] = identity
        indirect_indexing = self.is_indirect_indexing(index)
        original_index = index
        indexing = self.indexing(index, block_ptr=True)
        has_rindex = indexing.has_rindex()
        has_tmpmask = indexing.has_tmpmask()

        # Keep the variable in cache if were going to reuse it. Equiv., if any of the following hold
        #  1) We are doing broadcasting
        #  2) It is a non-coalesced load. The intuition is that if it's
        #  non-coalesced, we will likely load each element multiple times in
        #  practice.
        #  3) It will be used later and it won't be CSE'd. Equiv., if all the following hold
        #   3.1) We are in a reduction loop
        #   3.2) Its not its last use
        #   3.3) This load will not be lifted to the body
        #
        is_coalesced = any(
            i == 1 for i in self.get_strides_of_load(original_index).values()
        )
        if self.is_broadcasted(original_index):
            ep = ", eviction_policy='evict_last'"
        elif not is_coalesced:
            ep = ", eviction_policy='evict_last'"
        elif self.inside_reduction and self.range_trees[-1].is_loop:

            def decide_later():
                if load_counts[name] > expected_count and (
                    has_rindex or indirect_indexing
                ):
                    return "evict_last"
                return "evict_first"

            expected_count = load_counts[name]
            ep = ", eviction_policy='<EP>'"
            make_line = functools.partial(DelayReplaceLine, "<EP>", decide_later)
        else:
            ep = ""

        if (has_tmpmask or has_rindex) and indexing.has_mask():
            if self._load_other:
                other = f", other={constant_repr(self._load_other)}"
            else:
                other = ", other=0.0"
        else:
            other = ""

        """Check if the buffer we're about to load, has
        more than one read dependency
        NOTE: enabled with env variable TORCHINDUCTOR_SKIP_L1
        """
        has_read_deps = True
        if config.triton.skip_l1_cache:
            buffer_read_counts = self.features.buffer_read_counts()
            has_read_deps = buffer_read_counts[name] > 1
        """Skip L1 cache if we're (pretty?) sure the data is used only once
        """
        skip_l1_cache = (
            not self.is_broadcasted(original_index)
            and not self.inside_reduction
            and not has_read_deps
            and is_coalesced  # for indirect loads is_coalesced is False?
        )
        cachemod = ""
        if skip_l1_cache:
            cachemod = ", cache_modifier='.cg'"

        append_broadcast = None
        dtype = V.graph.get_dtype(name)

        if should_unwrap_unspec_arg(name):
            line = var
            # unwrapped bf16/fp16 0d tensors are passed in as float32 scalars
            # see triton_utils.py:signature_of
            if dtype in (torch.float16, torch.bfloat16):
                dtype = torch.float32

        else:
            if isinstance(indexing, BlockPtrOptions):
                block_ptr, other = self.codegen_block_ptr(name, var, indexing, other)
                line = f"tl.load({block_ptr}{other}{ep}{cachemod})"
                line = indexing.codegen_broadcast_and_reshape(
                    line, indexing.block_shape, indexing.final_shape, True
                )
            elif isinstance(original_index, sympy.Integer):
                line = f"tl.load({var} + ({original_index}))"
                append_broadcast = indexing.expand_str
            else:
                line = f"tl.load({var} + ({indexing.index_str}), {indexing.mask_str}{ep}{other}{cachemod})"

            if (
                dtype in (torch.float16, torch.bfloat16)
                and config.triton.codegen_upcast_to_fp32
            ):
                line += ".to(tl.float32)"
                dtype = torch.float32
            if dtype == torch.bool and torch.version.hip is None:
                # Workaround for https://github.com/openai/triton/issues/2151
                # tl.load returns int8 when loading from pointer to int1
                # NOTE: Currently causes hangs on bool UTs for ROCm
                line += ".to(tl.int1)"
                dtype = torch.bool

        load_buffer = self.get_load_buffer(indexing)
        result_var = self.cse.generate(load_buffer, make_line(line), dtype=dtype)
        if result_var.use_count > 1:
            load_counts[name] -= 1  # don't double count cache hit
        assert isinstance(result_var, TritonCSEVariable)
        result_var.mask_vars = indexing.mask_vars  # type: ignore[assignment]

        if append_broadcast:
            line = f"tl.broadcast_to({result_var}, {append_broadcast})"
            result_var = self.cse.generate(load_buffer, line, dtype=dtype)
            if indexing.mask_vars:
                if dtype.is_floating_point:
                    zero = "0.0"
                elif dtype == torch.bool:
                    zero = "True"
                else:
                    zero = "0"
                other_val = (
                    constant_repr(self._load_other) if self._load_other else zero
                )
                line = f"tl.where({indexing.mask_str}, {result_var}, {other_val})"
                result_var = self.cse.generate(load_buffer, line, dtype=dtype)

        if not self.inside_reduction or (not indexing.has_rmask() and not has_rindex):
            self.outside_loop_vars.add(result_var)

        return result_var

    def store(
        self, name: str, index: sympy.Expr, value: CSEVariable, mode: StoreMode = None
    ) -> None:
        var = self.args.output(name)
        original_index = index
        indexing = self.indexing(index, dense_indexing=True, block_ptr=mode is None)

        # Guard against write-after-read corruption in triton.
        # See # https://github.com/openai/triton/issues/1615
        # This triton bug means that a load which is broadcasted over multiple
        # warps may see the result of a store that happens later in the triton
        # program. The workaround is to add a barrier before storing, which
        # enforces that all warps have already read the data.
        is_inplace = name in self.args.inplace_buffers
        is_broadcasted = self.is_broadcasted(original_index)
        if is_inplace and is_broadcasted:
            self.stores.writeline(DeferredLine(name, "tl.debug_barrier()"))

        if isinstance(indexing, BlockPtrOptions):
            block_ptr, other = self.codegen_block_ptr(name, var, indexing)
            # block_ptr stores don't do implicit casting
            line = self.codegen_block_ptr_store_line(
                name, indexing, block_ptr, value, other
            )
        elif mode is None:
            line = f"tl.store({var} + ({indexing.index_str}), {value}, {indexing.mask_str})"
        elif mode == "atomic_add":
            line = f"tl.atomic_add({var} + ({indexing.index_str}), {value}, {indexing.mask_str}, sem='relaxed')"
        else:
            raise NotImplementedError(f"store mode={mode}")

        exit_stack = contextlib.ExitStack()
        if not self.inside_reduction and self.cooperative_reduction:
            exit_stack.enter_context(self.guard_cooperative_store(name, self.stores))

        self.stores.writeline(DeferredLine(name, line))

        if not self.inside_reduction:
            self.outside_loop_vars.add(value)

        exit_stack.close()

    def guard_cooperative_store(self, name, buffer):
        """
        For cooperative reductions only one thread block should write out the result.
        We rotate which thread block does each write for better parallelism
        """
        idx = self.cooperative_reduction_workspace_cache.increment_store_count()
        buffer.writeline(DeferredLine(name, f"if rsplit_id == ({idx} % RSPLIT):"))
        return buffer.indent()

    def bucketize(
        self,
        values: CSEVariable,
        boundaries: tuple[str, sympy.Expr, sympy.Expr, sympy.Expr],
        boundary_indices: CSEVariable,
        indexing_dtype: torch.dtype,
        right: bool,
        sorter: Optional[tuple[str, sympy.Expr]] = None,
        sorter_indices: Optional[CSEVariable] = None,
    ) -> CSEVariable:
        """
        See [Note: Inductor bucketize op]
        """

        # Triton performance for bucketize_binary_search is much better when the number
        # of threads equals the number of elements.
        # If we're trying to use a bucketize kernel, we should make sure that an
        # autotuning config with num_elements_per_warp=(warp_size) exists.
        self.autotune_hints.add(AutotuneHint.ONE_ELEMENT_PER_THREAD)

        boundaries_ptr = self.args.input(boundaries[0])
        boundary_size = self.index_to_str(boundaries[1])
        boundaries_underlying_numel = self.index_to_str(boundaries[2])
        boundary_stride = self.index_to_str(boundaries[3])
        sorter_ptr = self.args.input(sorter[0]) if sorter else "None"
        sorter_stride = self.index_to_str(sorter[1]) if sorter else "None"

        if indexing_dtype == torch.int32:
            triton_dtype = "tl.int32"
        elif indexing_dtype == torch.int64:
            triton_dtype = "tl.int64"
        else:
            raise NotImplementedError(
                "Bucketize only supports indexing with int32 and int64"
            )

        result = self.cse.generate(
            self.compute,
            f"triton_helpers.bucketize_binary_search({values}, "
            f"{boundaries_ptr}, {boundary_size}, {boundaries_underlying_numel}, {boundary_stride}, "
            f"{boundary_indices}, "
            f"{triton_dtype}, "
            f"{right}, "
            f"{sorter_ptr}, {sorter_stride}, "
            f"{sorter_indices}, "
            ")",
            dtype=indexing_dtype,  # type: ignore[attr-defined]
        )

        return result

    def reduction_resize(self, value) -> str:
        ndims = self.triton_tensor_ndim()
        if ndims == 1:
            return f"triton_helpers.promote_to_tensor({value})"

        nreduce = self.num_reduction_dims
        sizes = [":"] * (ndims - nreduce) + ["None"] * nreduce
        return f"{value}[{', '.join(sizes)}]"

    def reduction_collapse_dims(self, buffer, value: str, dtype: torch.dtype) -> str:
        """
        Reshape to RBLOCK, collapsing all reduction dims.
        """
        # This is not needed for 1D reductions.
        if self.num_reduction_dims == 1:
            return value

        target_ndim = self.triton_tensor_ndim() - self.num_reduction_dims
        initial_shape = self.dense_size_list()
        target_shape = initial_shape[:target_ndim] + ["RBLOCK"]
        return str(
            self.cse.generate(
                buffer, triton_reshape(value, initial_shape, target_shape), dtype=dtype
            )
        )

    def reduction(
        self,
        dtype: torch.dtype,
        src_dtype: torch.dtype,
        reduction_type: ReductionType,
        value: Union[CSEVariable, tuple[CSEVariable, ...]],
    ) -> Union[CSEVariable, tuple[CSEVariable, ...]]:
        def maybe_upcast(value: CSEVariable) -> CSEVariable:
            # Math reductions in FP16/BF16 are less accurate because the Triton compiler does not
            # automatically promote to FP32 for accumulation. Additionally, max/min reductions
            # do not support FP16/BF16. We manually promote to FP32 here.
            return (
                ops.to_dtype(value, torch.float32)
                if value.dtype
                in [
                    torch.float16,
                    torch.bfloat16,
                ]
                else value
            )

        original_dtypes = [val.dtype for val in pytree.tree_leaves(value)]
        value = pytree.tree_map(maybe_upcast, value)
        if any(x in [torch.float16, torch.bfloat16] for x in original_dtypes):
            # Only promote FB16/BF16; do not promote other integer/boolean dtypes
            src_dtype = torch.promote_types(src_dtype, torch.float32)
            dtype = torch.promote_types(dtype, torch.float32)

        assert self.inside_reduction
        masks = OrderedSet(f"{tree.prefix}mask" for tree in self.range_trees)
        self.filter_masks(masks)
        masks = sorted(masks)
        if self._load_mask:
            masks.append(self._load_mask)
        reduction_range_prefix = self.range_trees[-1].prefix[0]

        # Say we have
        #     tmp0 = ops.constant(1, torch.int64)
        #     tmp1 = ops.reduction(torch.int64, torch.int64, "sum", tmp0)
        # tmp0 in the triton code is either a scalar, or single-element tensor
        # so if we emit tl.sum directly, it will only give 1 instead of RBLOCK * 1
        # To avoid this, we broadcast to the expected shape first.
        dense_size_str = self.dense_size_str()
        value = self._map_tuple_or_scalar(
            lambda v: self.cse.generate(
                self.compute,
                f"tl.broadcast_to({v}, {dense_size_str})",
                dtype=v.dtype,
            ),
            value,
        )

        dim = self.triton_tensor_ndim() - self.num_reduction_dims
        root_op: str

        def final_reduction(
            buffer,
            value: str,
            result_type: Optional[str],
        ) -> str:
            """
            Helper to generate a reduction call, e.g. tl.sum.
            """
            use_helper = reduction_type in ("any", "max", "min", "prod")
            module = "triton_helpers" if use_helper else "tl"

            value = self.reduction_collapse_dims(buffer, value, dtype)
            if reduction_type in ("max", "min"):
                value = self.reduction_resize(
                    f"{module}.{reduction_type}2({value}, {dim})"
                )
            else:
                value = self.reduction_resize(
                    f"{module}.{reduction_type}({value}, {dim})"
                )

            if result_type is not None:
                value = f"{value}.to({result_type})"

            return value

        def final_reduction_define(
            buffer,
            result_var: str,
            value: str,
            result_type: Optional[str],
        ) -> None:
            """
            Generate a reduction and assign it to an existing variable.
            """
            value = final_reduction(buffer, value, result_type)
            buffer.splice(f"{result_var} = {value}")

        def final_argreduce(buffer, result_var, value, index):
            value = self.reduction_collapse_dims(buffer, value, dtype)
            index = self.reduction_collapse_dims(buffer, index, dtype)
            buffer.splice(
                f"""\
                {result_var}_val, {result_var}_idx = triton_helpers.{root_op}_with_index({value}, {index}, {dim})
                {result_var} = {self.reduction_resize(f"{result_var}_idx")}
                """
            )

        cache_key = (src_dtype, reduction_type, value)
        if cache_key in self.cse.reduction_cache:
            return self.cse.reduction_cache[cache_key]

        acc_type = triton_acc_type(src_dtype)
        torch_acc_type = upcast_acc_dtype(src_dtype)
        result_var: Any = self.cse.newvar(dtype=torch_acc_type)
        result_var.mask_vars = OrderedSet(
            var for var in masks if not prefix_is_reduction(var[0])
        )
        cond = " & ".join(masks)

        def where_cond(tval, fval):
            if not cond:
                return tval
            return TritonKernelOverrides.where(cond, tval, fval)

        if self.persistent_reduction:
            default = ir.Reduction.default_value(reduction_type, src_dtype)
            default = self._map_tuple_or_scalar(constant_repr, default)

            def _mask_value(value, default) -> CSEVariable:
                return self.cse.generate(
                    self.compute, where_cond(value, default), dtype=value.dtype
                )

            masked_value: Union[CSEVariable, Sequence[CSEVariable]]
            if reduction_type == "online_softmax_reduce":
                # Don't generate mask value for online_softmax since we
                # will fallback below
                pass
            elif isinstance(value, tuple):
                masked_value = [_mask_value(v, d) for v, d in zip(value, default)]
            else:
                masked_value = _mask_value(value, default)

            if reduction_type in ("argmax", "argmin"):
                accumulator_dtype = (
                    torch.int32 if V.kernel.index_dtype == "tl.int32" else torch.int64
                )
                accumulator_index = str(
                    self.cse.generate(
                        self.compute,
                        f"tl.broadcast_to({reduction_range_prefix}index, {masked_value}.shape)",
<<<<<<< HEAD
                        dtype=accumulator_dtype
                        if V.kernel.index_dtype == "tl.int32"
                        else torch.int64,
=======
                        dtype=V.kernel.get_index_dtype_as_torch_dtype(),
>>>>>>> 5d4b5ee3
                    )
                )
                root_op = {"argmax": "max", "argmin": "min"}[reduction_type]
                final_argreduce(
                    self.compute, result_var, masked_value, accumulator_index
                )
                result_var.dtype = accumulator_dtype
            elif reduction_type == "welford_reduce":
                if self.cooperative_reduction:
                    # cooperative reductions require full welford for correctness
                    result_var = self.welford_reduce(
                        result_var, reduction_type, value, where_cond, acc_type, dtype
                    )
                else:
                    # For persistent reductions, don't bother with
                    # welford's algorithm since it uses more registers, and
                    # taking two reductions doesn't increase memory usage.
                    result_var = self.welford_reduce_fallback(dtype, value)
            elif reduction_type == "welford_combine":
                assert isinstance(masked_value, Sequence)
                (mean, m2, weight) = masked_value
                result_var = tuple(
                    self.cse.generate(self.compute, value, dtype=dtype)
                    for value in self._welford(
                        self.compute, mean, m2, weight, dim, dtype
                    )
                )
            elif reduction_type == "online_softmax_reduce":
                # All data is loaded to register anyway, no need to do
                # online softmax
                result_var = self.prepare_softmax_twopass_fallback(dtype, value)
            else:
                assert isinstance(masked_value, CSEVariable)
                result_var = self.cse.generate(
                    self.compute,
                    final_reduction(self.compute, str(masked_value), None),
                    dtype=masked_value.dtype,
                )
        else:
            accumulator = self.cse.namedvar(f"_{result_var}", dtype=torch_acc_type)
            default = ir.Reduction.default_accumulator(reduction_type, src_dtype)
            default = self._map_tuple_or_scalar(constant_repr, default)
            if not isinstance(default, tuple):
                self.body.writeline(
                    f"{accumulator} = tl.full({self.dense_size_str()}, {default}, {acc_type})"
                )

            if reduction_type in ("argmax", "argmin"):
                accumulator_index = f"_{result_var}_index"
                index_dtype = self.features.select_index_dtype()
                self.body.writeline(
                    f"{accumulator_index} = tl.full({self.dense_size_str()}, "
                    f"{torch.iinfo(index_dtype).max}, {self.dtype_to_str(index_dtype)})"
                )
                root_op = {"argmax": "max", "argmin": "min"}[reduction_type]

                self.compute.splice(
                    f"""\
                {accumulator}_next, {accumulator_index}_next = triton_helpers.{root_op}imum_with_index(
                    {accumulator}, {accumulator_index}, {value}, {reduction_range_prefix}index
                )
                {accumulator} = {where_cond(f"{accumulator}_next", accumulator)}
                {accumulator_index} = {where_cond(f"{accumulator_index}_next", accumulator_index)}
                """
                )
                final_argreduce(
                    self.post_loop_combine, result_var, accumulator, accumulator_index
                )
            elif is_welford_reduction(reduction_type):
                result_var = self.welford_reduce(
                    result_var, reduction_type, value, where_cond, acc_type, dtype
                )
            elif reduction_type == "online_softmax_reduce":
                accumulator_max = f"_{result_var}_max"
                accumulator_sum = f"_{result_var}_sum"

                # setup accumulator
                self.body.writeline(
                    f"{accumulator_max} = tl.full({self.dense_size_str()}, float('-inf'), {acc_type})"
                )
                self.body.writeline(
                    f"{accumulator_sum} = tl.zeros({self.dense_size_str()}, {acc_type})"
                )

                # combine
                # Note, we pass config.use_fast_math to the JITFunction
                # since a triton kernel can not access a config.
                self.compute.splice(
                    f"""
                    {accumulator_max}_next, {accumulator_sum}_next = triton_helpers.online_softmax_combine(
                        {accumulator_max}, {accumulator_sum}, {value}, {config.use_fast_math}
                    )
                    """
                )

                # mask
                self.compute.splice(
                    f"""
                    {accumulator_max} = {where_cond(f"{accumulator_max}_next", accumulator_max)}
                    {accumulator_sum} = {where_cond(f"{accumulator_sum}_next", accumulator_sum)}
                    """
                )

                # reduce. Similar to the final reduction for coopereative
                # reduction
                result_max = result_var
                result_sum = self.cse.newvar(dtype=dtype)

                result_var = self.online_softmax_reduce_final_reduction(
                    self.post_loop_combine,
                    result_max,
                    result_sum,
                    accumulator_max,
                    accumulator_sum,
                    dim,
                    dtype,
                )
            else:
                combine_fn = ir.get_reduction_combine_fn(reduction_type, src_dtype)
                updated = combine_fn(accumulator, value)
                self.compute.writeline(
                    f"{accumulator} = {where_cond(updated, accumulator)}"
                )

                if src_dtype == torch.bool:
                    # This is only really used for aten.any. It changes the
                    # final reduction of a non-persistent reduction from
                    #     tmp5 = triton_helpers.max(_tmp5, 1)[:, None]
                    # to
                    #     tmp5 = triton_helpers.max(_tmp5.to(tl.int8), 1)[:, None].to(tl.int1)
                    # which is needed because tl.reduce doesn't support tl.int1
                    accumulator_casted_str = f"{accumulator}.to(tl.int8)"
                    result_type = triton_compute_type(dtype)
                    final_reduction_define(
                        self.post_loop_combine,
                        str(result_var),
                        accumulator_casted_str,
                        result_type,
                    )
                else:
                    final_reduction_define(
                        self.post_loop_combine, str(result_var), str(accumulator), None
                    )

        if self.cooperative_reduction:
            default = ir.Reduction.default_accumulator(reduction_type, src_dtype)
            exit_stack = contextlib.ExitStack()
            for buf in (self.post_loop_combine, self.post_loop_store):
                # only do cooperative reduction combines if we have more than one thread block
                buf.writeline("if HAS_RSPLIT:")
                exit_stack.enter_context(buf.indent())

            if reduction_type in ("argmax", "argmin"):
                self.post_loop_combine.writeline(
                    f"{result_var}_bval = {self.reduction_resize(f'{result_var}_val')}"
                )
                peer_val = self.codegen_cooperative_reduction_peer_combine(
                    f"{result_var}_bval", src_dtype, default
                )
                index_dtype = self.features.select_index_dtype()
                peer_idx = self.codegen_cooperative_reduction_peer_combine(
                    result_var, index_dtype, torch.iinfo(index_dtype).max
                )
                final_argreduce(self.post_loop_store, result_var, peer_val, peer_idx)
            elif is_welford_reduction(reduction_type):
                assert reduction_type == "welford_reduce"
                result_mean, result_m2, result_weight = result_var
                peer_mean = self.codegen_cooperative_reduction_peer_combine(
                    result_mean, upcast_acc_dtype(src_dtype), default[0]
                )
                peer_m2 = self.codegen_cooperative_reduction_peer_combine(
                    result_m2, upcast_acc_dtype(src_dtype), default[1]
                )
                peer_weight = self.codegen_cooperative_reduction_peer_combine(
                    result_weight, upcast_acc_dtype(src_dtype), default[2]
                )
                self.welford_reduce_final_reduction(
                    self.post_loop_store,
                    result_mean,
                    result_m2,
                    result_weight,
                    peer_mean,
                    peer_m2,
                    peer_weight,
                    dim,
                    dtype,
                )
            elif reduction_type == "online_softmax_reduce":
                result_max, result_sum = result_var
                peer_max = self.codegen_cooperative_reduction_peer_combine(
                    result_max, upcast_acc_dtype(src_dtype), default[0]
                )
                peer_sum = self.codegen_cooperative_reduction_peer_combine(
                    result_sum, upcast_acc_dtype(src_dtype), default[1]
                )
                self.online_softmax_reduce_final_reduction(
                    self.post_loop_store,
                    result_max,
                    result_sum,
                    peer_max,
                    peer_sum,
                    dim,
                    dtype,
                )
            else:
                peers = self.codegen_cooperative_reduction_peer_combine(
                    result_var, upcast_acc_dtype(src_dtype), default
                )
                final_reduction_define(
                    self.post_loop_store, str(result_var), peers, None
                )
            exit_stack.close()

        self.cse.reduction_cache[cache_key] = result_var

        if isinstance(result_var, tuple):
            assert all(isinstance(x, TritonCSEVariable) for x in result_var)
            self.outside_loop_vars.update(result_var)

            # Match output dtype with input dtype
            if reduction_type in ("welford_reduce", "online_softmax_reduce"):
                assert len(original_dtypes) == 1
                original_dtypes = len(result_var) * original_dtypes

            assert len(result_var) == len(original_dtypes)
            for var, orig_dtype in zip(result_var, original_dtypes):
                assert orig_dtype is not None
                if var.dtype != orig_dtype:
                    self.post_loop_combine.writeline(
                        f"{var} = {var}.to({triton_compute_type(orig_dtype)})"
                    )
        else:
            assert isinstance(result_var, TritonCSEVariable)
            self.outside_loop_vars.add(result_var)

            # Match output dtype with input dtype
            if result_var.dtype != original_dtypes[0]:
                assert original_dtypes[0] is not None
                self.post_loop_combine.writeline(
                    f"{result_var} = {result_var}.to({triton_compute_type(original_dtypes[0])})"
                )

        return result_var

    def _online_softmax_reduce(
        self, buffer, accumulator_max, accumulator_sum, dim, dtype: torch.dtype
    ):
        accumulator_max = self.reduction_collapse_dims(buffer, accumulator_max, dtype)
        accumulator_sum = self.reduction_collapse_dims(buffer, accumulator_sum, dtype)
        result_max, result_sum = [str(self.cse.newvar(dtype=dtype)) for _ in range(2)]
        buffer.splice(
            f"""
            {result_max}, {result_sum} = triton_helpers.online_softmax_reduce(
                {accumulator_max}, {accumulator_sum}, {dim}, {config.use_fast_math})
            {result_max} = {self.reduction_resize(f"{result_max}")}
            {result_sum} = {self.reduction_resize(f"{result_sum}")}
            """
        )

        return result_max, result_sum

    def _welford(self, buffer, mean, m2, weight, dim, dtype: torch.dtype):
        """
        Helper to codegen triton_helpers.welford.
        """
        mean, m2, weight = (
            self.reduction_collapse_dims(buffer, value, dtype)
            for value in (mean, m2, weight)
        )
        welford = f"triton_helpers.welford({mean}, {m2}, {weight}, {dim})"
        welford_results = [str(self.cse.newvar(dtype=dtype)) for _ in range(3)]
        buffer.writeline(f"{', '.join(welford_results)} = {welford}")

        result_values = tuple(self.reduction_resize(value) for value in welford_results)
        return result_values

    def welford_reduce(
        self, result_var, reduction_type, value, where_cond, acc_type, dtype
    ):
        """Helper to codegen a welford reduction"""
        dim = self.triton_tensor_ndim() - self.num_reduction_dims

        accumulator = f"{result_var}_mean"
        accumulator_m2 = f"{result_var}_m2"
        accumulator_weight = f"{result_var}_weight"
        self.body.writeline(
            f"{accumulator} = tl.zeros({self.dense_size_str()}, {acc_type})"
        )
        self.body.writeline(
            f"{accumulator_m2} = tl.zeros({self.dense_size_str()}, {acc_type})"
        )
        self.body.writeline(
            f"{accumulator_weight} = tl.zeros({self.dense_size_str()}, {acc_type})"
        )
        if reduction_type == "welford_combine":
            mean, m2, weight = value
            self.compute.splice(
                f"""\
                {accumulator}_next, {accumulator_m2}_next, {accumulator_weight}_next = triton_helpers.welford_combine(
                    {accumulator}, {accumulator_m2}, {accumulator_weight},
                    {mean}, {m2}, {weight}
                )
                """
            )
        else:
            assert reduction_type == "welford_reduce"
            self.compute.splice(
                f"""\
                {accumulator}_next, {accumulator_m2}_next, {accumulator_weight}_next = triton_helpers.welford_reduce(
                    {value}, {accumulator}, {accumulator_m2}, {accumulator_weight}, roffset == 0
                )
                """
            )
        self.compute.splice(
            f"""\
            {accumulator} = {where_cond(f"{accumulator}_next", accumulator)}
            {accumulator_m2} = {where_cond(f"{accumulator_m2}_next", accumulator_m2)}
            {accumulator_weight} = {where_cond(f"{accumulator_weight}_next", accumulator_weight)}
            """
        )
        result_mean = result_var
        result_m2 = self.cse.newvar(dtype=dtype)
        result_weight = self.cse.newvar(dtype=dtype)
        return self.welford_reduce_final_reduction(
            self.post_loop_combine,
            result_mean,
            result_m2,
            result_weight,
            accumulator,
            accumulator_m2,
            accumulator_weight,
            dim,
            dtype,
        )

    def welford_reduce_final_reduction(
        self,
        buffer,
        result_mean,
        result_m2,
        result_weight,
        mean,
        m2,
        weight,
        dim,
        dtype,
    ):
        """Helper to codegen call to triton_helpers.welford"""
        values = self._welford(buffer, mean, m2, weight, dim, dtype)
        result_exprs = [result_mean, result_m2, result_weight]
        for result_expr, value in zip(result_exprs, values):
            buffer.splice(f"{result_expr} = {value}")

        return result_mean, result_m2, result_weight

    def online_softmax_reduce_final_reduction(
        self, buffer, result_max, result_sum, peer_max, peer_sum, dim, dtype
    ):
        values = self._online_softmax_reduce(buffer, peer_max, peer_sum, dim, dtype)
        result_exprs = [result_max, result_sum]
        for result_expr, value in zip(result_exprs, values):
            buffer.splice(f"{result_expr} = {value}")

        return result_max, result_sum

    def max_rsplit(self):
        if self.fixed_config:
            return self.fixed_config["RSPLIT"]
        return TRITON_MAX_RSPLIT

    def codegen_cooperative_reduction_peer_combine(
        self, result_var, dtype, default_val
    ):
        """
        Generate code to save a [XBLOCK, RSPLIT] temporary workspace, where each thread block writes a different
        column.  After the barrier, every thread block loads the completed value so that it can compute the final
        value independently.
        """
        xnumel = self.numels["x"]
        mask = "xindex < xnumel" if not self._has_constant_xmask() else None

        nbytes = xnumel * dtype.itemsize * self.max_rsplit()
        ws_name, ws_offset = self.cooperative_reduction_workspace_cache.allocate(nbytes)

        self.post_loop_combine.splice(
            f"""
                {result_var}_ws = ({ws_name} + {self.index_to_str(ws_offset)}).to(tl.pointer_type({triton_type(dtype)}))
                tl.store({result_var}_ws + (xindex * RSPLIT + rsplit_id), {result_var}, {mask})
            """,
            strip=True,
        )
        self.post_loop_store.writeline(
            f"{result_var}_peers = tl.load({result_var}_ws + (xindex * RSPLIT + rsplit_arange), "
            f"rsplit_mask, eviction_policy='evict_first', other=triton_helpers.if_mask(rsplit_mask, {constant_repr(default_val)}))"
        )
        return f"{result_var}_peers"

    def store_reduction(
        self,
        name: str,
        index: sympy.Expr,
        value: Union[CSEVariable, tuple[CSEVariable, ...]],
    ):
        assert self.inside_reduction
        self.inside_reduction = False
        indexing = self.indexing(index, block_ptr=True)
        self.inside_reduction = True
        var = self.args.output(name)

        exit_stack = contextlib.ExitStack()
        if self.cooperative_reduction:
            exit_stack.enter_context(
                self.guard_cooperative_store(name, self.post_loop_store)
            )

        if isinstance(indexing, BlockPtrOptions):
            self.post_loop_store.writeline(
                DeferredLine(
                    name,
                    self.codegen_block_ptr_store_line(
                        name,
                        indexing,
                        indexing.format(var),
                        value,
                        f", boundary_check={indexing.boundary_check()!r}",
                    ),
                )
            )
        else:
            assert isinstance(indexing, IndexingOptions)
            self.post_loop_store.writeline(
                DeferredLine(
                    name,
                    f"tl.store({var} + ({indexing.index_str}), {value}, {indexing.mask_str})",
                )
            )

        exit_stack.close()

    def _lift_helper(self, fn, num_args, dtypes: tuple[torch.dtype, ...]) -> str:
        # Lift IR function for scan operations into a triton function
        # in the global namespace
        helper = IndentedBuffer()
        helper.writeline("@triton.jit")
        cse = CSE()

        args = [
            tuple(cse.namedvar(f"arg{i}_{n}", dtype=dtypes[n]) for n in range(num_args))
            for i in range(2)
        ]
        signature = ", ".join(str(x) for x in itertools.chain.from_iterable(args))
        helper.writeline(f"def {{name}}({signature}):")

        overrides = TritonOverrides()

        # Build a name that changes depending on fn to workaround a triton bug
        # where the combine_fn to reduce and scan is not hashed, and so different
        # scan ops may collide in the triton cache.
        # This is fixed with the latest triton pin, but not the triton-rocm pin.
        helper_name = "_triton_helper_fn"

        from torch._inductor.dtype_propagation import DtypePropagationOpsHandler

        dtype_handler = DtypePropagationOpsHandler()

        class CSEProxy(DefaultHandler):
            def _default(
                self, name: str, args: tuple[Any, ...], kwargs: dict[str, Any]
            ) -> Any:
                nonlocal helper_name
                helper_name += f"_{name}"

                output_dtype = getattr(
                    dtype_handler,
                    name,
                )(*args, **kwargs)

                return cse.generate(
                    helper,
                    getattr(overrides, name)(*args, **kwargs),
                    dtype=output_dtype,
                )

        with helper.indent(), V.set_ops_handler(CSEProxy()):
            outputs = fn(*args)
            outputs = ", ".join(str(output) for output in outputs)
            helper.writeline(f"return {outputs}")

        return self.helper_functions.add(helper.getvalue(), base_name=helper_name)

    def scan(
        self,
        dtypes: tuple[torch.dtype, ...],
        combine_fn: Callable[
            [tuple[CSEVariable, ...], tuple[CSEVariable, ...]], tuple[CSEVariable, ...]
        ],
        values: tuple[CSEVariable, ...],
    ) -> tuple[CSEVariable, ...]:
        assert self.inside_reduction
        assert not self.cooperative_reduction, "TODO"
        masks = OrderedSet(f"{tree.prefix}mask" for tree in self.range_trees)
        self.filter_masks(masks)
        masks = sorted(masks)
        assert not self._load_mask, "ops.scan not supported inside ops.masked"

        broadcasted_values = []
        accumulators = []

        dtypes = tuple(upcast_compute_type(dtype) for dtype in dtypes)
        cse_compute = functools.partial(self.cse.generate, self.compute)
        combine_helper_fn = self._lift_helper(combine_fn, len(values), dtypes)
        dim = self.triton_tensor_ndim() - self.num_reduction_dims

        for value, dtype in zip(values, dtypes):
            value_dtype = self.cse.generate(
                self.compute,
                f"{value}.to({triton_compute_type(dtype)})",
                dtype=dtype,
            )
            value = self.cse.generate(
                self.compute,
                f"tl.broadcast_to({value_dtype}, {self.dense_size_str()})",
                dtype=dtype,
            )
            broadcasted_values.append(value)

            acc_type = triton_acc_type(dtype)

            if not self.persistent_reduction:
                accumulator = self.cse.newvar(dtype=dtype)
                reduced_size = self.dense_size_list()
                reduced_size[-1] = "1"
                reduced_size = f"[{', '.join(reduced_size)}]"

                default = "float('nan')" if dtype.is_floating_point else "-1"
                self.body.writeline(
                    f"{accumulator} = tl.full({reduced_size}, {default}, {acc_type})"
                )

                accumulators.append(accumulator)

        def csv(values):
            return " ".join(f"{value}," for value in values)

        def cse_multiple(line, values, masks, dtypes):
            n = len(values)
            cache_keys = [f"{line}, {i}, {masks}" for i in range(n)]
            if all(self.cse.contains(cache_key) for cache_key in cache_keys):
                return [self.cse.get(cache_key) for cache_key in cache_keys]
            result_vars = [self.cse.newvar(dtype=_dtype) for _dtype in dtypes]
            self.compute.writeline(
                f"{csv(result_vars)} = {line}",
            )
            for result_var, cache_key in zip(result_vars, cache_keys):
                if masks:
                    result_var.mask_vars = masks  # type: ignore[attr-defined]
                self.cse.put(cache_key, result_var)
            return tuple(result_vars)

        partial_scan_vars = cse_multiple(
            f"tl.associative_scan(({csv(broadcasted_values)}), {dim}, {combine_helper_fn})",
            values,
            masks,
            dtypes,
        )

        if not self.persistent_reduction:
            # tl.reduce doesn't work for non-commutative operators, so instead
            # of repeating the scan op as a reduction, we use sum to select the
            # last scan value
            partial_reduce_vars = [
                cse_compute(
                    f"triton_helpers.select_one(({partial_scan_var}), rbase == (RBLOCK - 1), dim=-1, keep_dims=True)",
                    dtype=upcast_compute_type(partial_scan_var.dtype),
                )
                for partial_scan_var in partial_scan_vars
            ]
            accs_next = combine_fn(tuple(accumulators), tuple(partial_reduce_vars))
            full_scan_vars = combine_fn(tuple(accumulators), partial_scan_vars)
            result_vars = [
                cse_compute(
                    f"tl.where(roffset > 0, {full_scan}, {partial_scan})",
                    dtype=partial_scan.dtype,
                )
                for full_scan, partial_scan in zip(full_scan_vars, partial_scan_vars)
            ]
            for acc_next, accumulator, partial_reduce in zip(
                accs_next, accumulators, partial_reduce_vars
            ):
                self.compute.writeline(
                    f"{accumulator} = tl.where(roffset > 0, {acc_next}, {partial_reduce})"
                )
        else:
            result_vars = partial_scan_vars

        for result_var in result_vars:
            assert isinstance(result_var, TritonCSEVariable)
            result_var.mask_vars = OrderedSet(masks)

        return tuple(result_vars)

    def sort(
        self,
        dtypes: tuple[torch.dtype, ...],
        values: tuple[CSEVariable, ...],
        stable: bool,
        descending: bool,
    ) -> tuple[CSEVariable, ...]:
        assert self.inside_reduction
        assert not self.cooperative_reduction, "TODO"
        masks = OrderedSet(f"{tree.prefix}mask" for tree in self.range_trees)
        self.filter_masks(masks)
        masks = sorted(masks)
        assert not self._load_mask, "ops.sort not supported inside ops.masked"
        assert self.persistent_reduction, (
            "ops.sort is only supported in persistent reductions"
        )

        cse_compute = functools.partial(self.cse.generate, self.compute)
        dim = self.triton_tensor_ndim() - self.num_reduction_dims

        dtypes = tuple(upcast_compute_type(dtype) for dtype in dtypes)
        assert len(dtypes) == len(values)
        broadcasted_values = [
            cse_compute(
                f"tl.broadcast_to({value}, {self.dense_size_str()})", dtype=dtypes[i]
            )
            for i, value in enumerate(values)
        ]

        def csv(values):
            return " ".join(f"{value}," for value in values)

        def cse_multiple(line, n, masks, dtypes):
            cache_keys = [f"{line}, {i}, {masks}" for i in range(n)]
            if all(self.cse.contains(cache_key) for cache_key in cache_keys):
                return [self.cse.get(cache_key) for cache_key in cache_keys]
            result_vars = [self.cse.newvar(dtype=dtypes[i]) for i in range(n)]  # type: ignore[attr-defined]
            self.compute.writeline(
                f"{csv(result_vars)} = {line}",
            )
            for result_var, cache_key in zip(result_vars, cache_keys):
                if masks:
                    result_var.mask_vars = masks  # type: ignore[attr-defined]
                self.cse.put(cache_key, result_var)
            return tuple(result_vars)

        assert self.range_trees[-1].is_reduction
        rnumel = "None" if self._has_constant_mask(self.range_trees[-1]) else "rnumel"

        if len(values) == 2:
            line = (
                f"triton_helpers.sort_with_index({broadcasted_values[0]}, {broadcasted_values[1]},"
                f" {rnumel}, {dim}, stable={stable}, descending={descending})"
            )
            result_vars = cse_multiple(line, len(values), masks, dtypes)
        else:
            raise AssertionError("Unhandled sort")

        for result_var, input_var in zip(result_vars, values):
            result_var.mask_vars = masks  # type: ignore[attr-defined]
            result_var.bounds = input_var.bounds

        return tuple(result_vars)

    def codegen_body(self):
        """
        Concat output code from index_code, loads, compute, stores,
        suffix into self.body.

        For pointwise kernels, this is called just once at the end.

        For reduction kernels, this generates a loop over the reduction
        axis.
        """
        if not (
            self.indexing_code
            or self.loads
            or self.stores
            or self.compute
            or self.post_loop_combine
            or self.post_loop_store
        ):
            return

        loop_trees = [tree for tree in self.range_trees if tree.is_loop]
        if self.inside_reduction and len(loop_trees) > 0:
            # Write the loop headers.
            for level, tree in enumerate(loop_trees):
                with self.body.indent(offset=level):
                    prefix = tree.prefix
                    loop_start = "rsplit_start" if self.cooperative_reduction else "0"
                    loop_end = (
                        "rsplit_end" if self.cooperative_reduction else f"{prefix}numel"
                    )
                    self.body.writeline(
                        f"for {prefix}offset in range({loop_start}, {loop_end}, {prefix.upper()}BLOCK):"
                    )
                with self.body.indent(offset=level + 1):
                    self.iteration_ranges_codegen_header(tree, self.body)

            # The innermost loop performs the reduction.
            with self.body.indent(offset=len(loop_trees)):
                self.codegen_reduction_indices(self.body)
                self.body.splice(self.indexing_code)
                self.body.splice(self.loads)
                self.body.splice(self.compute)
                self.body.splice(self.stores)

            # Write loop suffixes.
            for level, tree in reversed([*enumerate(loop_trees)]):
                with self.body.indent(offset=level + 1):
                    # Advance pointers at the end of each loop.
                    for block_ptr, advancement in self.pointer_advancements[
                        tree.symt
                    ].items():
                        # Subtract any advancements made in the previous loop level.
                        if level < len(loop_trees) - 1:
                            prev_tree = loop_trees[level + 1]
                            prev_advancement = self.pointer_advancements[
                                prev_tree.symt
                            ][block_ptr]
                            prev_block = TritonSymbols.get_block_size(prev_tree)
                            prev_num_iter = CeilDiv(prev_tree.numel, prev_block)
                            advancement = [
                                cur - prev * prev_num_iter
                                for cur, prev in zip(advancement, prev_advancement)
                            ]

                        self.body.writeline(
                            DeferredLine(
                                self.block_ptr_to_buffer[block_ptr],
                                f"{block_ptr} = tl.advance({block_ptr}, {V.kernel.index_to_str(advancement)})",
                            )
                        )

                # Invalidate any cache entries that came from inside the loop.
                self.cse.invalidate(self.outside_loop_vars)
                tree.cache_clear()
        else:
            self.body.splice(self.indexing_code)
            self.body.splice(self.loads)
            self.body.splice(self.compute)
            self.body.splice(self.stores)
        self.body.splice(self.post_loop_combine)
        if self.cooperative_reduction and (
            self.post_loop_combine or self.post_loop_store
        ):
            sem_ptr = f"{self.semaphores_name} + tl.program_id(1)"
            self.body.splice(
                f"""
                if HAS_RSPLIT:
                    triton_helpers.x_grid_barrier({sem_ptr})
                """,
                strip=True,
            )
            self.cooperative_reduction_workspace_cache.on_loop_end()
        self.body.splice(self.post_loop_store)
        self.indexing_code.clear()
        self.loads.clear()
        self.compute.clear()
        self.stores.clear()
        self.post_loop_combine.clear()
        self.post_loop_store.clear()

    def kernel_benchmark_extra_args(self) -> list[str]:
        args = []
        if self.need_numel_args():
            numel_args: list[sympy.Expr] = []
            self.add_numel_to_call_args("", numel_args, [])
            for arg in numel_args:
                if isinstance(arg, int):
                    args.append(str(arg))
                elif isinstance(arg, SymbolicCallArg):
                    args.append(str(V.graph.sizevars.size_hint(arg.inner_expr)))
                elif isinstance(arg, sympy.Expr):
                    args.append(str(V.graph.sizevars.size_hint(arg)))
                else:
                    raise ValueError(f"Unsupported numel argument type: {type(arg)}")
        return args

    def codegen_kernel_benchmark(self, num_gb):
        result = IndentedBuffer()
        _argdefs, call_args, signature, _ = self.args.python_argdefs()

        result.writelines(["", "", "def get_args():"])
        with result.indent():
            name_cnt = itertools.count()
            var_names = []
            for arg_name, arg_sig in zip(call_args, signature):
                var_name = f"arg_{next(name_cnt)}"
                buf = V.graph.try_get_buffer(arg_name)
                if buf:
                    result.writeline(
                        f"{var_name} = rand_strided({V.graph.sizevars.size_hints(buf.get_size())}, {V.graph.sizevars.size_hints(buf.get_stride())}, device='{buf.get_device()}', dtype={buf.get_dtype()})"  # noqa: B950 line too long
                    )
                elif arg_name in V.graph.constants:
                    # note that random seed is put in V.graph.constants
                    const_tensor = V.graph.constants[arg_name]
                    result.writeline(
                        f"{var_name} = rand_strided({V.graph.sizevars.size_hints(const_tensor.size())}, {V.graph.sizevars.size_hints(const_tensor.stride())}, device='{const_tensor.device}', dtype={const_tensor.dtype})"  # type: ignore[arg-type]  # noqa: B950 line too long
                    )
                elif isinstance(arg_sig, SizeArg):
                    symval_hint = V.graph.sizevars.size_hint(arg_sig.expr)

                    # Force the seed_offset to be 0 so calls to the same kernel
                    # using different seed offset will have the same benchmark harness.
                    # We can dedup kernel definitions in this case.
                    if "seed_offset" in arg_sig.name:
                        symval_hint = 0
                    result.writeline(f"{var_name} = {symval_hint}")
                elif isinstance(arg_sig, WorkspaceArg):
                    device = V.graph.get_current_device_or_throw()
                    count = V.graph.sizevars.size_hint(arg_sig.count)
                    result.writeline(
                        f"{var_name} = torch.zeros({count}, device='{device}', dtype={arg_sig.dtype})"
                    )
                else:
                    raise KeyError(
                        f"Don't find the buffer or const tensor for {arg_name}"
                    )
                var_names.append(var_name)
            var_names.extend(self.kernel_benchmark_extra_args())
            result.writeline(f"return {', '.join(var_names)},")

        result.writelines(["\n", "\n", "def call(args):"])
        current_device = V.graph.get_current_device_or_throw()
        index = current_device.index
        with result.indent():
            result.writeline(f"with {V.graph.device_ops.device_guard(index)}:")
            with result.indent():
                result.writeline(
                    V.graph.device_ops.set_device(index)
                )  # no-op to ensure context
                stream_name = f"stream{index}"
                result.writeline(f"{stream_name} = get_raw_stream({index})")
                result.writeline(
                    f"{str(Placeholder.KERNEL_NAME)}.run(*args, stream={stream_name})"
                )

        # benchmark all configs
        result.writelines(["\n", "\n", "def benchmark_all_configs(args):"])
        with result.indent():
            result.writeline(f"with {V.graph.device_ops.device_guard(index)}:")
            with result.indent():
                result.writeline(
                    V.graph.device_ops.set_device(index)
                )  # no-op to ensure context
                result.writeline(
                    f"return {str(Placeholder.KERNEL_NAME)}.benchmark_all_configs(*args)"
                )

        result.writelines(["\n", "\n", "if __name__ == '__main__':"])
        with result.indent():
            result.writeline(
                "from torch._inductor.runtime.benchmarking import benchmarker"
            )
            result.writeline("")

            result.writeline("args = get_args()")
            result.writeline(
                "ms = benchmarker.benchmark_gpu(lambda: call(args), rep=40)"
            )
            result.writeline(f"num_gb = {num_gb}")
            result.writeline("gb_per_s = num_gb / (ms / 1e3)")
            result.writeline(
                'print(f"{ms:.3f}ms    {num_gb:.3f}GB    {gb_per_s:.2f}GB/s")'
            )

        return result

    def imports_for_benchmark_kernel(self):
        return textwrap.dedent(
            """
            from torch._dynamo.testing import rand_strided
            {}
            import torch
        """.format(V.graph.device_ops.import_get_raw_stream_as("get_raw_stream"))
        )

    def _get_heuristic(self):
        if self.fixed_config:
            return "fixed_config"
        elif self.cooperative_reduction:
            return "cooperative_reduction"
        elif self.persistent_reduction:
            assert self.inside_reduction
            return "persistent_reduction"
        elif self.inside_reduction:
            return "reduction"
        return "pointwise"

    @staticmethod
    def inductor_meta_common():
        inductor_meta = {
            "backend_hash": torch.utils._triton.triton_hash_with_backend(),
            "are_deterministic_algorithms_enabled": torch.are_deterministic_algorithms_enabled(),
            "assert_indirect_indexing": config.assert_indirect_indexing,
            "autotune_local_cache": config.autotune_local_cache,
            "autotune_pointwise": config.triton.autotune_pointwise,
            "autotune_remote_cache": config.autotune_remote_cache,
            "force_disable_caches": config.force_disable_caches,
            "dynamic_scale_rblock": config.dynamic_scale_rblock,
            "max_autotune": config.max_autotune,
            "max_autotune_pointwise": config.max_autotune_pointwise,
            "min_split_scan_rblock": config.triton.min_split_scan_rblock,
            "spill_threshold": config.triton.spill_threshold,
            "store_cubin": config.triton.store_cubin,
        }
        if torch.version.hip is not None:
            inductor_meta["is_hip"] = True
        if config.is_fbcode():
            inductor_meta["is_fbcode"] = True
        if config.profile_bandwidth:
            inductor_meta["profile_bandwidth"] = config.profile_bandwidth
            inductor_meta["profile_bandwidth_regex"] = config.profile_bandwidth_regex
            inductor_meta["profile_bandwidth_output"] = config.profile_bandwidth_output
            inductor_meta["profile_bandwidth_with_do_bench_using_profiling"] = (
                config.profile_bandwidth_with_do_bench_using_profiling
            )
        if config.coordinate_descent_tuning:
            inductor_meta["coordinate_descent_tuning"] = (
                config.coordinate_descent_tuning
            )
            inductor_meta["coordinate_descent_search_radius"] = (
                config.coordinate_descent_search_radius
            )
            inductor_meta["coordinate_descent_check_all_directions"] = (
                config.coordinate_descent_check_all_directions
            )
        return inductor_meta

    def codegen_kernel(self, name=None):
        code = IndentedBuffer()

        size_hints = {}
        for prefix, numel in self.numels.items():
            if prefix_is_reduction(prefix) and not self.inside_reduction:
                continue

            numel_hint = V.graph.sizevars.symbolic_hint(numel)
            if not isinstance(numel_hint, (int, sympy.Integer)):
                # This default heuristic hint was picked carefully: it is
                # large, to ensure that we don't shrink the block size (since
                # if you don't have many elements, it'd be wasteful to pick a
                # large block size).  Since we don't know how many elements we
                # might have, we should be OK with some inefficiency to make
                # sure we handle the large case well.  8192 is the largest
                # block size we support, so we pick that.
                #
                # If we have a better hint for unbacked SymInts (e.g., because
                # a user told us, or we are tracking upper bounds) we could
                # use that here.
                size_hint = 8192
            else:
                size_hint = next_power_of_2(int(numel_hint))
            size_hints[prefix] = size_hint

        if name is None:
            code.splice(gen_common_triton_imports())
            device_type = V.graph.get_current_device_or_throw().type
            if device_type == "cpu":
                code.splice("triton_helpers.set_driver_to_cpu()")
            else:
                code.splice("triton_helpers.set_driver_to_gpu()")

            if config.benchmark_kernel:
                code.splice(self.imports_for_benchmark_kernel())

        argdefs, _, signature, _ = self.args.python_argdefs()
        # maps actual expression to SizeArg if it is in sizevars replacements
        for i, arg in enumerate(signature):
            if isinstance(arg, SizeArg):
                # mypy is unhappy about the sympy.Expr
                # type for the key of the dict below
                symbol = cast(sympy.Symbol, arg.expr)
                if symbol in V.graph.sizevars.inv_precomputed_replacements:
                    signature[i] = SizeArg(
                        arg.name, V.graph.sizevars.inv_precomputed_replacements[symbol]
                    )

        mutated_args = OrderedSet[str]()
        for mutation in self.mutations:
            if mutation in self.args.input_buffers:
                mutated_args.add(self.args.input_buffers[mutation])
            if (
                mutation in self.args.inplace_buffers
                and mutation not in V.graph.removed_buffers
                and mutation not in self.removed_buffers
            ):
                mutated_args.add(
                    cast(InplacedBuffer, self.args.inplace_buffers[mutation]).inner_name
                )
            if mutation in self.args.output_buffers:
                mutation_arg = self.args.output_buffers[mutation]
                assert not isinstance(mutation_arg, RemovedArg)
                mutated_args.add(mutation_arg)

        # Note: [Workspace Mutation]
        # workspace arguments are mutated, but are not marked as mutations in self.mutations
        # because their buffers are added during codegen, and aren't tracked during
        # lowering/scheduling. So we add them as mutated_args explicitly below.
        #
        # In the logic below, we only mark the workspaces a mutated if they are marked with
        # zero_fill: that's because, if we don't expect the buffer to be pre-filled with
        # zeros, then, although we still mutate the data, we don't care about those
        # mutations because we don't make any assumptions about the contents of the
        # workspace buffer.  Similarly, ZERO_PER_GRAPH requires the kernel to return
        # the buffer back to its original state.
        for argname, arg in zip(argdefs, signature):
            if (
                isinstance(arg, WorkspaceArg)
                and arg.zero_mode == WorkspaceZeroMode.ZERO_ON_CALL
            ):
                mutated_args.add(argname.name)

        mutated_args = sorted(mutated_args)

        for tree in self.active_range_trees():
            sizearg = SizeArg(f"{tree.prefix}numel", tree.numel)
            signature.append(sizearg)
            argdefs.append(ArgName(sizearg.name))
            # constexpr version causes issues, see
            # https://github.com/pytorch/torchdynamo/pull/1362
            # triton_meta["constants"][len(argdefs)] = V.graph.sizevars.size_hint(
            #     tree.numel
            # )
            # argdefs.append(f"{tree.prefix}numel: tl.constexpr")

        def add_constexpr_arg(arg_name):
            # new versions (but not old versions) of Triton need constexprs included in the signature
            if triton_version_uses_attrs_dict():
                signature.append(ConstexprArg(arg_name))
            argdefs.append(ArgName(arg_name, is_constexpr=True))

        for tree in self.range_trees:
            if tree.is_reduction and self.persistent_reduction:
                # Rn_BLOCK for persistent_reduction is defined in codegen_static_numels
                continue
            if tree.tensor_dim is None:
                continue

            add_constexpr_arg(f"{tree.prefix.upper()}BLOCK")

        if self.cooperative_reduction:
            add_constexpr_arg("RSPLIT")

        triton_meta_signature = signature_to_meta(
            signature, size_dtype=self.index_dtype, argdefs=argdefs
        )
        triton_meta: dict[str, Any] = {
            "signature": triton_meta_signature,
            "device": DeviceProperties.create(V.graph.get_current_device_or_throw()),
            "constants": {},
        }

        # Skip memory optimization for forward of the training loop where we expect
        # every new node will increase the peak memory and our greedy approach would
        # introduce a lot of unnecessary cpu copies.
        optimize_mem = V.graph.is_inference or V.graph.is_backward

        inductor_meta = {
            # Triton will not accept an OrderedSet for autotune_hints
            "grid_type": self._get_grid_type().__name__,
            "autotune_hints": set(self.autotune_hints),  # noqa: set_linter
            "kernel_name": str(Placeholder.DESCRIPTIVE_NAME),
            "mutated_arg_names": mutated_args,
            "optimize_mem": optimize_mem,
            "no_x_dim": self.no_x_dim,
            "num_load": self.num_load,
            "num_reduction": self.num_reduction,
            **self.inductor_meta_common(),
        }
        if self.cooperative_reduction:
            inductor_meta["persistent_reduction"] = self.persistent_reduction

        num_gb = None
        if config.benchmark_kernel or config.profile_bandwidth:
            num_gb = self.estimate_kernel_num_bytes() / 1e9
            inductor_meta["kernel_num_gb"] = num_gb

        triton_meta["configs"] = [config_of(signature)]

        # Triton compiler includes equal_to_1 args into constants even
        # when they are not constexpr. otherwise there may be a segfault
        # during launching the Inductor-compiled Triton kernel.
        # https://github.com/pytorch/pytorch/issues/120478#issuecomment-1962822307
        # https://github.com/openai/triton/blob/231efe9ed2d200be0f69a07c298e4342b08efe3d/python/triton/runtime/jit.py#L384
        for arg_num in equal_1_arg_indices(signature):  # type: ignore[index]
            triton_meta["constants"][signature[arg_num].name] = 1  # type: ignore[index,union-attr]

        self.triton_meta = triton_meta

        self.codegen_body()

        for helper in self.helper_functions:
            code.writeline("")
            code.splice(helper)

        if self.fixed_config:
            heuristics_line = f"""
                @triton_heuristics.{self._get_heuristic()}(
                    config={self.fixed_config.config!r},
                    filename=__file__,
                    triton_meta={triton_meta!r},
                    inductor_meta={inductor_meta!r}
                )
                @triton.jit
            """
        elif self.inside_reduction:
            reduction_hint = self.features.get_reduction_hint()
            heuristics_line = f"""
                @triton_heuristics.{self._get_heuristic()}(
                    size_hints={size_hints!r},
                    reduction_hint={reduction_hint},
                    filename=__file__,
                    triton_meta={triton_meta!r},
                    inductor_meta={inductor_meta!r}
                )
                @triton.jit
            """
        else:
            tile_hint = ""
            if len(size_hints) == 2:
                if (
                    len(non_constexpr_signature(signature)) == 4
                ):  # input, output and 2 args
                    tile_hint = "tile_hint=TileHint.SQUARE,"
                else:
                    tile_hint = "tile_hint=TileHint.DEFAULT,"
            heuristics_line = f"""
                @triton_heuristics.{self._get_heuristic()}(
                    size_hints={size_hints!r}, {tile_hint}
                    filename=__file__,
                    triton_meta={triton_meta!r},
                    inductor_meta={inductor_meta!r},
                    min_elem_per_thread={self.min_elem_per_thread}
                )
                @triton.jit
            """
        code.splice(heuristics_line)
        code.writeline(
            f"def {name or str(Placeholder.KERNEL_NAME)}({', '.join(x.full_name() for x in argdefs)}):"
        )
        with code.indent():
            self.codegen_static_numels(code)
            for old, new in self.args.aliases():
                code.writeline(f"{old} = {new}")
            code.splice(self.body)

        if config.benchmark_kernel:
            code.splice(self.codegen_kernel_benchmark(num_gb))

        return code.getvalue()

    @staticmethod
    def _get_persistent_RBLOCK(rnumel):
        rnumel = V.graph.sizevars.simplify(rnumel)
        if isinstance(rnumel, (sympy.Integer, int)):
            val = int(rnumel)
            val = next_power_of_2(val)
        else:
            val = 128
            while not V.graph.sizevars.statically_known_leq(rnumel, val):
                if val > 16 * 1024:
                    raise ValueError(f"Failed to find static RBLOCK for {rnumel}")
                val *= 2
        return val

    @staticmethod
    def has_persistent_RBLOCK(rnumel):
        try:
            TritonKernel._get_persistent_RBLOCK(rnumel)
            return True
        except ValueError:
            return False

    def codegen_static_numels(self, code):
        """
        We get a small speedup from hard coding numels if they are static.

        This code stomps on the passed-in values by writing an constant to the top of the kernel.

        In a kernel like:
        def KERNEL_NAME(in_ptr0, in_ptr1, out_ptr2, xnumel, r0_numel, XBLOCK : tl.constexpr, R0_BLOCK : tl.constexpr):

        We would add
        xnumel = 4096
        r0_numel = 768

        After the signature, before the kernel code, if we decided to make these static. As its hardcoded, it becomes
        a better signal to triton on how to unroll and do some static indexing. So, it's not so much that downstream
        knows that its a static numel, as that you just plop a constant into the kernel.
        """

        def is_static_integer(expr: sympy.Expr) -> bool:
            return isinstance(expr, (sympy.Integer, int))

        for tree in self.range_trees:
            if not tree.is_reduction or self.inside_reduction:
                simplified_tree_numel = V.graph.sizevars.simplify(tree.numel)
                if is_static_integer(simplified_tree_numel):
                    code.writeline(f"{tree.prefix}numel = {int(simplified_tree_numel)}")

            if tree.is_reduction and self.persistent_reduction:
                if self.cooperative_reduction:
                    numel = self.kexpr(self.rename_indexing(tree.numel))
                    val = f"triton_helpers.constexpr_next_power_of_2(({numel} + RSPLIT - 1) // RSPLIT)"
                else:
                    val = self._get_persistent_RBLOCK(tree.numel)
                code.writeline(f"{tree.prefix.upper()}BLOCK: tl.constexpr = {val}")

            if tree.prefix == "x" and self.no_x_dim:
                code.writeline("XBLOCK: tl.constexpr = 1")

    def _get_grid_type(self) -> type[triton_heuristics.GridExpr]:
        n = sum([int(not tree.is_reduction) for tree in self.range_trees])
        if self.cooperative_reduction:
            assert n == 1
            return triton_heuristics.CooperativeReductionGrid
        elif n == 1:
            return triton_heuristics.Grid1D
        elif n == 2:
            if any(map(self.needs_yz_grid_overflow, self.range_trees)):
                return triton_heuristics.Grid2DWithYZOverflow
            return triton_heuristics.Grid2D
        elif n == 3:
            return triton_heuristics.Grid3D
        raise ValueError(f"Unsupported number of dimensions: {n}")

    def add_numel_to_call_args(self, name, call_args, arg_types):
        # TODO(jansel): if there are constants, we shouldn't bother passing them as args
        for tree in self.range_trees:
            if isinstance(tree.numel, (sympy.Integer, sympy.Symbol)):
                expr = tree.numel
            else:
                expr = V.graph.wrapper_code.generate_numel_expr(name, tree)

            if not tree.is_reduction or self.inside_reduction:
                call_args.append(expr)
                arg_types.append(type(expr))

    def call_kernel(self, name: str, node: Optional[IRNode] = None):
        wrapper = V.graph.wrapper_code
        wrapper.write_triton_header_once()
        _, call_args, _, arg_types = self.args.python_argdefs()
        self.add_numel_to_call_args(name, call_args, arg_types)

        for ws in self.args.workspace_args:
            wrapper.generate_workspace_allocation(ws)

        wrapper.generate_kernel_call(
            name,
            call_args,
            triton=True,
            arg_types=arg_types,
            triton_meta=self.triton_meta,
        )

        for ws in reversed(self.args.workspace_args):
            wrapper.generate_workspace_deallocation(ws)

    def codegen_nan_check(self) -> None:
        wrapper = V.graph.wrapper_code
        _, call_args, arg_signatures, _ = self.args.python_argdefs()
        for arg, arg_signature in zip(call_args, arg_signatures):
            if isinstance(arg_signature, TensorArg):
                if V.graph.cpp_wrapper:
                    wrapper.writeline(
                        f'AOTI_TORCH_ERROR_CODE_CHECK(aoti_torch_check_inf_and_nan("{arg}", {arg}));'
                    )
                else:
                    line = f"assert not {arg}.isnan().any().item()"
                    wrapper.writeline(line)
                    line = f"assert not {arg}.isinf().any().item()"
                    wrapper.writeline(line)

    def create_cse_var(self, *args, **kwargs) -> TritonCSEVariable:
        return TritonCSEVariable(*args, **kwargs)

    def codegen_iteration_ranges_entry(self, entry: IterationRangesEntry):
        line = f"{entry.name} = {self.kexpr(self.rename_indexing(entry.expr))}"
        if entry.root.is_loop:
            self.indexing_code.writeline(line)
        else:
            # lift non-reduction stores outside loop
            self.body.writeline(line)

    def iteration_ranges_ranges_code(self, entry: IterationRangesRoot) -> str:
        assert entry.tensor_dim is not None
        size = self.indexing_size_str(entry.tensor_dim)
        index_dtype = self.index_dtype
        suffix = f".to({index_dtype})" if index_dtype != "tl.int32" else ""
        if (
            self.cooperative_reduction
            and self.persistent_reduction
            and entry.is_reduction
        ):
            suffix = f"{suffix} + rsplit_start"
        return f"tl.arange(0, {entry.prefix.upper()}BLOCK){size}{suffix}"

    def iteration_ranges_scalar_code(
        self, entry: IterationRangesRoot, value: Any
    ) -> str:
        index_dtype = self.index_dtype
        ndim = self.triton_tensor_ndim()
        size = [1] * ndim
        return f"tl.full({size}, {value}, {index_dtype})"

    def iteration_ranges_get_pid(self, entry: IterationRangesRoot) -> str:
        assert entry.grid_dim is not None
        key = f"tl.program_id({entry.grid_dim})"
        # y_grid has a limit, so express it in terms of y and z in case of overflow.
        # z grid is only exercised when max_tiles == 3 (off by default).
        if self.needs_yz_grid_overflow(entry):
            # For ynumel larger than max_ygrid, we need to use zdim.
            # For each z dimension, there are tl.num_programs(1) yblocks which is passed by grad(x,y,z).
            # So, we need to add tl.program_id(z) * tl.num_programs(y) *YBLOCK to get the correct yoffset.
            key = f"({key} + tl.program_id({entry.grid_dim + 1}) * tl.num_programs({entry.grid_dim}))"
        pid = entry.pid_cache.get(key, key)
        if self.index_dtype != "tl.int32":
            return f"{pid}.to({self.index_dtype})"
        return pid

    def needs_yz_grid_overflow(self, entry: IterationRangesRoot) -> bool:
        return (
            entry.grid_dim == 1
            and not entry.has_zdim
            and not self.cooperative_reduction
            and not V.graph.sizevars.statically_known_leq(entry.numel, get_max_y_grid())
        )

    def max_block(self, prefix: str) -> int:
        if self.fixed_config:
            return self.fixed_config[f"{prefix.upper()}BLOCK"]
        return TRITON_MAX_BLOCK[prefix.upper()]

    def _has_constant_mask(self, tree: IterationRangesRoot) -> bool:
        if not self.optimize_mask:
            return False

        if self.fixed_config and f"{tree.prefix.upper()}BLOCK" in self.fixed_config:
            if self.fixed_config[f"{tree.prefix.upper()}BLOCK"] == 1:
                return True
        else:
            if V.graph.sizevars.statically_known_equals(tree.numel, 1):
                return True

        # Masks are superfluous if numel is a multiple of BLOCK
        # (We use the fact that BLOCK is required by triton to be a power of 2)
        if tree.is_reduction and self.persistent_reduction:
            max_block = self._get_persistent_RBLOCK(tree.numel)
        elif tree.prefix == "x" and self.no_x_dim:
            max_block = 1
        else:
            max_block = self.max_block(tree.prefix)

        if tree.is_reduction and self.cooperative_reduction:
            max_block = max_block * self.max_rsplit()

        # Optional optimization: if block divides numel exactly, we will
        # never need to do a masked load to handle stragglers at the end.
        # If this tree is for the y dimension, we should only use a constant
        # mask if it can be guaranteed that:
        # 1. (ynumel / YBLOCK) < max_ygrid or
        # 2. (ynumel / YBLOCK) % max_ygrid == 0
        # Because YBLOCK is not constant, use a conservative heuristic:
        # only use a constant mask if ynumel < max_ygrid.
        # It's faster to avoid masking at all.  But it is sound to always
        # mask.
        if V.graph.sizevars.statically_known_multiple_of(tree.numel, max_block):
            return (
                tree.grid_dim != 1
                or tree.has_zdim
                or V.graph.sizevars.statically_known_leq(tree.numel, get_max_y_grid())
            )

        return False

    def _has_constant_xmask(self) -> bool:
        xtree = self.range_trees[0]
        assert xtree.prefix == "x"
        return self._has_constant_mask(xtree)

    def filter_masks(self, mask_vars: OrderedSet[str]) -> None:
        for tree in self.range_trees:
            if self._has_constant_mask(tree):
                mask_vars.discard(f"{tree.prefix}mask")

        # can be added as an override_mask
        mask_vars.discard("None")

    @cache_on_self
    def get_reduction_prefixes(self) -> list[str]:
        return [
            prefix_str[symt]
            for symt in list(TritonSymbols.reduction_types)[: self.num_reduction_dims]
        ]

    def codegen_reduction_numels(self, buffer: IndentedBuffer) -> None:
        """
        Generates code that flattens ND reduction numels, block sizes, etc. into 1D.
        """
        # rnumel = r0_numel * ... * r(n-1)_numel
        reduction_trees = [tree for tree in self.range_trees if tree.is_reduction]
        rnumel = " * ".join(sorted(f"{tree.prefix}numel" for tree in reduction_trees))
        buffer.splice(f"rnumel = {self.kexpr(rnumel)}")

        # RBLOCK = R0_BLOCK * ... * R(N-1)_BLOCK
        rn_blocks = [
            TritonSymbols.block_sizes[tree.symt]
            for tree in self.range_trees
            if tree.is_reduction
        ]
        rblock = sympy_product(rn_blocks)
        buffer.splice(f"RBLOCK: tl.constexpr = {self.kexpr(rblock)}")

    def _get_reduction_symbols(self, suffix: str, **kwargs) -> list[sympy.Symbol]:
        """
        Helper to initialize symbols like rn_numel, rn_base, etc.
        """
        rn_prefixes = self.get_reduction_prefixes()
        return [sympy.Symbol(f"{prefix}{suffix}", **kwargs) for prefix in rn_prefixes]

    @cache_on_self
    def _get_reduction_index_coeffs(self) -> list[sympy.Expr]:
        """
        Compute coefficients to convert ND reduction indices to linear indices.
        For example:
          rindex = r0_index * r1_numel * ... * rn_numel + ... + rn_index.
        """
        rn_prefixes = self.get_reduction_prefixes()
        rn_numels = self._get_reduction_symbols("numel", integer=True, positive=True)
        return [
            sympy_product(rn_numels[idx + 1 :]) for idx in range(len(rn_prefixes) - 1)
        ] + [sympy.Integer(1)]

    def _flatten_reduction_indices(self, multi_inds: list[sympy.Expr]) -> sympy.Expr:
        """
        Compute linear reduction indices from N dimensional ones.
        """
        coeffs = self._get_reduction_index_coeffs()
        return sympy_dot(coeffs, multi_inds)

    def codegen_reduction_indices(self, buffer: IndentedBuffer) -> None:
        """
        Generates code that converts ND reduction indices into linear indices.
        """
        # Gather relevant numels, indices, etc.
        rn_offsets = self._get_reduction_symbols(
            "offset", integer=True, nonnegative=True
        )
        rn_inds = self._get_reduction_symbols("index", integer=True, nonnegative=True)

        # Compute roffset and rindex.
        roffset = self._flatten_reduction_indices(rn_offsets)
        buffer.splice(f"roffset = {self.index_to_str(roffset)}")
        rindex = self._flatten_reduction_indices(rn_inds)
        buffer.splice(f"rindex = {self.index_to_str(rindex)}")

    def iteration_ranges_codegen_header(
        self, entry: IterationRangesRoot, code: IndentedBuffer
    ) -> None:
        x = entry.prefix
        if entry.is_loop:
            code.writeline(f"{entry.name} = {x}offset + {x}base")
        elif entry.grid_dim is None:
            # no need to "{x}offset = "
            code.writeline(f"{entry.name} = {self.iteration_ranges_ranges_code(entry)}")
            code.writeline(f"{x}offset = 0")
        else:
            if entry.tensor_dim is not None:
                line = f"{x}offset + {self.iteration_ranges_ranges_code(entry)}"
            else:
                line = self.iteration_ranges_scalar_code(entry, f"{x}offset")
            code.writelines(
                [
                    f"{x}offset = {self.iteration_ranges_get_pid(entry)} * {x.upper()}BLOCK",
                    f"{entry.name} = {line}",
                ]
            )

        if self._has_constant_mask(entry):
            sizes = self.dense_size_str()
            code.writeline(f"{x}mask = tl.full({sizes}, True, tl.int1)")
        else:
            code.writeline(f"{x}mask = {entry.name} < {x}numel")


class TritonScheduling(SIMDScheduling):
    kernel_type: type[Any] = TritonKernel
    backend_features = OrderedSet(
        [
            BackendFeature.FOREACH,
            BackendFeature.BUCKETIZE,
            BackendFeature.INPLACE_BUFFERS,
            BackendFeature.MASKED_SCATTER_WITH_INDEX,
            BackendFeature.SCAN,
            BackendFeature.SORT,
            BackendFeature.TRITON_TEMPLATES,
            BackendFeature.TUPLE_REDUCTION,
        ]
    )

    def __init__(self, scheduler: Optional[Scheduler]) -> None:
        super().__init__(scheduler)
        if scheduler is None or not hasattr(scheduler, "nodes"):
            return
        for node in scheduler.nodes:
            if isinstance(node, (SchedulerNode, FusedSchedulerNode)):
                node.debug_device_str = debug_triton_code

    @classmethod
    def get_backend_features(cls, device: torch.device):
        if (
            config.triton.cooperative_reductions
            or config.triton.force_cooperative_reductions
        ):
            return OrderedSet(
                [*cls.backend_features, BackendFeature.REDUCE_TO_SINGLE_ELEMENT]
            )
        return cls.backend_features

    def codegen_comment(self, node_schedule):
        wrapper = V.graph.wrapper_code
        origins, _detailed_origins = get_kernel_metadata(node_schedule, wrapper)
        if origins:
            wrapper.writeline(origins)

        if config.debug_fusion:
            from torch._inductor.scheduler import (
                BaseSchedulerNode,
                ForeachKernelSchedulerNode,
            )

            if not any(
                isinstance(n, ForeachKernelSchedulerNode) for n in node_schedule
            ):
                # We probably should look what are the nodes inside a foreach
                # schedule node
                node_names = [
                    n.get_name()
                    for n in node_schedule
                    if isinstance(n, BaseSchedulerNode)
                ]
                wrapper.writeline(
                    f"{wrapper.comment} Fused node name list: {', '.join(node_names)}"
                )

    def define_kernel(self, src_code, node_schedule, kernel):
        wrapper = V.graph.wrapper_code
        if src_code in wrapper.src_to_kernel:
            kernel_name = wrapper.src_to_kernel[src_code]
        else:
            fused_name = (
                get_fused_kernel_name(node_schedule, config.triton.descriptive_names)
                if config.triton.descriptive_names
                else ""
            )
            kernel_category = get_kernel_category_by_source_code(src_code)[:3]
            kernel_name = "_".join(
                ["triton", kernel_category, fused_name, wrapper.next_kernel_suffix()]
            )
            # use the original src_code as the key
            wrapper.src_to_kernel[src_code] = kernel_name
            subs_name = kernel_name if config.triton.unique_kernel_names else "triton_"

            # DESCRIPTIVE_NAME is used for profiling purposes; it shows the full kernel name
            # even when unique_kernel_names is turned off. Meanwhile, KERNEL_NAME is sometimes set
            # to "triton_" to maximize caching opportunities (when unique_kernel_names = False).
            src_code = src_code.replace(str(Placeholder.DESCRIPTIVE_NAME), kernel_name)
            src_code = src_code.replace(str(Placeholder.KERNEL_NAME), subs_name)

            # TODO(voz): Ostensibly, we should not need this. But there are cases where C++ codegen does
            # not use BracesBuffer, so we have no good indicator of a C++ buffer atm.
            src_code = src_code.replace("#pragma CMT", "#")

            _basename, _, kernel_path = get_path(code_hash(src_code.strip()), "py")
            compile_wrapper = IndentedBuffer()

            if async_compile.use_process_pool():
                # The process pool is warm, we can shell out to workers right away. This
                # allows us to save the result in async_compile.CompiledTritonKernels,
                # so that the second time we call async_compile.triton, we do no work.
                async_compile.triton(subs_name, src_code)

            compile_wrapper.writeline(f"async_compile.triton({subs_name!r}, '''")

            compile_wrapper.splice(src_code, strip=True)
            current_device = V.graph.get_current_device_or_throw()
            compile_wrapper.writeline(f"''', device_str='{current_device.type}')")

            metadata_comment = f"# kernel path: {kernel_path}"
            origins, detailed_origins = get_kernel_metadata(node_schedule, wrapper)
            metadata_comment += "\n" + origins + "\n" + detailed_origins
            wrapper.define_kernel(
                kernel_name, compile_wrapper.getvalue(), metadata_comment
            )

            # log kernel metadata for offline analysis.
            # E.g. one can find all unaligned inner reduction and check if
            # padding helps with the perf kernel by kernel.
            if metrics.is_metric_table_enabled("kernel_metadata"):
                metrics.log_kernel_metadata(kernel_name, kernel_path, src_code)

        return kernel_name

    def benchmark_fused_nodes(self, nodes, n_spills_threshold=8) -> tuple[float, str]:
        """
        Benchmark fused list of nodes and return the execution time
        in milliseconds on randomly generated inputs.
        """
        src_code = self.generate_kernel_code_from_nodes(nodes, benchmark_kernel=True)
        mod = PyCodeCache.load(src_code)
        return self.benchmark_codegened_module(
            mod, n_spills_threshold, node_names=OrderedSet(n.get_name() for n in nodes)
        )

    def benchmark_codegened_module(
        self, mod, n_spills_threshold=8, node_names: Optional[OrderedSet[str]] = None
    ) -> tuple[float, str]:
        """Benchmark an already compiled module"""
        device_interface = get_interface_for_device(V.graph.device_type)
        with (
            preserve_rng_state(),
            device_interface.device(V.graph.get_current_device_or_throw()),  # type: ignore[attr-defined]
        ):
            ms = None

            def cache_file_path():
                assert mod.__file__ is not None
                return os.path.splitext(mod.__file__)[0] + ".kernel_perf"

            def store_cache():
                path = cache_file_path()
                with open(path, "w") as fd:
                    fd.write(str(ms))  # type: ignore[has-type]

            def load_cache():
                path = cache_file_path()
                if os.path.exists(path):
                    with open(path) as fd:
                        return float(fd.read())
                return None

            node_names = (
                node_names if node_names is not None else OrderedSet(["unknown"])
            )
            log.debug(
                "kernel src code for %s written to: %s",
                node_names,
                mod.__file__,
            )
            ms = load_cache()
            if ms is not None:
                return ms, mod.__file__

            args = mod.get_args()
            call = mod.call
            wrapped_jit_function = mod.triton_
            # call once to trigger the compilation
            try:
                call(wrapped_jit_function.clone_args(*args)[0])
            except Exception as e:
                if config.triton.disallow_failing_autotune_kernels_TESTING_ONLY:
                    raise
                log.debug(
                    "Exception (%s) in compiling fused nodes %s",
                    e,
                    node_names,
                )
                ms = float("inf")
                store_cache()
                return ms, mod.__file__

            launchers = wrapped_jit_function.launchers
            assert len(launchers) == 1
            # n_spills does not necessarily mean it's not profitable to fuse,
            # and sometimes it can be inaccurate
            if launchers[0].n_spills > n_spills_threshold:
                # skip benchmarking the kernel if there are register spills
                ms = float("inf")
            else:
                # We have to clone the inplace updated arguments to avoid earlier calls
                # generating out of range indices for later calls.
                ms = benchmarker.benchmark_gpu(
                    lambda: call(wrapped_jit_function.clone_args(*args)[0])
                )
                # overhead of cloning args gives bias for fusing the kernel
                # in the case of mutating/in-placeable second fusion
                # TODO - would be better as a hook in triton do_bench that reset
                # the input values between benchmarking
                if len(wrapped_jit_function.mutated_arg_names) > 0:
                    ms = ms - benchmarker.benchmark_gpu(
                        lambda: wrapped_jit_function.clone_args(*args)
                    )

            log.debug(
                "The fused kernel for %s took %.3f ms to run",
                node_names,
                ms,
            )
            store_cache()
            return ms, mod.__file__

    def create_kernel_choices(  # type: ignore[override]
        self,
        kernel_features: SIMDKernelFeatures,
        kernel_args: list[Any],
        kernel_kwargs: dict[str, Any],
    ) -> list[TritonKernel]:
        is_scan = kernel_features.contains_op("scan")
        is_split_scan = is_scan and any(
            node.is_split_scan() for node in kernel_features.scheduler_nodes()
        )
        kernel_type: type[TritonKernel] = self.kernel_type
        if is_split_scan:
            from .triton_split_scan import TritonSplitScanKernel

            kernel_type = TritonSplitScanKernel

        if is_scan:
            # TODO(jansel): scan does not yet work with cooperative reductions
            kernel_kwargs["override_cooperative_reduction"] = False

        # ops.sort only works with persistent reduction, and is not bandwidth bound anyway
        # so taking the hit of non-coalesced loads is okay
        if kernel_features.contains_op("sort"):
            kernel_kwargs["override_persistent_reduction"] = True
            kernel_kwargs["override_cooperative_reduction"] = False

        if not TritonKernel.has_persistent_RBLOCK(kernel_features.reduction_numel):
            # Cannot use persistent reduction with unknown dynamic rnumel
            assert not kernel_kwargs.get("override_persistent_reduction")
            kernel_kwargs["override_persistent_reduction"] = False

        kernel_kwargs = V.choices.triton_kernel_kwargs(
            kernel_type, kernel_features, kernel_args, kernel_kwargs
        )
        kernel = kernel_type(*kernel_args, **kernel_kwargs)
        return self.add_multi_kernel_choices(kernel, kernel_args, kernel_kwargs)

    def add_multi_kernel_choices(
        self,
        kernel: TritonKernel,
        kernel_args: list[Any],
        kernel_kwargs: dict[str, Any],
    ) -> list[TritonKernel]:
        kernels: list[TritonKernel] = [kernel]
        if not config.triton.multi_kernel:
            return kernels

        optional_persistent = kernel.persistent_reduction and not kernel_kwargs.get(
            "override_persistent_reduction"
        )
        optional_cooperative = kernel.cooperative_reduction and not kernel_kwargs.get(
            "override_cooperative_reduction"
        )
        if optional_persistent:
            kernels.append(
                self.kernel_type(
                    *kernel_args,
                    **kernel_kwargs,
                    override_persistent_reduction=False,
                )
            )
        if optional_cooperative:
            rnumel = kernel.features.reduction_numel
            # for larger sizes non-cooperative gets very slow
            if V.graph.sizevars.statically_known_leq(rnumel, 65536):
                kernels.append(
                    other := self.kernel_type(
                        *kernel_args,
                        **kernel_kwargs,
                        override_cooperative_reduction=False,
                    )
                )
                if optional_persistent and other.persistent_reduction:
                    kernels.append(
                        self.kernel_type(
                            *kernel_args,
                            **kernel_kwargs,
                            override_cooperative_reduction=False,
                            override_persistent_reduction=False,
                        )
                    )

        if len(kernels) > 1:
            for kernel2 in kernels[1:]:
                # Keep buffers needed by the non-persistent reduction so both kernels have the same arguments
                kernel2.must_keep_buffers = kernel.must_keep_buffers
            # persistent kernels must be generated last so must_keep_buffers works right
            kernels.sort(key=lambda k: k.persistent_reduction)
        return kernels

    def benchmark_combo_kernel(self, node_list):
        mod: ModuleType
        ms: float
        ms_clone: float

        def cache_file_path():
            assert mod.__file__ is not None
            return os.path.splitext(mod.__file__)[0] + ".kernel_perf"

        def load_cache():
            path = cache_file_path()
            if os.path.exists(path):
                with open(path) as fd:
                    return tuple(float(e) for e in fd.read().split())
            return (None, None)

        def store_cache():
            path = cache_file_path()
            with open(path, "w") as fd:
                fd.write(str(ms) + " " + str(ms_clone))

        total_ms, file_list = 0, []
        total_clone_ms: float = 0.0
        removed_buffers_orig = V.graph.removed_buffers
        V.graph.removed_buffers = OrderedSet(removed_buffers_orig)
        inplaced_to_remove_orig = V.graph.inplaced_to_remove
        V.graph.inplaced_to_remove = OrderedSet(inplaced_to_remove_orig)
        enable_autotune = config.combo_kernels_autotune > 0
        mixed_sizes = config.combo_kernel_allow_mixed_sizes > 0
        kernel_code_list = self.generate_combo_kernel_code(
            subkernel_nodes=node_list,
            custom_part_algorithm=True,
            enable_autotune=enable_autotune,
            mixed_sizes=mixed_sizes,
            only_gen_src_code=True,
        )

        for src_code, _, node_group in kernel_code_list:
            fused_node_lists = [node.get_nodes() for node in node_group]
            names = [n.get_name() for nodes in fused_node_lists for n in nodes]

            src_code = src_code.replace(str(Placeholder.KERNEL_NAME), "triton_")
            mod = PyCodeCache.load(src_code)

            log.debug(
                "kernel src code for %s written to: %s",
                names,
                mod.__file__,
            )
            ms, ms_clone = load_cache()
            if ms is not None:
                total_ms += ms  # type: ignore[assignment]
                total_clone_ms += ms_clone
                file_list.append(mod.__file__)
                continue

            args = mod.get_args()
            call = mod.call
            wrapped_jit_function = mod.triton_

            # call once to trigger the compilation
            call(wrapped_jit_function.clone_args(*args)[0])

            launchers = wrapped_jit_function.launchers
            assert len(launchers) == 1
            if launchers[0].n_spills > 0:
                # skip benchmarking the kernel if there are register spills
                ms = ms_clone = float("inf")
            else:
                # We have to clone the inplace updated arguments to avoid earlier calls
                # generating out of range indices for later calls.
                ms = benchmarker.benchmark_gpu(
                    lambda: call(wrapped_jit_function.clone_args(*args)[0])
                )
                ms_clone = benchmarker.benchmark_gpu(
                    lambda: wrapped_jit_function.clone_args(*args)[0]
                )

            log.debug(
                "The fused kernel for %s took %.3f ms to run, %.3f ms to clone inputs",
                OrderedSet(n.get_name() for n in node_group),
                ms,
                ms_clone,
            )
            store_cache()
            total_ms += ms
            total_clone_ms += ms_clone
            file_list.append(mod.__file__)
        V.graph.removed_buffers = removed_buffers_orig
        V.graph.inplaced_to_remove = inplaced_to_remove_orig
        return total_ms, total_clone_ms, file_list


def debug_triton_code(node: BaseSchedulerNode) -> list[str]:
    lines = []
    multi_template = node.get_template_node()
    assert multi_template is None or isinstance(multi_template, ir.MultiTemplateBuffer)
    if multi_template and multi_template.make_kernel_render is None:
        lines.append(f"{node.get_name()} Unfinalized multi template buffer")
    else:
        from torch._inductor.codegen.cuda_combined_scheduling import (
            CUDACombinedScheduling,
        )

        device = node.get_device()
        assert device is not None
        backend = node.scheduler.get_backend(device)
        assert isinstance(backend, (SIMDScheduling, CUDACombinedScheduling)), (
            f"Scheduling backend should be SIMD or CUDACombined when generating debug Triton strings, got: {type(backend)}"
        )

        with V.graph.set_current_device(device):
            # Don't increment kernel count when generating debug string.
            # This will confuse some unit tests that check the number of
            # generated kernels.
            old_generated_kernel_count = metrics.generated_kernel_count
            triton_code = backend.generate_kernel_code_from_nodes(
                node.get_nodes()
            ).strip()
            metrics.generated_kernel_count = old_generated_kernel_count

        lines.append(f"{node.get_name()} Triton code:")
        lines.append(textwrap.indent(triton_code, "    "))
    return lines<|MERGE_RESOLUTION|>--- conflicted
+++ resolved
@@ -2543,27 +2543,17 @@
                 masked_value = _mask_value(value, default)
 
             if reduction_type in ("argmax", "argmin"):
-                accumulator_dtype = (
-                    torch.int32 if V.kernel.index_dtype == "tl.int32" else torch.int64
-                )
                 accumulator_index = str(
                     self.cse.generate(
                         self.compute,
                         f"tl.broadcast_to({reduction_range_prefix}index, {masked_value}.shape)",
-<<<<<<< HEAD
-                        dtype=accumulator_dtype
-                        if V.kernel.index_dtype == "tl.int32"
-                        else torch.int64,
-=======
                         dtype=V.kernel.get_index_dtype_as_torch_dtype(),
->>>>>>> 5d4b5ee3
                     )
                 )
                 root_op = {"argmax": "max", "argmin": "min"}[reduction_type]
                 final_argreduce(
                     self.compute, result_var, masked_value, accumulator_index
                 )
-                result_var.dtype = accumulator_dtype
             elif reduction_type == "welford_reduce":
                 if self.cooperative_reduction:
                     # cooperative reductions require full welford for correctness
