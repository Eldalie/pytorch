--- conflicted
+++ resolved
@@ -56,17 +56,10 @@
         self.cached_output_id = count()
         self.scalar_to_tensor_id = count()
         self.custom_op_wrapper_loaded = False
-<<<<<<< HEAD
         self.allow_stack_allocation: Optional[bool] = (
             config.aot_inductor.allow_stack_allocation
         )
-        self.stack_allocated_buffers: Dict[BufferName, BufferLike] = {}
-=======
-        self.allow_stack_allocation: Optional[
-            bool
-        ] = config.aot_inductor.allow_stack_allocation
         self.stack_allocated_buffers: dict[BufferName, BufferLike] = {}
->>>>>>> d48eb58d
 
     @staticmethod
     def create(
@@ -966,53 +959,6 @@
                 if self.is_safe_to_use_borrow_arrayref_tensor_as_tensor():
                     base_handle = f"borrow_arrayref_tensor_as_tensor({base_handle})"
                 else:
-<<<<<<< HEAD
-                    self.writeline(
-                        f"{self.c_type_for_prim_type(val, element_type)} {var_name} = {self.val_to_arg_str(val, element_type)};"
-                    )
-                    return f"&{var_name}"
-            else:
-                # type_ is Optional[Tensor]
-                # Similar to other data type, use pointer to denote optional tensor arg in v2 C shim
-                base_handle = self.val_to_arg_str(val, element_type)
-                if config.aot_inductor.use_minimal_arrayref_interface:
-                    if self.is_safe_to_use_borrow_arrayref_tensor_as_tensor():
-                        base_handle = f"borrow_arrayref_tensor_as_tensor({base_handle})"
-                    else:
-                        base_handle = f"copy_arrayref_tensor_to_tensor({base_handle})"
-                (
-                    tmp_raii_handle_var,
-                    tmp_raii_handle_var_decl,
-                ) = self.create_tmp_raii_handle_var(base_handle)
-                if tmp_raii_handle_var:
-                    self.writeline(tmp_raii_handle_var_decl)
-                    base_handle = tmp_raii_handle_var
-                var_name = f"var_{next(self.arg_var_id)}"
-                self.writeline(f"AtenTensorHandle {var_name} = {base_handle}.get();")
-                return f"&{var_name}"
-
-        elif isinstance(type_, torch.ListType):
-            assert isinstance(val, (list, tuple)), (
-                f"{val} does not match with arg type {type_}"
-            )
-            element_type = type_.getElementType()
-            var_name = f"var_array_{next(self.var_array_id)}"
-            if len(val) == 0:
-                # Zero-size array is not supported in the C or C++ standard, so
-                # we declare a null pointer for it.
-                self.writeline(
-                    f"const {self.c_type_for_prim_type(None, element_type)}* {var_name} = nullptr;"
-                )
-            else:
-                result = f"{{{', '.join(self.val_to_arg_str(x, element_type) for x in val)}}}"
-                self.writeline(
-                    f"const {self.c_type_for_prim_type(val[0], element_type)} {var_name}[] = {result};"
-                )
-            # Need to pass the array length because we can't use std::vector
-            return f"{var_name}, {len(val)}"
-
-        return self.val_to_arg_str_for_prim_type(val, type_)
-=======
                     base_handle = f"copy_arrayref_tensor_to_tensor({base_handle})"
             (
                 tmp_raii_handle_var,
@@ -1026,7 +972,6 @@
             return f"&{var_name}"
 
         return super().val_to_arg_str(val, type_)
->>>>>>> d48eb58d
 
     def codegen_tensor_item(
         self, dtype: torch.dtype, tensor: str, scalar: str, indented_buffer=None
