--- conflicted
+++ resolved
@@ -193,7 +193,38 @@
     gm.graph.lint()
 
 
-<<<<<<< HEAD
+def prepare_softmax_pattern(x, dim):
+    xmax = x.amax(dim=dim, keepdim=True)
+    xsub = x - xmax
+    xexp = xsub.exp()
+    xsum = xexp.sum(dim=dim, keepdim=True)
+    return xmax, xsum, xsub, xexp
+
+
+def prepare_softmax_replacement(x, dim):
+    """
+    Return xsub since otherwise log-softmax can not be matched
+    due to a use of this intermediate node. Same reason to return
+    xsub.exp() for softmax.
+    """
+    from torch._inductor.inductor_prims import prepare_softmax_online
+
+    xmax, xsum = prepare_softmax_online(x, dim)
+    xsub = x - xmax
+    return xmax, xsum, xsub, xsub.exp()
+
+
+def prepare_softmax_extra_check(match):
+    """
+    We only have triton online softmax kernels currently.
+    """
+    return (
+        config.online_softmax
+        and match.kwargs["x"].meta["val"].device.type == "cuda"
+        and config.cuda_backend == "triton"
+    )
+
+
 """
 NOTE [lower scan to while_loop]
 This pass lowers `scan` to  `while_loop` by replacing the scan fx_node with a while_loop hop.
@@ -403,38 +434,6 @@
         op="call_function", target=torch.ops.higher_order.scan
     ):
         raise AssertionError("scan is not lowered to while_loop")
-=======
-def prepare_softmax_pattern(x, dim):
-    xmax = x.amax(dim=dim, keepdim=True)
-    xsub = x - xmax
-    xexp = xsub.exp()
-    xsum = xexp.sum(dim=dim, keepdim=True)
-    return xmax, xsum, xsub, xexp
-
-
-def prepare_softmax_replacement(x, dim):
-    """
-    Return xsub since otherwise log-softmax can not be matched
-    due to a use of this intermediate node. Same reason to return
-    xsub.exp() for softmax.
-    """
-    from torch._inductor.inductor_prims import prepare_softmax_online
-
-    xmax, xsum = prepare_softmax_online(x, dim)
-    xsub = x - xmax
-    return xmax, xsum, xsub, xsub.exp()
-
-
-def prepare_softmax_extra_check(match):
-    """
-    We only have triton online softmax kernels currently.
-    """
-    return (
-        config.online_softmax
-        and match.kwargs["x"].meta["val"].device.type == "cuda"
-        and config.cuda_backend == "triton"
-    )
->>>>>>> 85609c2d
 
 
 @init_once_fakemode
