--- conflicted
+++ resolved
@@ -402,8 +402,14 @@
 
     _vals: dict[ComboType, Status]
 
+    def __repr__(self) -> str:
+        return f"ResultType[{self._vals}]"
+
     def __init__(self) -> None:
         self._vals = {}
+
+    def __len__(self) -> int:
+        return len(self._vals)
 
     def num_ran(self) -> int:
         """
@@ -419,9 +425,6 @@
         combo = tuple(sorted(combo))
         self._vals[combo] = status
 
-    def __len__(self) -> int:
-        return len(self._vals)
-
     def lookup(self, combo: ComboType) -> Optional[Status]:
         combo = tuple(sorted(combo))
         return self._vals.get(combo, None)
@@ -431,13 +434,8 @@
 
 
 # Type that maps config strings to their default value
-<<<<<<< HEAD
-ConfigType = Dict[str, Any]
-# Callable that returns a tupl
-=======
 ConfigType = dict[str, Any]
 # Callable that returns a bool
->>>>>>> 880e1765
 FactoryOutputType = Callable[[], bool]
 # input function factory
 FactoryType = Callable[[], FactoryOutputType]
@@ -520,9 +518,9 @@
       every other config.
 
     The main interface is a function factory that will return Callables to be torch.compiled. This function factory
-      should return a test function when it's called. If said test function returns a boolean, then a False or True
-      determines whether the ConfigFuzzer considers it a successful run or not. Throwing an exception from within the
-      function will be considered a failure as well.
+      should return a test function when it's called. Said test function returns a boolean, which determines whether
+      the ConfigFuzzer considers it a successful run or not. Throwing an exception from within the function will be
+      considered a failure as well.
 
     # Example usage:
 
@@ -598,58 +596,8 @@
         self.sample = SamplingMethod.dispatch(sm)
 
         if default is None:
-<<<<<<< HEAD
-            if self.config_module.__name__ == "torch._inductor.config":
-                # Why are some configs disabled by default? Because if we don't the fuzzer produces uninteresting results.
-                # It will always hone-in on these failures, even with the most basic model, making it useless for
-                #   debugging more complex models.
-                #
-                # More explicit explanations are below:
-                # Out of Scope: We can't fuzz, say, the cuda version because that comes from the environment and will
-                #   produce a failure if not aligned with env.
-                # Known Failure: Disabled due to known failure. Hopefully re-enable. Known failures are listed in the
-                #   docstring of this file.
-                # Required: Required for the fuzzer to operate (removing caching, etc.)
-                # FSDP: Flag meant for FSDP that fails in non FSDP envs. Re-enable these if you're testing FSDP.
-                # Typing: disabled because the type annotation of the config isn't constrained enough to produce
-                #   meaningful fuzz values. These could be improved.
-                # Timing: These take too long to compile, feel free to enable.
-                self.default = {
-                    "force_disable_caches": True,  # Required
-                    "cpp.cxx": DEFAULT,  # Out of Scope
-                    "TYPE_CHECKING": DEFAULT,  # Not a config
-                    "max_autotune_pointwise": DEFAULT,  # Timing
-                    "max_autotune_gemm": DEFAULT,  # Timing
-                    "max_autotune_gemm_backends": DEFAULT,  # Timing
-                    "max_autotune_conv_backends": DEFAULT,  # Timing
-                    "max_autotune_gemm_search_space": DEFAULT,  # Timing
-                    "max_autotune_subproc_result_timeout_seconds": DEFAULT,  # Timing
-                    "max_autotune_subproc_graceful_timeout_seconds": DEFAULT,  # Timing
-                    "max_autotune_subproc_terminate_timeout_seconds": DEFAULT,  # Timing
-                    "aot_inductor.presets": DEFAULT,  # Typing
-                    "cuda.arch": DEFAULT,  # Out of Scope
-                    "cuda.version": DEFAULT,  # Out of Scope
-                    "cuda.cutlass_dir": DEFAULT,  # Out of Scope
-                    "cuda.cuda_cxx": DEFAULT,  # Out of Scope
-                    "rocm.arch": DEFAULT,  # Out of Scope
-                    "rocm.ck_supported_arch": DEFAULT,  # Out of Scope
-                    "rocm.ck_dir": DEFAULT,  # Out of Scope
-                    "rocm.rocm_home": DEFAULT,  # Out of Scope
-                    "check_stack_no_cycles_TESTING_ONLY": DEFAULT,  # Testing
-                    "sleep_sec_TESTING_ONLY": DEFAULT,  # Testing
-                    "reorder_for_compute_comm_overlap": DEFAULT,  # FSDP
-                    "enabled_metric_tables": DEFAULT,  # Typing
-                    "triton.debug_sync_graph": DEFAULT,  # Known Failure
-                    "triton.debug_sync_kernel": DEFAULT,  # Known Failure
-                    "triton.inject_relu_bug_TESTING_ONLY": DEFAULT,  # Testing
-                    "profile_bandwidth_regex": DEFAULT,  # Known Failure
-                    "disable_cpp_codegen": DEFAULT,  # Known Failure
-                    "trace.save_real_tensors": DEFAULT,  # Known Failure
-                }
-=======
             if self.config_module.__name__ in MODULE_DEFAULTS:
                 self.default = MODULE_DEFAULTS[self.config_module.__name__]
->>>>>>> 880e1765
             else:
                 raise ValueError("No default passed to ConfigFuzzer.")
         else:
@@ -814,7 +762,8 @@
 
         # try compilation
         try:
-            comp = torch.compile()(self.test_model_fn_factory())
+            test_model_fn2 = self.test_model_fn_factory()
+            comp = torch.compile(test_model_fn2, backend="inductor")
         except Exception as exc:  # noqa: E722
             return handle_return(
                 "Exception compiling", Status.FAILED_COMPILE, True, exc
@@ -832,17 +781,12 @@
             )
 
         # bool return value means don't compare with eager
-        if type(compile_result) is bool:
-            if not compile_result:
-                return handle_return(
-                    "Function returned False", Status.FAILED_RUN_RETURN, False, None
-                )
-            else:
-                return handle_return("Function succeeded", Status.PASSED, False, None)
+        if not compile_result:
+            return handle_return(
+                "Function returned False", Status.FAILED_RUN_RETURN, False, None
+            )
         else:
-            raise ValueError(
-                f"Unable to process return type of test function: {type(compile_result)}"
-            )
+            return handle_return("Function succeeded", Status.PASSED, False, None)
 
     def bisect(self, num_attempts: int = 100, p: float = 0.5) -> list[ConfigType]:
         """
@@ -1044,89 +988,4 @@
     """
 
     with open(filename, "w") as file:
-        file.write(html_content)
-
-
-if __name__ == "__main__":
-    import argparse
-
-    parser = argparse.ArgumentParser(description="Config Fuzzer CLI")
-    parser.add_argument("--seed", type=int, default=42, help="Random seed")
-    parser.add_argument(
-        "--num_attempts", type=int, default=100, help="Number of attempts for fuzzing"
-    )
-    parser.add_argument(
-        "--n", type=int, default=2, help="Number of configurations to combine"
-    )
-    parser.add_argument(
-        "--method",
-        choices=["n_tuple", "bisect"],
-        default="bisect",
-        help="Fuzzing method",
-    )
-    parser.add_argument(
-        "--timeout", type=int, default=60, help="Test timeout in seconds"
-    )
-    parser.add_argument(
-        "--sampling_method",
-        choices=["toggle", "random"],
-        default="toggle",
-        help="Method of sampling config values",
-    )
-    parser.add_argument("--save_state", type=str, help="Save state to file")
-    parser.add_argument("--load_state", type=str, help="Load state from file")
-    parser.add_argument(
-        "--gpu", type=bool, default=True, help="Whether to test the GPU or not"
-    )
-
-    def create_simple_test_model_cpu() -> FactoryOutputType:
-        def test_fn() -> bool:
-            model = torch.nn.Sequential(
-                torch.nn.Linear(10, 10), torch.nn.ReLU(), torch.nn.Linear(10, 1)
-            )
-
-            x = torch.randn(32, 10)
-            model(x)
-            return True
-
-        return test_fn
-
-    def create_simple_test_model_gpu() -> FactoryOutputType:
-        batch_size = 32
-        seq_length = 50
-        hidden_size = 768
-
-        def test_fn() -> bool:
-            inp = torch.randn(batch_size, seq_length, hidden_size, device="cuda")
-            weight = torch.randn(hidden_size, hidden_size, device="cuda")
-            matmul_output = inp @ weight
-            torch.nn.LayerNorm(hidden_size, device="cuda")(matmul_output)
-            return True
-
-        return test_fn
-
-    args = parser.parse_args()
-    if args.sampling_method == "toggle":
-        sm = SamplingMethod.TOGGLE
-    else:
-        sm = SamplingMethod.RANDOM
-
-    fuzzer = ConfigFuzzer(
-        config_module=torch._inductor.config,  # type: ignore[arg-type]
-        test_model_fn_factory=create_simple_test_model_gpu
-        if args.gpu
-        else create_simple_test_model_cpu,
-        seed=args.seed,
-        test_timeout=args.timeout,
-        sm=sm,
-    )
-
-    if args.load_state:
-        fuzzer.load_state(args.load_state)
-
-    if args.method == "n_tuple":
-        results = fuzzer.fuzz_n_tuple(n=args.n, max_combinations=args.num_attempts)
-        if args.save_state:
-            fuzzer.save_state(args.save_state)
-    else:
-        print(fuzzer.bisect(num_attempts=args.num_attempts, p=1.0))+        file.write(html_content)