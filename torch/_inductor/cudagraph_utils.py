--- conflicted
+++ resolved
@@ -6,13 +6,8 @@
 from typing import Any, Callable, Optional, TYPE_CHECKING, Union
 
 import torch
-<<<<<<< HEAD
-from torch._dynamo.utils import counters
+from torch._dynamo.utils import counters, get_metrics_context
 from torch._inductor.utils import GraphPartitionMap, InputType
-=======
-from torch._dynamo.utils import counters, get_metrics_context
-from torch._inductor.utils import InputType
->>>>>>> 2a7e997b
 from torch.utils._ordered_set import OrderedSet
 
 
