--- conflicted
+++ resolved
@@ -23,6 +23,10 @@
 from __future__ import annotations
 
 import dataclasses
+import logging
+import os
+import re
+from pathlib import Path
 from typing import (
     Any,
     Callable,
@@ -63,6 +67,8 @@
 
     from .compile_fx import _CompileFxKwargs
     from .triton_bundler import TritonKernelArtifacts
+
+log = logging.getLogger(__name__)
 
 
 @dataclasses.dataclass
@@ -508,27 +514,6 @@
     def set_triton_bundle(self, triton_bundle: Any) -> None:
         self._triton_bundle = triton_bundle
 
-<<<<<<< HEAD
-    def get_constants(
-        self, gm: Optional[torch.fx.GraphModule]
-    ) -> Dict[str, torch.Tensor]:
-        """
-        Get the constant attributes.
-        """
-        # Normal case: The constants are stored in the entry.
-        if self.constants is not None:
-            return self.constants
-
-        # Freezing case: Look up the constants from attributes on the GraphModule using
-        # the allocated_constant_name map.
-        assert gm is not None
-        assert self.allocated_constant_name is not None
-        constants = {
-            name: getattr(gm, orig_name)
-            for name, orig_name in self.allocated_constant_name.items()
-        }
-        return constants
-=======
     def prepare_for_serialization(self) -> None:
         # We can't really serialize callables that may be C++/Triton/etc.,
         # so we serialize their PyCodeCache disk cache location instead.
@@ -586,7 +571,6 @@
             raise
 
         return artifact_path
->>>>>>> 430d54ee
 
 
 def _typecheck_CompiledFxGraph(h: CompiledFxGraph) -> OutputCode:
