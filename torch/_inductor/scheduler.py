--- conflicted
+++ resolved
@@ -14,7 +14,6 @@
 import traceback
 import typing
 from collections import Counter, defaultdict
-<<<<<<< HEAD
 from typing import (
     Any,
     Callable,
@@ -28,9 +27,6 @@
     TypeVar,
     Union,
 )
-=======
-from typing import Any, Callable, Generic, Optional, TYPE_CHECKING, TypeVar, Union
->>>>>>> 863ac206
 
 
 if TYPE_CHECKING:
