--- conflicted
+++ resolved
@@ -4003,7 +4003,6 @@
 
         return name_to_node
 
-<<<<<<< HEAD
     def compute_graph_partition_infos(
         self,
         partitions: list[PartitionType],
@@ -4025,7 +4024,7 @@
         for partition_id, (partition, signature) in enumerate(
             zip(partitions, signatures)
         ):
-            if not self.should_generate_partition_wrapper(partition):
+            if signature.skip_cudagraph:
                 # number of partition info should be the same as the number of generated
                 # partition functions. This assumption will be used when cudagraphify
                 # each partition function.
@@ -4048,8 +4047,6 @@
                 )
             )
 
-=======
->>>>>>> ce805a5b
     def get_graph_partition_signature(
         self, partitions: list[PartitionType], skip_cudagraphs: list[bool]
     ) -> list[GraphPartitionSignature]:
@@ -4073,11 +4070,7 @@
             returned_output_names = output_names.intersection(unmet_output_names)
 
             # all reads/writes are partition inputs except those generated
-<<<<<<< HEAD
             # within the partition and tensor constants
-=======
-            # within the partition
->>>>>>> ce805a5b
             read_writes = dependencies.ReadWrites.merge_list(
                 [node.read_writes for node in partition]
             )
@@ -4101,7 +4094,7 @@
                 if name in name_to_node
             }
             output_nodes = [name_to_node[name] for name in returned_output_names]
-<<<<<<< HEAD
+
             constant_names = [
                 name for name in partition_input_names if name not in name_to_node
             ]
@@ -4115,16 +4108,7 @@
             )
 
             signatures.append(partition_signature)
-=======
-            signatures.append(
-                GraphPartitionSignature(
-                    input_nodes,
-                    output_nodes,
-                    input_deallocation,
-                    skip_cudagraph,
-                )
-            )
->>>>>>> ce805a5b
+
             unmet_output_names = partition_input_names.union(
                 unmet_output_names - returned_output_names
             )
@@ -4157,16 +4141,10 @@
             partitions.append(cur_partition)
             skip_cudagraphs.append(skip_cudagraph)
 
-<<<<<<< HEAD
         signatures = self.get_graph_partition_signature(partitions=partitions, skip_cudagraphs=skip_cudagraphs)
         self.compute_graph_partition_infos(partitions, signatures)
 
         return partitions, signatures
-=======
-        return partitions, self.get_graph_partition_signature(
-            partitions=partitions, skip_cudagraphs=skip_cudagraphs
-        )
->>>>>>> ce805a5b
 
     def codegen(self) -> None:
         with dynamo_timed("Scheduler.codegen"):
@@ -4194,7 +4172,6 @@
             )
             self._codegen(partition)
             partition_code, _ = V.graph.wrapper_code.generate(V.graph.is_inference)
-<<<<<<< HEAD
 
         V.graph.wrapper_code.define_subgraph_launcher_fn(partition_code)
 
@@ -4202,22 +4179,6 @@
         V.graph.wrapper_code.allocated.update(
             [node.get_name() for node in signature.output_nodes]
         )
-
-    def should_generate_partition_wrapper(self, partition: PartitionType) -> bool:
-        if len(partition) > 1:
-            return True
-        else:
-            # Inline small partitions to avoid overheads from function calls.
-            return False
-=======
-
-        V.graph.wrapper_code.define_subgraph_launcher_fn(partition_code)
-
-        V.graph.wrapper_code.codegen_partition_call(graph_partition_id, signature)
-        V.graph.wrapper_code.allocated.update(
-            [node.get_name() for node in signature.output_nodes]
-        )
->>>>>>> ce805a5b
 
     def _codegen_partitions(self) -> None:
         """
