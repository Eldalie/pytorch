--- conflicted
+++ resolved
@@ -18,11 +18,16 @@
 import threading
 import time
 from collections import namedtuple
-<<<<<<< HEAD
-from typing import Any, Callable, Generic, Optional, TYPE_CHECKING, TypeVar, Union
-=======
-from typing import Any, Callable, Literal, Optional, TYPE_CHECKING, Union
->>>>>>> 7bc8dbf9
+from typing import (
+    Any,
+    Callable,
+    Generic,
+    Literal,
+    Optional,
+    TYPE_CHECKING,
+    TypeVar,
+    Union,
+)
 
 import torch
 from torch._prims_common import compute_required_storage_length
@@ -1311,20 +1316,6 @@
                 "launch_exit_hook",
                 *call_args,
             ]
-<<<<<<< HEAD
-        exec(
-            f"""
-            def launcher({", ".join(def_args)}, grid, stream):
-                if callable(grid):
-                    grid_0, grid_1, grid_2 = grid(grid_meta)
-                else:
-                    grid_0, grid_1, grid_2 = grid
-                runner({", ".join(runner_args)})
-                return bin
-            """.lstrip(),
-            scope,
-        )
-=======
 
         if "extra_launcher_args" in self.inductor_meta:
             def_args = [*def_args, *self.inductor_meta["extra_launcher_args"]]
@@ -1340,7 +1331,6 @@
             f"    runner({', '.join(runner_args)})",
         ]
         exec("\n".join(lines), scope)
->>>>>>> 7bc8dbf9
 
         launcher = scope["launcher"]
         launcher.config = cfg
