from __future__ import annotations

import contextlib
import functools
import itertools
import json
import logging
import operator
import os
import re
import sys
import time
from collections import defaultdict
from contextlib import contextmanager
<<<<<<< HEAD
from types import ModuleType
from typing import Any, Callable, List, NoReturn, Optional, TYPE_CHECKING, Union
=======
from typing import Any, Callable, NoReturn, Optional, TYPE_CHECKING, Union
>>>>>>> f2e4f6fa

import sympy
from sympy import Expr

import torch
import torch._logging
import torch.fx
from torch import device, Tensor
from torch._decomp import get_decompositions
from torch._dynamo.utils import defake, dynamo_timed
from torch._library.fake_class_registry import FakeScriptObject
from torch._logging import LazyString, trace_structured
from torch._prims_common import (
    compute_required_storage_length,
    make_channels_last_strides_for,
)
from torch._subclasses.fake_tensor import FakeTensor
from torch.fx.experimental._backward_state import BackwardState
from torch.fx.experimental.sym_node import magic_methods, method_to_operator
from torch.fx.experimental.symbolic_shapes import (
    free_unbacked_symbols,
    has_free_symbols,
    resolve_unbacked_bindings,
    RuntimeAssert,
    ShapeEnv,
    SympyBoolean,
    SymTypes,
)
from torch.fx.node import Node
from torch.utils._mode_utils import no_dispatch
from torch.utils._ordered_set import OrderedSet
from torch.utils._sympy.numbers import int_oo

from . import config, ir, metrics
from .codegen.common import (
    BackendFeature,
    DeviceOpOverrides,
    get_backend_features,
    get_device_op_overrides,
    get_wrapper_codegen_for_device,
    init_backend_registration,
    WorkspaceArg,
)
from .exc import (
    CppWrapperCodegenError,
    LoweringException,
    MissingOperatorWithDecomp,
    MissingOperatorWithoutDecomp,
)
from .ir import (
    Constant,
    DonatedBuffer,
    FixedLayout,
    get_device_type,
    GraphPartitionSignature,
    InputBuffer,
    Pointwise,
    Reduction,
    StorageBox,
    TensorBox,
    TorchBindObject,
)
from .lowering import (
    constrain_to_fx_strides,
    FALLBACK_ALLOW_LIST,
    fallback_handler,
    fallback_node_due_to_unsupported_type,
    lowerings,
    make_fallback,
    maybe_layout_constraints,
    needs_realized_inputs,
    require_contiguous,
    unsupported_output_tensor,
)
from .runtime import autotune_cache
from .runtime.autotune_cache import AutotuneCacheBundler
from .sizevars import SizeVarAllocator
from .utils import (
    convert_shape_to_inductor,
    gather_origins,
    get_cloned_parameter_buffer_name,
    get_donated_idxs,
    get_sympy_Expr_dtype,
    is_same_tensor,
    maybe_get_suppress_shape_guards_ctx,
    normalize_name,
    should_assume_input_aligned,
)
from .virtualized import NullHandler, V


if TYPE_CHECKING:
    from collections.abc import Iterable, Iterator, Sequence
    from types import ModuleType

    from torch._higher_order_ops.effects import _EffectType
    from torch.fx import GraphModule
    from torch.fx.graph import Graph
    from .codegen.wrapper import PythonWrapperCodegen
    from .scheduler import BaseSchedulerNode

from torch._inductor.codecache import output_code_log


log = logging.getLogger(__name__)
perf_hint_log = torch._logging.getArtifactLogger(__name__, "perf_hints")

aten = torch.ops.aten

_post_grad_graph_counter = itertools.count()

if config.is_fbcode():
    from torch._inductor.fb.utils import log_module_code
else:

    def log_module_code(*args: Any, **kwargs: Any) -> None:
        pass


def may_get_constant_buffer_dtype(constant_buffer: sympy.Expr) -> Optional[torch.dtype]:
    assert isinstance(
        constant_buffer, (sympy.Symbol, sympy.Expr, sympy.core.numbers.Integer)
    ), "get_constant_buffer_dtype only supports input of sympy.Symbol, sympy.Expr or sympy.core.numbers.Integer"
    if isinstance(constant_buffer, sympy.core.numbers.Integer):
        return torch.int64

    if isinstance(constant_buffer, sympy.Expr):
        return get_sympy_Expr_dtype(constant_buffer)

    if constant_buffer.is_integer:
        return torch.int64
    elif constant_buffer.is_float:
        return torch.float32
    else:
        return None


def is_magic_method(op: Any) -> bool:
    magic_ops = OrderedSet(method_to_operator(m) for m in magic_methods)
    return op in magic_ops


def getattr_recursive(
    obj: GraphModule, target: str
) -> Union[Tensor, torch._C.ScriptObject, GraphModule]:
    target_atoms = target.split(".")
    attr_itr = obj
    for i, atom in enumerate(target_atoms):
        if not hasattr(attr_itr, atom):
            raise RuntimeError(
                f"Node referenced nonexistent target {'.'.join(target_atoms[:i])}"
            )
        attr_itr = getattr(attr_itr, atom)
    return attr_itr


def get_user_visible_output_strides(g: Graph) -> dict[Node, tuple[int, ...]]:
    ret: dict[Node, tuple[int, ...]] = {}
    output_node = g.find_nodes(op="output")[0]

    if "user_visible_output_idxs" not in output_node.meta:
        return ret

    for idx, node in enumerate(output_node.args[0]):
        if idx in output_node.meta["user_visible_output_idxs"]:
            ret[node] = output_node.meta["original_output_strides"][idx]
    return ret


def mark_nodes_dislike_padding(
    g: Graph, user_visible_output_strides: dict[Node, tuple[int, ...]]
) -> None:
    """
    Nodes like convolution/convolution_backward want its input to be dense.
    If we pad their inputs, we result in extra calls to copy kernels!  On the other hand, padding usually helps reduction.

    The pass finds nodes that dislike padding. These are nodes that can be reached
    from a convolution/convolution_backward in the backward direction without
    going thru a reduction.
    """
    if not config.comprehensive_padding:
        return
    ops_dislike_padding = OrderedSet(
        [
            aten.convolution,
            aten.convolution_backward,
            aten._scaled_mm,
        ]
    )
    # what's a better way to collect the reduction ops?
    ops_like_padding = OrderedSet(
        [
            aten.var_mean,
            aten.sum,
            aten.mean,
            aten.prod,
            aten.any,
            aten.amin,
            aten.amax,
            aten.min,
            aten.max,
            aten.argmin,
            aten.argmax,
            aten.scatter_reduce,
        ]
    )

    def _get_overload_packet(
        node: torch.fx.Node,
    ) -> Optional[torch._ops.OpOverloadPacket]:
        return (
            node.target._overloadpacket
            if node.op == "call_function"
            # hasattr on OpOverloadPacket is slow, do isinstance first
            and isinstance(node.target, torch._ops.OpOverload)
            and hasattr(node.target, "_overloadpacket")
            else None
        )

    for cur in reversed(g.nodes):
        op = _get_overload_packet(cur)
        if not op:
            continue
        if op in ops_dislike_padding:
            cur.meta["dislike_padding"] = True

        if cur.meta.get("dislike_padding", False):
            # propagate
            for prior in cur.all_input_nodes:
                prior_op = _get_overload_packet(prior)
                if not prior_op:
                    continue
                if prior_op not in ops_like_padding:
                    prior.meta["dislike_padding"] = True
        # We only want to mark output nodes. So, move it after the above prior nodes process.
        if not config.pad_outputs and cur in user_visible_output_strides:
            cur.meta["dislike_padding"] = True


class GraphLowering(torch.fx.Interpreter):
    graph_outputs: list[ir.IRNode]

    def __init__(
        self,
        gm: torch.fx.GraphModule,
        example_inputs: Optional[Sequence[object]] = None,
        shape_env: Optional[ShapeEnv] = None,
        graph_id: Optional[int] = None,
        cpp_wrapper: bool = False,
        aot_mode: bool = False,
        layout_opt: Optional[bool] = None,
        extern_node_serializer: Optional[
            Callable[[list[ir.ExternKernelNode]], Any]
        ] = None,
        is_inference: bool = False,
        is_backward: bool = False,
        is_const_graph: bool = False,
        const_output_index: Optional[dict[str, int]] = None,
        const_code: Optional[str] = None,
        const_module: Optional[GraphLowering] = None,
        name: Optional[str] = None,
        inputs_to_check: Optional[Sequence[int]] = None,
    ) -> None:
        super().__init__(gm)
        self.example_inputs = example_inputs
        self.layout_opt = (
            layout_opt
            if layout_opt is not None
            else self.decide_layout_opt(gm, is_inference=is_inference)
        )
        self.num_channels_last_conv = 0
        self.is_inference = is_inference
        self.is_backward = is_backward
        self.is_const_graph = is_const_graph
        self.const_code = const_code
        self.const_module = const_module
        self.inputs_to_check = inputs_to_check

        self.extra_traceback = False  # we do our own error wrapping
        if shape_env is None:
            shape_env = ShapeEnv()
            self.reuse_shape_env = False
        else:
            self._shape_env = shape_env
            self.reuse_shape_env = True
        self._shape_env = shape_env
        # We're going to mutate ras_by_symbol as we finish generating them
        self.ras_by_symbol: dict[
            Optional[sympy.Symbol], list[RuntimeAssert]
        ] = shape_env.deferred_runtime_asserts.copy()
        self.bound_unbacked_symbols = OrderedSet[sympy.Symbol]()
        self.sizevars = SizeVarAllocator(shape_env)
        self.graph_input_names: list[str] = []
        self.graph_inputs: dict[str, Union[TensorBox, TorchBindObject, sympy.Expr]] = {}
        self.graph_inputs_original: dict[str, InputBuffer] = {}
        # for each graph partition, map partition input/output indices
        #   to graph input/output indices
        self.partition_input_to_graph_input: Optional[List[List[Optional[int]]]] = None
        self.partition_output_to_graph_output: Optional[
            List[List[Optional[int]]]
        ] = None
        self.zero_dim_cpu_tensor_list = OrderedSet[str]()
        self.device_types: OrderedSet[str] = (
            const_module.device_types if const_module else OrderedSet()
        )
        self.device_idxs: OrderedSet[int] = (
            const_module.device_idxs if const_module else OrderedSet()
        )
        self.device_type = "cpu"

        # Inplace padding may require Inductor to allocate slightly larger
        # tensor for padding.
        self.buffer_to_padded_size: dict[str, list[int]] = {}

        self.buffers: list[ir.Buffer] = []
        self.operations: list[ir.Operation] = []
        self.const_output_index: dict[str, int] = (
            const_output_index if const_output_index else {}
        )
        self.folded_constants: OrderedSet[str] = (
            OrderedSet(const_output_index.keys())
            if const_output_index
            else OrderedSet()
        )
        self.constants: dict[str, torch.Tensor] = (
            const_module.constants if const_module else {}
        )
        self.torchbind_constants: dict[str, torch._C.ScriptObject] = {}
        self.seen_subgraphs: dict[str, ir.Subgraph] = {}
        self.constant_reprs: dict[str, str] = {}
        self.removed_operations = OrderedSet[str]()
        self.removed_buffers = OrderedSet[str]()
        self.removed_inplace_buffers = OrderedSet[str]()
        self.mutated_buffers = OrderedSet[str]()
        self.never_reuse_buffers = OrderedSet[str]()
        self.inplaced_to_remove = OrderedSet[str]()
        self.device_ops: DeviceOpOverrides = None  # type: ignore[assignment]
        self.wrapper_code: PythonWrapperCodegen = None  # type: ignore[assignment]
        # See `ProxyExecutor Design Note` in ir.py for more details
        self.extern_kernel_nodes: list[ir.ExternKernelNode] = []

        from torch._inductor.extern_node_serializer import extern_node_json_serializer

        self.extern_node_serializer: Callable[[list[ir.ExternKernelNode]], Any] = (
            extern_node_serializer
            if config.is_fbcode() and extern_node_serializer
            else extern_node_json_serializer
        )

        self.current_node: torch.fx.Node = None  # type: ignore[assignment]
        self.lists: dict[str, list[str]] = {}
        self.mutated_inputs = OrderedSet[str]()
        self.mutated_input_idxs: list[int] = []
        self.name_to_buffer: dict[str, ir.Buffer] = {}
        self.name_to_users: defaultdict[str, list[ir.IRNode]] = defaultdict(list)
        self.name_to_op: dict[str, ir.Operation] = {}
        self.creation_time = time.time()
        self.name = name  # type: ignore[assignment]
        self.cpp_wrapper = cpp_wrapper

        # record multi_kernel choice for cpp_wrapper so the second pass knows
        # which sub-kernel is picked. Copy cpp_wrapper to another variable
        # since cpp_wrapper flag is OrderedSet to false for the first pass of codegen.
        self.record_multi_kernel_choice = cpp_wrapper
        self.multi_kernel_to_choice: dict[str, str] = {}

        self.aot_mode = aot_mode
        self.graph_id = graph_id
        self.post_grad_graph_id = next(_post_grad_graph_counter)
        self.scheduler: torch._inductor.scheduler.Scheduler = None  # type: ignore[assignment]

        # current_device is set only during codegen of a device-specific kernel
        # a graph can have many devices
        self.current_device: Optional[torch.device] = None

        self.nodes_prefer_channels_last = (
            self.find_nodes_prefer_channels_last() if self.layout_opt else OrderedSet()
        )
        self._warned_fallback = OrderedSet(["aten.convolution_backward"])
        self.user_visible_output_strides = get_user_visible_output_strides(gm.graph)
        mark_nodes_dislike_padding(gm.graph, self.user_visible_output_strides)
        self.cache_key: str = ""  # This is the cache key for the compiled artifact
        self.cache_path: str = ""  # This is the path in the filesystem where the compiled artifact is stored
        self.cache_linemap: list[
            tuple[int, str]
        ] = (
            []
        )  # This is the linemap used by the profiler to mark custom compiled kernels getting run
        # Used if lowering encounters cases where cudagraphs are not supported
        self.disable_cudagraphs_reason: Optional[str] = None

        # only keeping one node per device for stack trace purposes
        self.device_node_mapping: dict[torch.device, torch.fx.Node] = {}
        self.orig_gm: torch.fx.GraphModule = gm.__copy__()
        self.dynamo_flat_name_to_original_fqn = self.module.meta.get(  # type: ignore[operator, union-attr]
            "dynamo_flat_name_to_original_fqn", {}
        )
        self.allocated_constant_name: dict[str, str] = (
            const_module.allocated_constant_name if const_module is not None else {}
        )
        init_backend_registration()
        self.get_backend_features = functools.lru_cache(None)(get_backend_features)

        self.effectful_ops: dict[_EffectType, ir.Buffer] = {}
        self.aligned_inputs: OrderedSet[str] = OrderedSet()
        self.no_fuse_buffer_names = OrderedSet[str]()

        self.low_precision_codegen_ops: OrderedSet[str] = OrderedSet()
        # more aggressive prologue fusion
        self.invoke_quant_ops: OrderedSet[str] = OrderedSet()

        # Below field is related to printing debug intermediate tensor values info for debugging
        self.all_codegen_kernel_names = OrderedSet[str]()

        # state used by for Kernel.workspace
        self.workspace_id = itertools.count()

        # track the current placeholder index that we are processing
        self.placeholder_idx = -1

        self.bw_donated_idxs = get_donated_idxs()

    def freeze_runtime_asserts(self) -> None:
        self._shape_env.freeze_runtime_asserts()

    def symbolic_sizes_strides(
        self, ex: torch.Tensor
    ) -> tuple[Sequence[Union[int, Expr]], Sequence[Union[int, Expr]]]:
        """
        Support dynamic shapes and dynamic strides by assigning variables
        to each dimension.  We duck-shape tensors, so if two tensors
        have the same size they get assigned the same symbolic variable.
        """
        if self.reuse_shape_env:
            return convert_shape_to_inductor(ex.size()), convert_shape_to_inductor(
                ex.stride()
            )
        else:
            from torch._dynamo.source import ConstantSource

            # TODO: this should not be needed once #93059 lands
            # https://github.com/pytorch/pytorch/pull/94031#discussion_r1096044816
            # TODO: make a dedicated UnknownSource for this?
            # NB: This is using the legacy default behavior from
            # create_symbolic_sizes_strides_storage_offset but we hope we can
            # just delete this entirely
            source = ConstantSource(
                f"__inductor_unknown_tensor_{len(self._shape_env.var_to_val)}"
            )
            (
                size,
                stride,
                _,
            ) = self._shape_env.create_symbolic_sizes_strides_storage_offset(
                ex,
                source,
            )

        r_size = [i.node.expr if isinstance(i, torch.SymInt) else i for i in size]
        r_stride = [i.node.expr if isinstance(i, torch.SymInt) else i for i in stride]
        return r_size, r_stride

    def static_sizes_strides(
        self, ex: torch.Tensor
    ) -> tuple[list[sympy.Expr], list[sympy.Expr]]:
        """
        Primarily used to weights
        """
        size = [sympy.Integer(i) for i in ex.size()]
        stride = [sympy.Integer(i) for i in ex.stride()]
        return size, stride

    def get_allocation_size(
        self,
        node: Union[
            ir.TensorBox, ir.StorageBox, ir.Buffer, WorkspaceArg, ir.TorchBindObject
        ],
    ) -> Sequence[Expr]:
        if isinstance(node, ir.TensorBox):
            node = node.data  # type: ignore[assignment]
        if isinstance(node, ir.StorageBox):
            node = node.data  # type: ignore[assignment]
        if (
            isinstance(node, ir.ComputedBuffer)
            and node.name in self.buffer_to_padded_size
        ):
            return self.buffer_to_padded_size[node.name]
        else:
            return node.get_size()

    def get_allocation_storage_size(
        self, node: Union[ir.Buffer, WorkspaceArg, ir.TorchBindObject]
    ) -> Expr:
        layout = node.get_layout()
        size = self.get_allocation_size(node)  # consider inplace padding
        stride = layout.stride
        offset = layout.offset
        return compute_required_storage_length(size, stride, offset)  # type: ignore[arg-type]

    def has_feature(
        self,
        device: Union[torch._inductor.ir.IRNode, device, None],
        feature: BackendFeature,
    ) -> bool:
        assert isinstance(feature, BackendFeature), feature
        return feature in self.get_backend_features(get_device_type(device))

    def get_current_device_or_throw(self) -> torch.device:
        if device := self.current_device:
            return device
        else:
            raise RuntimeError("No current device")

    @contextlib.contextmanager
    def set_current_device(self, device: torch.device) -> Iterator[None]:
        prior = self.current_device
        self.current_device = device
        try:
            yield
        finally:
            self.current_device = prior

    def get_training_phase(self) -> str:
        if self.is_inference:
            return "inference"
        if self.is_backward:
            return "backward"
        return "forward"

    @staticmethod
    def decide_layout_opt(gm: GraphModule, *, is_inference: bool) -> bool:
        """
        Decide if we should enable layout optimization for this graph based on
        heuristics.
        """
        if not config.layout_optimization:
            return False

        if config.force_layout_optimization:
            return True

        conv_nodes = [
            n for n in gm.graph.nodes if n.target == torch.ops.aten.convolution.default
        ]
        nconv = len(conv_nodes)

        if nconv == 0:
            return False

        # For cpu backend and mkldnn enabled, we always use channels_last for better performance.
        if (
            torch.backends.mkldnn.enabled
            and torch.backends.mkldnn.is_available()
            and all(
                n.args[idx].meta["val"].device == torch.device("cpu")
                for n in conv_nodes
                for idx in [0, 1]
            )
        ):
            return True

        # Following models are skipped due to this:
        # jx_nest_base
        # volo_d1_224
        if len(list(gm.graph.nodes)) >= 300 * nconv:
            log.debug("Skipped layout opt because only a few conv")
            return False

        if any(
            has_free_symbols(n.args[idx].meta["val"])
            for n in conv_nodes
            for idx in [0, 1]
        ):
            log.debug(
                "See perf regression with dynamic shape. Follow up in https://github.com/pytorch/pytorch/issues/102670"
            )
            return False

        def is_grouped(n: Any) -> bool:
            meta_val = n.args[1].meta["val"]  # type: ignore[union-attr, operator]
            assert isinstance(meta_val, torch.Tensor)
            return n.args[-1] > 1 and meta_val.size(1) > 1  # type: ignore[union-attr, operator]

        def is_in_out_channel(n: torch.fx.Node) -> bool:
            return (
                n.args[1].meta["val"].size(0) * 2 <= n.args[1].meta["val"].size(1)  # type: ignore[union-attr, operator]
                and n.args[1].meta["val"].size(2) > 1  # type: ignore[union-attr, operator]
            )

        def is_small_channel(n: torch.fx.Node) -> bool:
            return (
                n.args[1].meta["val"].size(0) <= 64  # type: ignore[union-attr, operator]
                and n.args[1].meta["val"].size(1) <= 64  # type: ignore[union-attr, operator]
            )

        # only grouped convolutions benchmarked as slower in conv samples for inference only
        if is_inference:
            from torch.utils.flop_counter import FlopCounterMode

            flop_counts: dict[str, float] = defaultdict(float)
            for node in conv_nodes:
                success, args, kwargs = torch._inductor.fx_utils.get_fake_args_kwargs(
                    node
                )

                if success:
                    with FlopCounterMode(display=False) as flop_counter_mode:
                        with V.fake_mode:
                            node.target(*args, **kwargs)

                    counted_flops = flop_counter_mode.get_total_flops()
                    if is_grouped(node):
                        node_type = "grouped"
                    elif is_small_channel(node):
                        node_type = "small"
                    elif is_in_out_channel(node):
                        node_type = "in_out"
                    else:
                        node_type = "default"

                    flop_counts[node_type] += counted_flops
                else:
                    log.debug("Conv inputs meta not found")

            # average benchmarked channels last speedup / slowdown, < 1 is speedup.
            # taken from the set of convolution inputs in benchmarks/dynamo/microbenchmarks/operator_inp_logs/torchbench_train/
            # To regenerate these numbers follow https://gist.github.com/eellison/55d7a6ed6f39829d68ac56f95f4df5bb
            GROUPED_MULTIPLIER = 1.358
            DEFAULT_MULTIPLIER = 0.823
            IN_OUT_MULTIPLIER = 0.725
            SMALL_MULTIPLIER = 0.783

            total_flops = sum(flop_counts.values())
            # TODO - get different values per hardware
            weighted_flops = (
                flop_counts["grouped"] * GROUPED_MULTIPLIER
                + flop_counts["small"] * SMALL_MULTIPLIER
                + flop_counts["in_out"] * IN_OUT_MULTIPLIER
                + flop_counts["default"] * DEFAULT_MULTIPLIER
            )
            do_layout_opt = weighted_flops <= total_flops
            if not do_layout_opt:
                log.debug(
                    "Skipped layout opt in inference because weighted flops indicate slowdown, default: %d, channels last: %d",
                    total_flops,
                    weighted_flops,
                )
            return do_layout_opt

        # Channels last layout can dramatically hurt grouped conv perf. E.g.
        # Conv with arguments like
        #   {"input_shape": [32, 224, 112, 112], "weight_shape": [224, 112, 3, 3],
        #    "stride": [2, 2], "padding": [1, 1], "groups": 2}
        # slows down 31x using channels last..

        # But a lot of timm models use depthwise separable convolution which will
        # result in grouped convolution with in-channel size == 1.
        # For those grouped convolution, channels last still helps a lot.
        # E.g.
        # Conv with arguments
        #   {"input_shape": [128, 58, 56, 56], "weight_shape": [58, 1, 3, 3],
        #    "stride": [2, 2], "padding": [1, 1], "groups": 58}
        # get 1.86x speedup with channels last layout.
        #
        # The following heuristics skip using channels-last if the model contains
        # grouped convolution with in-channels > 1.
        if any(map(is_grouped, conv_nodes)):
            log.debug(
                "Skip layout opt because found grouped convolution with >1 in_channels!"
            )
            return False

        # For some models that contain convolution with larger in-channel than out-channel, applying
        # channels last hurts performance.
        # Following models are skipped due to this:
        # - pytorch_unet
        # - phlippe_densenet (slightly worse)
        # - Background_Matting (1.22x -> 0.821x)
        # - pytorch_CycleGAN_and_pix2pix (1.597x -> 1.294x)
        if any(map(is_in_out_channel, conv_nodes)):
            log.debug(
                "Skip layout opt because some convolutions have smaller out_channel"
            )
            return False

        # Following models are skipped due to this:
        # - functorch_maml_omniglot
        if all(map(is_small_channel, conv_nodes)):
            log.debug("Skip layout opt because all convolution channels are too small")
            return False

        return True

    def qualify_name(self, name: str) -> str:
        """Prepend the given name with the graph name if any."""
        if self.name is not None:
            return f"{self.name}_{name}"
        return name

    def make_subgraph(
        self,
        gm: torch.fx.GraphModule,
        example_inputs: list[torch.Tensor],
        subgraph_name: str,
    ) -> SubgraphLowering:
        """
        Make a subgraph of the current graph with all inherited parts, except
        the graph module (`gm`) and `example_inputs`.  The subgraphs are lowered
        separately and lifted into a separate function in the parent output
        wrapper code.  The subgraph name is qualified by the parent graph's
        name. Note that the lifting of subgraph is supported for python wrapper
        only. For cpp wrapper, we inline the subgraphs in the parent wrapper.
        """
        return SubgraphLowering(
            parent=self,
            gm=gm,
            example_inputs=example_inputs,
            shape_env=self._shape_env,
            cpp_wrapper=self.cpp_wrapper,
            aot_mode=self.aot_mode,
            extern_node_serializer=self.extern_node_serializer,
            is_inference=self.is_inference,
            is_backward=self.is_backward,
            name=self.qualify_name(subgraph_name),
        )

    def find_nodes_prefer_channels_last(self) -> OrderedSet[Node]:
        """
        The rule to decide if an node prefer channels last is simple.
        1. if it's input/output of a convolution
        2. if one of its user prefers channels last

        We have rule 1 because cudnn runs a faster convolution kernel for channels last inputs;
        Rule 2 is also important. It makes sure that indirect inputs to convolution also prefers
        channels last.

        Consider the scenario: conv -> batch-norm -> relu -> conv
        Without rule 2, batch-norm output may use a contiguous layout. That will cause 2 extra copies:
        1. the output of batch-norm should be channels last initially since its input is a conv's output.
           Forcing the batch-norm's output to be contiguous results in the first copy
        2. The second conv's input is initially contiguous. This layout is propagated from the batch-norm's output.
           We need convert it to channels last layout which results in the second copy.
        With rule 2, we makes sure all the tensors in the chain uses channels last layout. So both copies
        can be saved.
        """
        output_set = OrderedSet[Node]()
        for n in reversed(self.module.graph.nodes):  # type: ignore[arg-type, union-attr]
            if n.target == torch.ops.aten.convolution.default:
                output_set.add(n)
                continue

            for user in n.users:
                if user in output_set:
                    output_set.add(n)
                    break

        # need a second pass to add downstream nodes of those channel last nodes to the sets.
        # This pass is especially needed to avoid mix-layout kernel inputs in backward pass.
        #
        # Let's say a conv-batchnorm 's output is passed to relu whose output is in turn returned
        # from the fwd graph. Without this second pass, we will force relu's output to be contiguous.
        # Then in the kernel in backward pass, the contiguous output of relu may be mix with other channels last
        # tensors and passed to a kernel.
        #
        # This pass improve yolov3 training speedup from 1.116x (worse than disabling layout optimization speedup 1.196x) to 1.457x.
        # It also improves dla102 training speedup from 1.240x (worse than disabling layout optimization speedup 1.523x) to 1.835x .
        # This also helps the following models:
        # - res2net101_26w_4s
        # - res2net50_14w_8s
        # - sebotnet33ts_256
        for n in self.module.graph.nodes:  # type: ignore[union-attr]
            if n in output_set:
                output_set.update(n.users)

        return output_set

    def warn_fallback(self, name: str) -> None:
        if name not in self._warned_fallback:
            self._warned_fallback.add(name)
            perf_hint_log.info("Using FallbackKernel: %s", name)

    def add_device_info(self, device: torch.device) -> None:
        self.device_types.add(device.type)
        if device.index is not None:
            self.device_idxs.add(device.index)
        if V.graph.current_node and device not in self.device_node_mapping:
            self.device_node_mapping[device] = V.graph.current_node

    @property
    def fake_mode(self) -> torch._subclasses.fake_tensor.FakeTensorMode:
        return V.fake_mode

    def try_get_buffer(
        self, buffer_name: str
    ) -> Optional[Union[ir.TensorBox, ir.Buffer, ir.TorchBindObject]]:
        if buffer_name in self.name_to_buffer:
            return self.name_to_buffer[buffer_name]
        if buffer_name in self.graph_inputs:
            return self.graph_inputs[buffer_name]
        if buffer_name in self.constants:
            data = V.graph.constants[buffer_name]
            return ir.ConstantBuffer(
                name=buffer_name,
                layout=ir.FixedLayout(
                    data.device, data.dtype, *V.graph.static_sizes_strides(data)
                ),
            )

        return None

    def add_symbol_graph_input(self, symbol: sympy.Expr) -> None:
        raise RuntimeError("Should not be called for the main graph")

    def get_buffer(
        self, buffer_name: str
    ) -> Union[ir.TensorBox, ir.Buffer, ir.TorchBindObject]:
        buf = self.try_get_buffer(buffer_name)
        if buf is not None:
            return buf
        raise RuntimeError(f"Failed to find buffer matching name {buffer_name}")

    def get_dtype(self, buffer_name: str) -> torch.dtype:
        if buffer_name in self.constants:
            return self.constants[buffer_name].dtype
        # For a mutation op we should return the dtype of the buffer being mutated
        if (
            hasattr(self.scheduler, "mutation_real_name")
            and buffer_name in self.scheduler.mutation_real_name
        ):
            mutated_buf = self.scheduler.mutation_real_name[buffer_name]
            if mutated_buf in self.name_to_buffer:
                return self.name_to_buffer[mutated_buf].get_dtype()
            if mutated_buf in self.graph_inputs:
                return self.graph_inputs[mutated_buf].get_dtype()
        if buffer_name in self.name_to_buffer:
            return self.name_to_buffer[buffer_name].get_dtype()
        if buffer_name in self.graph_inputs:
            return self.graph_inputs[buffer_name].get_dtype()
        m = re.match(r"(as_strided|reinterpret_tensor)\(([a-zA-Z0-9_]+),", buffer_name)
        if m:
            return self.get_dtype(m.group(1))
        raise KeyError(f"could not find {buffer_name}")

    def get_numel(self, buffer_name: str) -> Union[int, Expr]:
        if buffer_name in self.constants:
            return self.constants[buffer_name].numel()
        if buffer_name in self.name_to_buffer:
            buf = self.name_to_buffer[buffer_name]
            if not buf.has_tensor_output():
                return 1
            return buf.get_numel()
        if buffer_name in self.graph_inputs:
            return self.graph_inputs[buffer_name].get_numel()
        raise KeyError(f"could not find {buffer_name}")

    def run(self, *args: Any) -> Any:  # type: ignore[override]
        with dynamo_timed("GraphLowering.run"):
            return super().run(*args)

    def register_operation(self, op: ir.Operation) -> str:
        assert op.operation_name is None, f"Operation registered twice: {op}"
        assert isinstance(op, ir.Operation)
        name = self.qualify_name(f"op{len(self.operations)}")
        self.operations.append(op)
        self.name_to_op[name] = op
        op.operation_name = name
        return name

    def register_buffer(self, buffer: ir.Buffer, *, set_name: bool = False) -> str:
        name = self.qualify_name(f"buf{len(self.buffers)}")
        self.buffers.append(buffer)
        self.name_to_buffer[name] = buffer
        device = buffer.get_device()
        if (
            # Skip empty CPU tensor so that CUDA graphs can succeed, see https://github.com/pytorch/pytorch/pull/114144
            device is not None
            and not (
                isinstance(buffer, ir.ComputedBuffer)
                and buffer.is_zero_elements()
                and device == torch.device("cpu")
            )
        ):
            self.add_device_info(device)

        if set_name:
            buffer.name = name
        return name

    def register_operation_list(self, operation_names: list[str]) -> str:
        name = self.qualify_name("list_" + "_".join(operation_names))
        self.lists[name] = operation_names
        return name

    def register_users_of(
        self, node_output: Union[Iterable[ir.IRNode], ir.IRNode]
    ) -> None:
        def register(value: Union[Iterable[ir.IRNode], ir.IRNode]) -> None:
            if isinstance(value, (list, tuple)):
                for x in value:
                    register(x)
            if isinstance(value, ir.TensorBox):
                for read_name in value.get_read_names():
                    self.name_to_users[read_name].append(value)

        register(node_output)

    def mark_buffer_mutated(self, name: str) -> None:
        """
        When a buffer is mutated we need to make sure all the reads to
        the old version are realized before the mutation happens.
        """
        assert isinstance(name, str)
        self.mutated_buffers.add(name)

        if name not in self.name_to_users:
            return

        for user in self.name_to_users[name]:
            user.realize()

    def get_original_value_of_constant(self, name: str) -> torch.Tensor:
        """
        In AOTI, module buffers may have been mutated during the tracing and compilation.
        Thus we need to read from previously stored original buffers, to make sure the
        generated model.so uses correct initial values.
        """
        assert name in self.allocated_constant_name and name in self.constants, (
            "Can not find the original value for " + name
        )
        orig_name = get_cloned_parameter_buffer_name(self.allocated_constant_name[name])
        return (
            self.module.meta[orig_name]  # type: ignore[index]
            if orig_name in self.module.meta  # type: ignore[operator]
            else self.constants[name]
        )

    def allocate_non_dup_const_name(
        self, name: Optional[str], data: Union[Tensor]
    ) -> str:
        if not config.aot_inductor.use_runtime_constant_folding:
            for constant_name, value in self.constants.items():
                if is_same_tensor(data, value):
                    return constant_name

        if name is None:
            name = f"constant{len(self.constants)}"
        orig_name = name
        if name[0].isdigit():
            name = f"constant_{name}"
        name = self.qualify_name(name)
        # We may generate a var name for each constant in the codegen.
        # Let's only keep sane characters.
        prefix = normalize_name(name)
        name = prefix
        cnt = 0
        while name in self.constants:
            name = f"{prefix}_{cnt}"
            cnt += 1
        self.constants[name] = data
        self.constant_reprs[name] = (
            f"{data.device!r} {data.dtype!r} "
            f"{tuple(data.size())!r} {tuple(data.stride())!r} "
            f"{hash(data):x}"
        )
        self.allocated_constant_name[name] = orig_name  # type: ignore[assignment]
        return name

    def add_tensor_constant(
        self, data: Tensor, name: Optional[str] = None
    ) -> TensorBox:
        new_name = self.allocate_non_dup_const_name(name, data)
        return TensorBox.create(
            ir.ConstantBuffer(
                name=new_name,
                layout=FixedLayout(
                    data.device, data.dtype, *self.static_sizes_strides(data)
                ),
            )
        )

    def constant_name(self, name: str, device_override: Optional[torch.device]) -> str:
        """
        We AOT copy constants to the devices they are needed on.
        If device_override doesn't match the constant's device, then
        copy it and return a different name.
        """
        if self.constants[name].device == device_override or device_override is None:
            return name
        with torch.utils._python_dispatch._disable_current_modes():
            # caller might have OrderedSet fake tensor mode which will create a fake tensor
            # when calling .to, so unset modes here
            return self.allocate_non_dup_const_name(
                f"{name}_{device_override.type}{device_override.index or 0}",
                self.constants[name].to(device_override),
            )

    def placeholder(
        self, target: str, args: tuple[object], kwargs: dict[str, object]  # type: ignore[override]
    ) -> Union[Expr, TensorBox, None]:
        self.placeholder_idx += 1
        example = super().placeholder(target, args, kwargs)  # type: ignore[arg-type]
        target = self.qualify_name(target)
        if isinstance(example, SymTypes):
            expr = example.node.expr
            self.graph_inputs[target] = expr
            self.graph_input_names.append(target)
            return expr
        elif isinstance(example, (int, bool, float)):
            expr = sympy.sympify(example)
            self.graph_inputs[target] = expr
            self.graph_input_names.append(target)
            return expr
        elif isinstance(example, FakeScriptObject):
            obj = TorchBindObject(name=target, value=example)
            self.graph_inputs[target] = obj
            self.graph_input_names.append(target)
            return obj
        elif example is None:
            self.graph_input_names.append(target)
            return None
        if isinstance(example, BackwardState):
            # Ignored arg, must be unused
            # Alternately we could filter this out in AotAutograd
            self.graph_input_names.append(target)
            return None
        assert isinstance(example, torch.Tensor), example
        # todo(chilli): We can remove the last check once we turn buffers into
        # static shape tensors. That's a hack to workaround Inductor believing
        # the buffer should be static but us passing in a fake tensor with
        # symbolic shapes.
        if not example._has_symbolic_sizes_strides:
            # the first N inputs are weights
            sizes, strides = self.static_sizes_strides(example)
        else:
            sizes, strides = self.symbolic_sizes_strides(example)  # type: ignore[assignment]

        if (
            self.is_backward
            and self.bw_donated_idxs
            and self.placeholder_idx in self.bw_donated_idxs
        ):
            tensor = TensorBox.create(
                DonatedBuffer(
                    name=target,
                    layout=FixedLayout(example.device, example.dtype, sizes, strides),
                )
            )
        else:
            # TODO(jansel): handle input aliasing
            tensor = TensorBox.create(
                InputBuffer(
                    name=target,
                    layout=FixedLayout(example.device, example.dtype, sizes, strides),
                )
            )

        self.graph_inputs[target] = tensor
        self.graph_input_names.append(target)
        self.graph_inputs_original[target] = tensor.data.data
        if self.current_node.users:  # cudagraphs should work with an unused CPU input
            self.add_device_info(example.device)

        # Note: [Input Alignment handling in Inductor]
        # Alignment matters for generating efficient code. Some operations,
        # e.g. vectorized loads, can only be performed on aligned inputs.
        #
        # But if we codegen assuming aligned inputs and then get unaligned
        # inputs at runtime, then we are forced to clone - which is bad for
        # both perf and memory usage.
        #
        # One option would be to guard on storage_offset%ALIGNMENT, and then
        # codegen based on this. But storage_offset guards turned out to be
        # expensive and cause recompiles; Instead, we're generating code
        # based on the alignment of the example input without guarding.
        with maybe_get_suppress_shape_guards_ctx():
            if should_assume_input_aligned(example):
                self.aligned_inputs.add(target)
        return tensor

    def call_function(self, target: Callable, args: Any, kwargs: dict[str, Any]) -> Any:  # type: ignore[type-arg, override]
        if target is operator.getitem and isinstance(args[0], (list, tuple, dict)):
            return super().call_function(target, args, kwargs)

        # hasattr on OpOverloadPacket is slow, check isinstance first
        if not isinstance(target, torch._ops.OpOverloadPacket) and hasattr(
            target, "_inductor_lowering_function"
        ):
            # passthrough lowerings from .pattern_matcher
            return target(*args, **kwargs)

        if target not in lowerings:
            assert isinstance(
                target, torch._ops.OpOverload
            ), f"{target} is not an OpOverload"
            base_name = target.name().split(".")[0]
            if base_name in FALLBACK_ALLOW_LIST:
                make_fallback(target, warn=False, override_decomp=True)
            elif config.implicit_fallbacks:
                error = (
                    MissingOperatorWithDecomp
                    if get_decompositions([target])
                    else MissingOperatorWithoutDecomp
                )
                log.info(
                    "Creating implicit fallback for:\n%s",
                    error.operator_str(target, args, kwargs),
                )

                decided_constraint = require_contiguous

                # use contiguous unless the (custom) op asks something else
                # explicitly
                if torch._C.Tag.needs_fixed_stride_order in target.tags:
                    decided_constraint = constrain_to_fx_strides  # type: ignore[assignment]
                elif torch._C.Tag.flexible_layout in target.tags:
                    decided_constraint = None  # type: ignore[assignment]

                # for implicitly fallback ops, we conservatively requires
                # contiguous input since some eager kernels does not
                # support non-contiguous inputs. They may silently cause
                # accuracy problems. Check https://github.com/pytorch/pytorch/issues/140452
                make_fallback(target, layout_constraint=decided_constraint)

            elif get_decompositions([target]):
                # There isn't a good way to dynamically patch this in
                # since AOT Autograd already ran.  The error message tells
                # the user how to fix it.
                raise MissingOperatorWithDecomp(target, args, kwargs)
            else:
                raise MissingOperatorWithoutDecomp(target, args, kwargs)

        try:
            log.debug("  via %s", lowerings[target])  # type: ignore[index]

            n = self.current_node
            layout_constraints = maybe_layout_constraints(target)
            if layout_constraints:
                old_args, old_kwargs = args, kwargs
                args, kwargs = layout_constraints(n, *args, **kwargs)

            out = lowerings[target](*args, **kwargs)  # type: ignore[index]

            if layout_constraints:
                # layout_constraints are allowed to make new copies of the inputs.
                # if they do, and if the target is mutable, then we need to
                # write the new values back into the original inputs.
                self.propagate_mutation(n, old_args, old_kwargs, args, kwargs)  # type: ignore[possibly-undefined]

            return out
        except Exception as e:
            raise LoweringException(e, target, args, kwargs).with_traceback(
                e.__traceback__
            ) from None

    @staticmethod
    def can_inline_constant(t: torch.Tensor) -> bool:
        """
        True if this is a small constant attr that will be inlined.
        """
        return len(t.shape) == 1 and t.shape[0] <= 8

    def get_attr(
        self, target: str, args: tuple[()], kwargs: dict[str, object]  # type: ignore[override]
    ) -> Union[Constant, TensorBox, ir.Subgraph, TorchBindObject]:
        # this is a constant
        value = getattr_recursive(self.module, target)  # type: ignore[arg-type]

        if isinstance(value, torch.fx.GraphModule):
            # Reuse the existing subgraph if we have seen it before already.
            if target in self.seen_subgraphs:
                return self.seen_subgraphs[target]

            out = ir.Subgraph(name=target, graph_module=value)
            self.seen_subgraphs[target] = out
            return out

        if isinstance(value, torch._C.ScriptObject):
            self.torchbind_constants[target] = value
            self.constant_reprs[target] = ""
            return TorchBindObject(name=target, value=value)
        elif isinstance(value, FakeScriptObject):
            self.torchbind_constants[target] = value.real_obj
            self.constant_reprs[target] = ""
            return TorchBindObject(name=target, value=value.real_obj)

        assert isinstance(value, torch.Tensor)
        if (
            config.aot_inductor.use_runtime_constant_folding
            or config.always_keep_tensor_constants
            or unsupported_output_tensor(value)
        ):
            return self.add_tensor_constant(value, target)

        with no_dispatch():
            if value.shape == ():
                return Constant(
                    value=value.item(), dtype=value.dtype, device=value.device
                )
            if self.can_inline_constant(value):
                log.debug("Inlining constant: %s ", str(target))
                # tensor lowering has constant inlining logic
                from .lowering import tensor

                return tensor(value.tolist(), dtype=value.dtype, device=value.device)

        return self.add_tensor_constant(value, target)

    def call_module(self, target: Any, args: Any, kwargs: Any) -> NoReturn:
        raise AssertionError

    def call_method(self, target: Any, args: Any, kwargs: Any) -> NoReturn:
        raise AssertionError

    def output(
        self, target: str, args: tuple[object], kwargs: dict[str, object]  # type: ignore[override]
    ) -> None:
        result = super().output(target, args, kwargs)  # type: ignore[arg-type]
        if not isinstance(result, (tuple, list)):
            # nested subgraphs can have singleton outputs
            result = (result,)
        assert isinstance(result, (tuple, list)), type(result)
        assert all(
            isinstance(
                x,
                (
                    TensorBox,
                    ir.Constant,
                    type(None),
                    ir.ConstantBuffer,
                    sympy.Expr,
                    sympy.logic.boolalg.Boolean,
                    int,
                    ir.EffectfulKernel,
                ),
            )
            for x in result
        ), result

        fx_node_args = V.graph.current_node.args[0]  # type: ignore[arg-type]
        if not isinstance(fx_node_args, (tuple, list)):
            # nested subgraphs can have singleton outputs
            fx_node_args = (fx_node_args,)
        result = [ir.ExternKernel.realize_input(x) for x in result]
        result_correct_strides = []

        assert len(fx_node_args) == len(result)
        for r, fx_node in zip(result, fx_node_args):
            if not isinstance(r, (ir.TensorBox, ir.BaseView)):
                result_correct_strides.append(r)
            elif isinstance(r.get_output_spec(), ir.CommBufferLayout):
                # Active references to persistent comm buffers are not allowed
                # outside of graphs
                result_correct_strides.append(ir.ExternKernel.copy_input(r))
            else:
                # AOT Autograd tries to detect stride divergence of inductor from output metadata.
                # Here, we try to avoid spurious divergence by matching insignificant strides such as

                # should have already been realized
                assert torch._inductor.ir.is_storage_and_layout(r)
                meta_strides = [
                    s.node.expr if isinstance(s, torch.SymInt) else s
                    for s in fx_node.meta["val"].stride()
                ]
                result_correct_strides.append(
                    ir.try_match_insignificant_strides(r, meta_strides)
                )

        self.graph_outputs = result_correct_strides
        value: ir.IRNode
        for name, value in self.graph_inputs.items():
            if isinstance(value, TorchBindObject):
                continue
            assert isinstance(
                value, (TensorBox, sympy.Expr)
            ), f"Unsupported inductor graph input type: {type(value)}"
            if not isinstance(value, TensorBox):
                continue
            value.realize()
            assert isinstance(value, TensorBox)
            value = value.data
            assert isinstance(value, ir.StorageBox)
            value_storage_box = value
            value = value.data
            if not isinstance(value, InputBuffer) or value.get_name() != name:
                # one of our inputs was mutated, need to turn that into a copy
                ir.MutationLayoutSHOULDREMOVE.realize_into(
                    value, self.graph_inputs_original[name]
                )
                # replace output with mutated input
                try:
                    ind = self.graph_outputs.index(value_storage_box)
                    self.graph_outputs[ind] = self.graph_inputs_original[name]
                except ValueError:
                    pass

        self.finalize()
        log.debug(
            "Force channels last inputs for %d conv for the current graph with id %d",
            self.num_channels_last_conv,
            self.graph_id if self.graph_id is not None else -1,
        )

    def finalize(self) -> None:
        for buf in self.buffers:
            buf.decide_layout()

    @contextmanager
    def set_current_node(self, node: torch.fx.Node):  # type: ignore[no-untyped-def]
        old = self.current_node
        try:
            self.current_node = node
            yield
        finally:
            self.current_node = old

    @contextmanager
    def set_current_wrapper_code(self) -> Iterator[None]:
        old = self.wrapper_code
        try:
            yield
        finally:
            self.wrapper_code = old

    def propagate_mutation(
        self,
        fx_node: torch.fx.Node,
        old_args: tuple[Any],
        old_kwargs: dict[str, Any],
        new_args: tuple[Any],
        new_kwargs: dict[str, Any],
    ) -> None:
        """Propagate mutations on new_args/new_kwargs back to old_args/old_kwargs.

        Assumes we may have cloned old_args/old_kwargs into new_args/new_kwargs
        and then called fx_node(*new_args, **new_kwargs).

        If fx_node mutates any of new_args/new_kwargs, and they are different from
        old_args/old_kwargs, then we need to update the original tensor.
        """
        assert len(old_args) == len(new_args)
        assert len(old_kwargs) == len(new_kwargs)

        if fx_node.target is torch.ops.higher_order.triton_kernel_wrapper_mutation:
            kwargs = fx_node.kwargs["kwargs"]
            assert isinstance(kwargs, dict)
            mutated = torch._higher_order_ops.triton_kernel_wrap.get_mutated_tensors(
                old_kwargs["kernel_idx"],
                old_kwargs["constant_args_idx"],
                {
                    k: v.meta["val"] if isinstance(v, torch.fx.Node) else v
                    for k, v in kwargs.items()
                },
            )
            for name in mutated:
                old_arg = old_kwargs["kwargs"][name]
                new_arg = new_kwargs["kwargs"][name]
                if old_arg is new_args:
                    continue
                self.call_function(torch.ops.aten.copy_.default, (old_arg, new_arg), {})
            return

        assert isinstance(fx_node.target, torch._ops.OpOverload)

        def maybe_propagate(
            schema_arg: torch._C.Argument, old_arg: ir.IRNode, new_arg: ir.IRNode
        ) -> None:
            if old_arg is new_arg:
                return
            if schema_arg.alias_info is not None and schema_arg.alias_info.is_write:
                # The lowering for copy_ is smart enough to "replace" old_arg with
                # new_arg in all future uses so a copy_ kernel never gets emitted.
                # old_arg, new_arg may be immutable_list
                if isinstance(old_arg, ir.IRNode):
                    old_arg = (old_arg,)  # type: ignore[assignment]
                    new_arg = (new_arg,)  # type: ignore[assignment]

                for old_arg_item, new_arg_item in zip(old_arg, new_arg):  # type: ignore[call-overload]
                    if old_arg_item is new_arg_item:
                        continue
                    self.call_function(
                        torch.ops.aten.copy_.default, (old_arg_item, new_arg_item), {}
                    )

        schema = fx_node.target._schema
        for idx, (old_arg, new_arg) in enumerate(zip(old_args, new_args)):
            schema_arg = schema.arguments[idx]
            maybe_propagate(schema_arg, old_arg, new_arg)

        schema_kwargs = {arg.name: arg for arg in schema.arguments}

        for key in old_kwargs.keys():
            old_arg = old_kwargs[key]
            new_arg = new_kwargs[key]
            schema_arg = schema_kwargs[key]
            maybe_propagate(schema_arg, old_arg, new_arg)

    def run_node(self, n: torch.fx.Node) -> object:
        def debug(msg: str) -> None:
            log.debug("lowering %s %s", LazyString(n.format_node), msg)

        from torch._inductor.compiler_bisector import CompilerBisector

        buffer_watermark = len(self.buffers)
        operation_watermark = len(self.operations)

        # origins: OrderedSet[Union[Node, ir.IRNode]] = OrderedSet([n])
        origins: OrderedSet[Any] = OrderedSet([n])
        is_call_function = n.op == "call_function"
        if is_call_function:
            args, kwargs = self.fetch_args_kwargs_from_env(n)
            origins |= gather_origins(args, kwargs)
        with ir.IRNode.current_origins(origins), self.set_current_node(
            n
        ), V.set_current_node(n):
            if (
                n.op == "call_function"
                and n.target is not operator.getitem
                and (
                    fallback_node_due_to_unsupported_type(n)
                    or CompilerBisector.disable_subsystem(
                        "inductor", "lowerings", lambda: repr(n)
                    )
                )
            ):
                debug("fallback_handler")
                result = fallback_handler(n.target, add_to_fallback_set=False)(
                    *args, **kwargs  # type: ignore[possibly-undefined]
                )
            elif (
                n.op == "call_function"
                and n.target is torch.ops.higher_order.triton_kernel_wrapper_mutation
                and config.triton_kernel_default_layout_constraint != "flexible_layout"
            ):
                debug("user_defined_triton_kernel_layout_constraints")
                if (
                    config.triton_kernel_default_layout_constraint
                    == "needs_fixed_stride_order"
                ):
                    old_args = args  # type: ignore[possibly-undefined]
                    old_kwargs = kwargs  # type: ignore[possibly-undefined]
                    args, kwargs = constrain_to_fx_strides(n, *args, **kwargs)  # type: ignore[index]
                    result = self.call_function(n.target, args, kwargs)  # type: ignore[arg-type]
                    self.propagate_mutation(n, old_args, old_kwargs, args, kwargs)  # type: ignore[possibly-undefined]
                else:
                    raise RuntimeError(
                        f"Unknown triton_kernel_default_layout_constraint: {config.triton_kernel_default_layout_constraint}"
                    )
            elif is_magic_method(n.target):
                # TODO: this is sus, it probably should be handled in the
                # lowerings themselves similarly to sym_size/sym-stride
                # https://github.com/pytorch/pytorch/issues/127789
                debug("is_magic_method")
                if isinstance(
                    n.meta["val"], (torch.SymInt, torch.SymFloat, torch.SymBool)
                ):
                    result = n.meta["val"].node.expr
                else:
                    result = super().run_node(n)
            else:
                debug("")
                result = super().run_node(n)

            # require the same stride order for dense outputs,
            # 1. user-land view() will not throw because inductor
            # output different strides than eager
            # long term the solution is to make view() always succeed
            # with infallible strides.
            # 2: as_strided ops, we need make sure its input has same size/stride with
            # eager model to align with eager behavior.
            as_strided_ops = [
                torch.ops.aten.as_strided.default,
                torch.ops.aten.as_strided_.default,
                torch.ops.aten.as_strided_scatter.default,
                torch.ops.aten.resize.default,
                torch.ops.aten.resize_as.default,
            ]
            is_output = any(user.op == "output" for user in n.users)
            is_user_visible = n in self.user_visible_output_strides
            is_input_for_as_strided = any(
                user.target in as_strided_ops for user in n.users
            )

            if n.meta.get("inductor_realize_to_strides", False) and isinstance(
                result, TensorBox
            ):
                result.realize()
                strides = n.meta["val"].stride()
                sym_strides = torch._inductor.utils.any_is_symbolic(*strides)
                if result.maybe_get_stride() != strides and not sym_strides:
                    stride_order = ir.get_stride_order(strides)
                    result = ir.ExternKernel.require_stride_order(result, stride_order)
            if (
                is_output
                and isinstance(result, TensorBox)
                and isinstance(result.data, ir.BaseView)
            ):
                # Realize so that outputs are correctly aliased
                result.realize()

            if (is_output or is_input_for_as_strided) and isinstance(
                n.meta["val"], torch.Tensor
            ):
                if is_user_visible:
                    strides = self.user_visible_output_strides.get(n)
                else:
                    strides = n.meta["val"].stride()

                if strides is not None and len(strides) > 0:
                    allow_padding = (
                        config.pad_outputs or not is_user_visible
                    ) and not is_input_for_as_strided
                    dense = torch._prims_common.is_non_overlapping_and_dense(
                        n.meta["val"]
                    )
                    unbacked_symbols_in_strides = (
                        len(free_unbacked_symbols(strides)) > 0
                    )
                    if (
                        not unbacked_symbols_in_strides
                        and dense
                        and len(result.get_size()) == 4
                        and n in self.nodes_prefer_channels_last
                        and not is_user_visible
                        and not is_input_for_as_strided
                    ):
                        strides = ir.FlexibleLayout.stride_ordered_for_memory_format(
                            result.get_size(), torch.channels_last
                        )
                    if not unbacked_symbols_in_strides and len(strides):
                        # To avoid converting possible view ops to a copy kernel, we use the previous
                        # require_exact_strides to handle views. But ultimately it's better to require
                        # the right strides at the tensor definition.
                        if n.meta["val"]._is_view() or isinstance(
                            result.data, ir.BaseView
                        ):
                            result = ir.ExternKernel.require_stride_order(
                                result,
                                ir.get_stride_order(strides),
                                allow_padding=allow_padding,
                            )
                        else:
                            strides = [
                                s.node.expr if isinstance(s, torch.SymInt) else s
                                for s in strides
                            ]
                            result = ir.ExternKernel.require_exact_strides(
                                result, strides, allow_padding=allow_padding
                            )

            # Realize if (1) any user need inputs realized, or (2) there is
            # already too many reads and rematerializing can be bad.
            num_users = len(OrderedSet(n.users))
            if num_users > 1 and isinstance(result, TensorBox):
                for user in n.users:
                    if user.target in needs_realized_inputs:
                        result.realize_hint()
                        # This inclusion is somewhat controversial (from
                        # discussion between Horace, Natalia, and Elias).
                        # Currently, it's not very clear why this is helpful.
                        # The general idea here is that even though a node may
                        # have FlexibleLayout, we still often *treat* it as if
                        # it was contiguous. This appears to sometimes result in
                        # suboptimal behavior.
                        #
                        # When we do a better job selecting layout, we should
                        # revisit this.
                        need_fixed_layout = [
                            torch.ops.aten.convolution_backward.default,
                            torch.ops.aten.mm.default,
                            torch.ops.aten._int_mm.default,
                        ]
                        need_fixed_channels_last_layout = []
                        if not self.layout_opt:
                            need_fixed_layout.append(torch.ops.aten.convolution.default)
                        if torch._C._has_mkldnn:
                            need_fixed_layout += [
                                torch.ops.mkldnn._linear_pointwise.default,
                                torch.ops.mkldnn._linear_pointwise.binary,
                                torch.ops.aten.mkldnn_rnn_layer.default,
                                torch.ops.onednn.qlinear_pointwise.default,
                                torch.ops.onednn.qlinear_pointwise.tensor,
                                torch.ops.onednn.qlinear_pointwise.binary,
                                torch.ops.onednn.qlinear_pointwise.binary_tensor,
                            ]
                            need_fixed_channels_last_layout += [
                                torch.ops.mkldnn._convolution_pointwise.default,
                                torch.ops.mkldnn._convolution_pointwise.binary,
                                torch.ops.mkldnn._convolution_pointwise_.binary,
                                torch.ops.mkldnn._convolution_transpose_pointwise.default,
                                torch.ops.onednn.qconv2d_pointwise.default,
                                torch.ops.onednn.qconv2d_pointwise.binary,
                            ]
                            if torch._C.has_mkl:
                                need_fixed_layout += [torch.ops.mkl._mkl_linear.default]
                        if user.target in need_fixed_layout:
                            result = ir.ExternKernel.require_stride_order(
                                result,
                                ir.get_stride_order(n.meta["val"].stride()),
                                allow_padding=True,
                            )
                        if (
                            user.target in need_fixed_channels_last_layout
                            and n is user.args[0]
                        ):
                            result = ir.ExternKernel.require_stride_order(
                                result,
                                ir.get_stride_order(
                                    make_channels_last_strides_for(n.meta["val"].shape)
                                ),
                            )
                    if user.op == "output":
                        if isinstance(result.data.data, (Pointwise, Reduction)):
                            result.realize()

                # TODO(jansel): introduce a store vs inline choice
                result.mark_reuse(len(n.users))

            # Realize if the IRNode already has accumulated lots of reads
            if isinstance(result, TensorBox) and result.has_exceeded_max_reads():
                # Prevent excessive accumulation in a computed buffer, when
                # there are multiple branches each with small number of memory
                # reads, but they converge to a user.
                result.realize_hint()

            # Realize if a Pointwise has too much stuff to be inlined.
            # As this may cause RecursionError during Inductor's evaluation.
            if isinstance(result, TensorBox) and isinstance(result.data, StorageBox):
                curr = result.data.data
                if isinstance(curr, Pointwise):
                    # Use inner fn as a rough proxy. Good enough.
                    if curr.has_large_inner_fn(threshold=100):
                        result.realize()

        # This is not complete, but it doesn't have to be: origin_node
        # tracking is best effort.  The logic here critically relies on direct
        # TensorBox -> StorageBox denoting a non-view; we don't bother trying
        # to get views to work.  Feel free to add any extra cases as needed.
        #
        # Note: we can't YOLO tree_map over this result, because if there are
        # buffers or a view involved, we might not be able to validly assign
        # the origin_node here.
        if isinstance(result, TensorBox) and isinstance(result.data, ir.StorageBox):
            if isinstance(result.data.data, ir.Loops):
                result.data.data._post_init_setattr("origin_node", n)
            elif isinstance(result.data.data, ir.Buffer):
                result.data.data._post_init_setattr("origin_node", n)
                if isinstance(result.data.data, ir.ComputedBuffer) and isinstance(
                    result.data.data.data, ir.Loops
                ):
                    result.data.data.data._post_init_setattr("origin_node", n)
                # Not really multi-output, can straightforwardly recurse in
                elif (
                    isinstance(result.data.data, ir.MultiOutput)
                    and not result.data.data.indices
                ):
                    if isinstance(result.data.data.inputs[0], ir.Buffer):
                        result.data.data.inputs[0]._post_init_setattr("origin_node", n)

        self.register_users_of(result)

        new_unbacked_defs = OrderedSet[sympy.Symbol]()
        for buf in self.buffers[buffer_watermark:]:
            new_unbacked_defs |= buf.get_unbacked_symbol_defs()
        for op in self.operations[operation_watermark:]:
            new_unbacked_defs |= op.get_unbacked_symbol_defs()

        def format_new_defs() -> str:
            r = [
                f"unbacked_symbol_defs={buf.get_unbacked_symbol_defs()} in:\n{buf}\n"
                for buf in self.buffers[buffer_watermark:]
            ]
            r.extend(
                f"unbacked_symbol_defs={op.get_unbacked_symbol_defs()} in:\n{op}\n"
                for op in self.operations[operation_watermark:]
            )
            return "***\n".join(r)

        if n.op != "placeholder":
            # Note [Backwards runtime asserts]
            # Backwards poses an interesting problem for deferred runtime
            # asserts.  In the easy case, we may solely close over data
            # dependent sized tensors, and there are no binding sites for
            # unbacked SymInts.  In this case, we can just drop all the
            # runtime asserts on the floor: no non-placeholder bindings, no
            # problem.
            #
            # However, it is *possible* for a fresh runtime assert to show up
            # between forwards and backwards.  Right now, the freezing process
            # that happens when we lower forwards means that we will freeze
            # runtime asserts, and then the moment the backwards lowering
            # process attempts to add a new deferred runtime assert, we will
            # fail.  Let's say you remove that assert.  Now when we get here,
            # we need to make sure we actually emit these asserts (because we
            # can't emit them in forwards, we already compiled it).  So we
            # have to do something here.  But we don't want to reemit ALL
            # deferred runtime asserts, we only want to emit the NEW ones.
            # Therefore needing some sort of stratification in the ShapeEnv.
            # This is all doable, it just hasn't been done yet.
            shape_env = V.graph.sizevars.shape_env

            def make_assert(expr: SympyBoolean, msg: str) -> None:
                assert_op = ir.AssertScalar(expr, msg)
                self.register_buffer(assert_op, set_name=True)
                self.register_operation(assert_op)

            for i0 in new_unbacked_defs:
                ras = self.ras_by_symbol.pop(i0, [])
                # NB: size-like not needed, we won't retrace
                vr = shape_env.var_to_range[i0]
                if not shape_env._default_unspecified_value_range().issubset(vr):

                    def is_convertible(s: Expr) -> bool:
                        if s in (int_oo, -int_oo):
                            return False
                        try:
                            int(s)
                            return True
                        except TypeError:
                            return False

                    if is_convertible(vr.lower):
                        make_assert(i0 >= vr.lower, f"{i0} >= {vr.lower}")
                    if is_convertible(vr.upper):
                        make_assert(i0 <= vr.upper, f"{i0} <= {vr.upper}")

                for ra in ras:
                    fvs = free_unbacked_symbols(ra.expr)
                    missing = fvs - self.bound_unbacked_symbols
                    if missing:
                        i1 = min(missing, key=str)
                        self.ras_by_symbol.setdefault(i1, []).append(ra)
                    else:
                        make_assert(ra.expr, f"{ra.expr}")

            self.bound_unbacked_symbols |= new_unbacked_defs

            unbacked_bindings = resolve_unbacked_bindings(
                V.graph.sizevars.shape_env, n.meta.get("unbacked_bindings", {})
            )
            assert unbacked_bindings is not None
            # When we do lowering, it is possible we reallocate unbacked SymInts.
            # So we need to line up the unbacked SymInts when performing the test
            # here
            #
            # In principle, we could permit lowering to introduce MORE unbacked
            # SymInts: as long as all the old unbacked ones are accounted for,
            # it's fine for inductor to introduce extra calls to item()/unbacked()
            # whatever.  This actually happens in practice when an unbacked SymInt
            # gets memoized away; naively, when Inductor reprocesses a kernel, it
            # doesn't know that the memo still applies, and ends up allocating a
            # new symbol.  However, this is generally a bad thing: we may still
            # end up needing to test equalities on the symbols, and a fresh
            # symbol is likely to hit lots of GuardOnDataDependent errors that
            # we already know facts for.
            renamed_unbacked_bindings = OrderedSet(
                V.fake_mode.shape_env.unbacked_renamings.get(s, s)
                for s in unbacked_bindings.keys()
            )
            assert new_unbacked_defs >= renamed_unbacked_bindings, (
                f"failed {new_unbacked_defs} >= {renamed_unbacked_bindings} (inductor >= fx)\n"
                f"fx node is: {n.format_node()}\n"
                f"new operations are:\n\n{format_new_defs()}"
            )

        return result

    def validate_can_generate_cpp_wrapper(self) -> None:
        if config.disable_cpp_codegen:
            raise CppWrapperCodegenError("C++ codegen is disabled")

        if sys.platform not in ("linux", "darwin", "win32"):
            raise CppWrapperCodegenError(f"Unsupported platform {sys.platform}")

    def init_wrapper_code(
        self,
        is_subgraph: bool = False,
        subgraph_name: Optional[str] = None,
        parent_wrapper_code: Optional[PythonWrapperCodegen] = None,
        partition_signatures: Optional[GraphPartitionSignature] = None,
    ) -> None:
        device_types = self.device_types.copy()
        device_types.discard("cpu")
        device_types.discard("meta")
        # TODO(Eikan): Only support mixing cpu and other device now.
        assert len(device_types) <= 1, "Does not support mixing {}".format(
            "+".join(device_types)
        )
        only_cpu = len(device_types) == 0
        self.device_type = "cpu" if only_cpu else device_types.pop()

        if self.cpp_wrapper:
            self.validate_can_generate_cpp_wrapper()

        self.device_ops = get_device_op_overrides(self.device_type)
        wrapper_code_gen_cls = get_wrapper_codegen_for_device(
            self.device_type, self.cpp_wrapper
        )
        assert (
            wrapper_code_gen_cls is not None
        ), f"Device {self.device_type} not supported"
        self.wrapper_code = wrapper_code_gen_cls.create(
            is_subgraph,
            subgraph_name,
            parent_wrapper_code,
            partition_signatures,
        )

        if self.const_module:
            # If we have const module, we could reuse the kernels
            # This could avoid duplication and save time on doing recompilation (if Triton.)
            self.wrapper_code._names_iter = self.const_module.wrapper_code._names_iter
            self.wrapper_code.src_to_kernel = (
                self.const_module.wrapper_code.src_to_kernel
            )

    def codegen_with_cpp_wrapper(self) -> tuple[str, list[tuple[int, Node]]]:
        """
        For GPU, Triton kernels are autotuned and stored as cubin files
        """
        if any(device in self.device_types for device in ["cuda", "xpu"]):
            if config.triton.autotune_at_compile_time:
                # If autotune_at_compile_time is True, we can do the codegen in one-pass
                # TODO: once autotune_at_compile_time is stable, we should delete the else branch
                return self.codegen()
            else:
                # first pass
                self.cpp_wrapper = False
                compiled = self.compile_to_module().call

                def materialize(
                    x: Union[torch.SymInt, torch.SymFloat, torch.Tensor]
                ) -> Union[int, float, torch.Tensor]:
                    if x is None:
                        return None
                    elif isinstance(x, (torch.SymInt, torch.SymFloat)):
                        # Need concrete value to run dynamic shapes and tune the result
                        return x.node.hint
                    elif isinstance(x, FakeTensor):
                        return defake(x)
                    else:
                        assert isinstance(
                            x, torch.Tensor
                        ), "Unknown type when creating real inputs" + str(type(x))
                        return x

                tracing_context = torch._guards.TracingContext.try_get()
                if tracing_context is not None and not isinstance(
                    V.real_inputs, NullHandler
                ):
                    if tracing_context.output_strides:
                        tracing_context.output_strides.clear()

                    params_flat = [
                        param
                        for param in tracing_context.params_flat  # type: ignore[union-attr]
                        if param is not None
                    ]
                    real_inputs = [
                        materialize(x)
                        for x in itertools.chain(params_flat, V.real_inputs)
                    ]
                else:
                    # In the backward pass, V.real_inputs is not OrderedSet.
                    # Generating random inputs based on self.example_inputs sometimes can be problematic,
                    # e.g. illegal memory access. A comprehensive fix is to autotune in a separate process.
                    real_inputs = [
                        materialize(x)  # type:ignore[arg-type]
                        for x in (
                            self.example_inputs  # type:ignore[union-attr]
                            if isinstance(V.real_inputs, NullHandler)
                            else V.real_inputs
                        )
                    ]

                if self.mutated_inputs:
                    from .compile_fx import clone_preserve_strides

                    mutated_input_idxs = [
                        idx
                        for idx, name in enumerate(self.graph_inputs)
                        if name in self.mutated_inputs
                        and isinstance(real_inputs[idx], torch.Tensor)
                    ]
                    for idx in mutated_input_idxs:
                        # clone mutated Tensor inputs to avoid mutating them in
                        # the first pass of the CPP wrapper-based compilation, as
                        # this will lead to a side effect on the example inputs:
                        # e.g. if torch.compile(f)(x) if called on input-mutating
                        # f, the inputs x will be mutated twice in the process:
                        # once here, and again when running the compiled model;
                        # this will also lead to a numerically incorrect output
                        mutated_inp = real_inputs[idx]
                        assert isinstance(mutated_inp, torch.Tensor)
                        real_inputs[idx] = clone_preserve_strides(mutated_inp)
                        del mutated_inp

                with torch.utils._python_dispatch._disable_current_modes():
                    compiled(real_inputs)
                del real_inputs

                # second pass
                self.cpp_wrapper = True
                self.removed_buffers.clear()
                self.removed_operations.clear()
                self.inplaced_to_remove.clear()
                V.graph.sizevars.precomputed_replacements.clear()
                V.graph.sizevars.inv_precomputed_replacements.clear()
                metrics.reset()
                with config.patch({"triton.autotune_at_compile_time": False}):
                    return self.codegen()
        else:
            # cpu
            return self.codegen()

    def _update_scheduler(self) -> None:
        """
        (Re)initializes the scheduler member.  When initializing the scheduler, no CUBIN
        files should be generated (to avoid biasing any benchmarks and pessimizing
        fusion decisions).
        """
        from .scheduler import Scheduler

        with config.patch("triton.store_cubin", False):
            self.scheduler = Scheduler(self.operations)

    def codegen(self) -> tuple[str, list[tuple[int, Node]]]:
        with dynamo_timed("GraphLowering.codegen", log_pt2_compile_event=True):
            self.init_wrapper_code()

            self._update_scheduler()
            V.debug.draw_orig_fx_graph(self.orig_gm, self.scheduler.nodes)

            self.wrapper_code.push_codegened_graph(self)
            self.scheduler.codegen()

            log.debug(
                "Finished codegen for all nodes. The list of kernel names available: %s",
                V.graph.all_codegen_kernel_names,
            )
            # Dump provenance artifacts for debugging trace
            provenance_info = (
                V.debug.log_inductor_triton_kernel_to_post_grad_node_info()
            )
            # provenance_info might be None if config.trace.enabled is not set
            if provenance_info:
                (
                    debug_info,
                    node_mappings,
                ) = provenance_info
                trace_structured(
                    "artifact",
                    metadata_fn=lambda: {
                        "name": "inductor_triton_kernel_to_post_grad_nodes",
                        "encoding": "json",
                    },
                    payload_fn=lambda: json.dumps(debug_info),
                )
                trace_structured(
                    "artifact",
                    metadata_fn=lambda: {
                        "name": "inductor_provenance_tracking_node_mappings",
                        "encoding": "json",
                    },
                    payload_fn=lambda: json.dumps(node_mappings),
                )

            result = self.wrapper_code.generate(self.is_inference)
            self.wrapper_code.pop_codegened_graph()
            return result

    def codegen_subgraph(self, parent_graph: GraphLowering) -> None:
        """
        This is a more compact version of the `codegen()` above
        where we codegen this graph as a subgraph of some parent
        graph. The parent graph is passed as an argument: the
        intention is to inline codegening of the subgraph in
        the parent graph's wrapper code (including the generated
        kerenls). The wrapper code is not finalized (via `.generate()`
        call), as this will be done in the parent graph's `codegen()`.
        """
        with dynamo_timed("GraphLowering.codegen_subgraph", log_pt2_compile_event=True):
            self.wrapper_code = parent_graph.wrapper_code
            self.device_ops = parent_graph.device_ops
            self.cpp_wrapper = parent_graph.cpp_wrapper

            self._update_scheduler()
            self.scheduler.codegen()

    def count_bytes(
        self,
    ) -> tuple[
        int, list[tuple[BaseSchedulerNode, int]], list[tuple[BaseSchedulerNode, float]]
    ]:
        total_bytes = 0
        node_counts = []
        node_runtimes = []
        for node in self.scheduler.nodes:
            num_bytes = node.get_read_write_buffers_sizes()
            total_bytes += num_bytes
            node_counts.append((node, num_bytes // 4))
            node_runtimes.append((node, node.get_estimated_runtime()))

        return total_bytes, node_counts, node_runtimes

    # No-op to be patched for unit tests
    save_output_code: Optional[Callable[[str], None]] = None

    def compile_to_module(self) -> ModuleType:
        with dynamo_timed(
            "GraphLowering.compile_to_module",
            phase_name="code_gen",
            log_pt2_compile_event=True,
            dynamo_compile_column_us="inductor_code_gen_cumulative_compile_time_us",
        ):
            return self._compile_to_module()

    def _compile_to_module(self) -> ModuleType:
        from .codecache import PyCodeCache

        code, linemap = (
            self.codegen_with_cpp_wrapper() if self.cpp_wrapper else self.codegen()
        )
        if config.triton.autotune_at_compile_time:
            tuning_code = (
                '"""\n'
                + "Compile-time auto-tuning block: \n"
                + self.wrapper_code.kernel_autotune_defs.getvalue()
                + self.wrapper_code.kernel_autotune_calls.getvalue()
                + '"""\n'
            )
            code = tuning_code + code
        if GraphLowering.save_output_code is not None:
            GraphLowering.save_output_code(code)
        output_code_log.debug("Output code: \n%s", code)

        inductor_meta = autotune_cache.inductor_meta_from_config()
        AutotuneCacheBundler.begin_compile(inductor_meta, code=code)

        try:
            linemap = [(line_no, node.stack_trace) for line_no, node in linemap]  # type: ignore[misc]
            key, path = PyCodeCache.write(code)
            output_code_log.debug("Output code written to: %s", path)
        except Exception:
            trace_structured(
                "inductor_output_code",
                # Just omit the filename, I still want the code though!
                payload_fn=lambda: code,
            )
            raise
        else:
            trace_structured(
                "inductor_output_code",
                lambda: {"filename": path},
                payload_fn=lambda: code,
            )
        with dynamo_timed("PyCodeCache.load_by_key_path", log_pt2_compile_event=True):
            mod = PyCodeCache.load_by_key_path(
                key,
                path,
                linemap=linemap,  # type: ignore[arg-type]
                attrs={**self.constants, **self.torchbind_constants},
            )
        self.cache_key = key
        self.cache_path = path
        self.cache_linemap = linemap  # type: ignore[assignment]

        if config.benchmark_harness and config.profile_bandwidth_output:
            # run the inputs code gen to get the bandwidth info
            mod.benchmark_compiled_module(times=1, repeat=1)
        # Logged twice as per https://github.com/pytorch/pytorch/pull/99038#discussion_r1167826029
        # TODO. Revisit this once the logging API is more mature
        assert mod.__file__ is not None

        log_module_code(mod.__file__)
        log.debug("Output code written to: %s", mod.__file__)
        output_code_log.info("Output code written to: %s", mod.__file__)
        if config.benchmark_kernel:
            print(f"Compiled module path: {mod.__file__}", file=sys.stderr)
        V.debug.output_code(mod.__file__)
        V.debug.copy(os.path.splitext(mod.__file__)[0] + ".debug")
        return mod

    def get_output_names(self) -> list[str]:
        names = []
        shape_counter = itertools.count(0)
        none_counter = itertools.count(0)
        for node in self.graph_outputs:
            if isinstance(node, ir.NoneAsConstantBuffer):
                names.append(f"{self.name}_none{next(none_counter)}")
            elif isinstance(node, ir.ShapeAsConstantBuffer):
                names.append(f"{self.name}_shape{next(shape_counter)}")
            else:
                names.append(node.get_name())
        return names

    def is_unspec_arg(self, name: str) -> bool:
        # dynamo wraps unspec variable as 0d CPU tensor,
        # need to convert to scalar during codegen (triton only)
        return (
            name in self.graph_inputs.keys()
            and self.graph_inputs[name].get_numel() == 1
            and len(self.graph_inputs[name].get_size()) == 0
            and get_device_type(self.graph_inputs[name]) == "cpu"
        ) or name in self.zero_dim_cpu_tensor_list


class SubgraphLowering(GraphLowering):
    """
    Mostly a helper class for the subgraph lowering. The main goal is to call
    init_wrapper_code with the subgraph related arguments.
    """

    def __init__(self, parent: GraphLowering, *args: Any, **kwargs: Any) -> None:
        self.parent = parent
        super().__init__(*args, **kwargs)

    def init_wrapper_code(
        self,
        is_subgraph: bool = False,
        subgraph_name: Optional[str] = None,
        parent_wrapper_code: Optional[PythonWrapperCodegen] = None,
        partition_signatures: Optional[GraphPartitionSignature] = None,
    ) -> None:
        super().init_wrapper_code(
            is_subgraph=True,
            subgraph_name=self.name,
            parent_wrapper_code=self.parent.wrapper_code,
        )<|MERGE_RESOLUTION|>--- conflicted
+++ resolved
@@ -12,12 +12,7 @@
 import time
 from collections import defaultdict
 from contextlib import contextmanager
-<<<<<<< HEAD
-from types import ModuleType
-from typing import Any, Callable, List, NoReturn, Optional, TYPE_CHECKING, Union
-=======
 from typing import Any, Callable, NoReturn, Optional, TYPE_CHECKING, Union
->>>>>>> f2e4f6fa
 
 import sympy
 from sympy import Expr
