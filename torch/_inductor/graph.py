import contextlib
import functools
import itertools
import json
import logging
import operator
import os
import re
import sys
import time
from collections import defaultdict
from collections.abc import Iterable, Iterator, Sequence
from contextlib import contextmanager
from types import ModuleType
from typing import Any, Callable, NoReturn, Optional, TYPE_CHECKING, Union

import sympy
from sympy import Expr

import torch
import torch._logging
import torch.fx
from torch import device, Tensor
from torch._decomp import get_decompositions
from torch._dynamo.utils import defake, dynamo_timed
from torch._logging import LazyString, trace_structured
from torch._prims_common import (
    compute_required_storage_length,
    make_channels_last_strides_for,
)
from torch._subclasses.fake_tensor import FakeTensor
from torch.fx import GraphModule
from torch.fx.experimental._backward_state import BackwardState
from torch.fx.experimental.sym_node import magic_methods, method_to_operator
from torch.fx.experimental.symbolic_shapes import (
    free_unbacked_symbols,
    has_free_symbols,
    resolve_unbacked_bindings,
    RuntimeAssert,
    ShapeEnv,
    SympyBoolean,
    SymTypes,
)
from torch.fx.graph import Graph
from torch.fx.node import Node
from torch.utils._mode_utils import no_dispatch
from torch.utils._ordered_set import OrderedSet
from torch.utils._sympy.numbers import int_oo

from . import config, ir, metrics
from .codegen.common import (
    BackendFeature,
    DeviceOpOverrides,
    get_backend_features,
    get_device_op_overrides,
    get_wrapper_codegen_for_device,
    init_backend_registration,
    WorkspaceArg,
)
from .codegen.wrapper import PythonWrapperCodegen
from .exc import (
    CppWrapperCodegenError,
    LoweringException,
    MissingOperatorWithDecomp,
    MissingOperatorWithoutDecomp,
)
from .ir import (
    Constant,
    DonatedBuffer,
    FixedLayout,
    get_device_type,
    InputBuffer,
    Pointwise,
    Reduction,
    StorageBox,
    TensorBox,
    TorchBindObject,
)
from .lowering import (
    constrain_to_fx_strides,
    FALLBACK_ALLOW_LIST,
    fallback_handler,
    fallback_node_due_to_unsupported_type,
    lowerings,
    make_fallback,
    maybe_layout_constraints,
    needs_realized_inputs,
    require_contiguous,
    unsupported_output_tensor,
)
from .runtime import autotune_cache
from .runtime.autotune_cache import AutotuneCacheBundler
from .scheduler import BaseSchedulerNode
from .sizevars import SizeVarAllocator
from .utils import (
    convert_shape_to_inductor,
    gather_origins,
    get_cloned_parameter_buffer_name,
    get_donated_idxs,
    get_sympy_Expr_dtype,
    is_same_tensor,
    maybe_get_suppress_shape_guards_ctx,
    normalize_name,
    should_assume_input_aligned,
)
from .virtualized import NullHandler, V


if TYPE_CHECKING:
    from torch._higher_order_ops.effects import _EffectType

from torch._inductor.codecache import output_code_log


log = logging.getLogger(__name__)
perf_hint_log = torch._logging.getArtifactLogger(__name__, "perf_hints")

aten = torch.ops.aten

_post_grad_graph_counter = itertools.count()

if config.is_fbcode():
    from torch._inductor.fb.utils import log_module_code
else:

    def log_module_code(*args: Any, **kwargs: Any) -> None:
        pass


<<<<<<< HEAD
def supported_dtype_of_cpp_wrapper(dtype: torch.dtype, device_type: str) -> bool:
    supported_dtype = OrderedSet(
        [
            torch.float32,
            torch.float64,
            torch.int64,
            torch.int32,
            torch.int16,
            torch.int8,
            torch.uint8,
            torch.bool,
            torch.bfloat16,
            torch.complex32,
            torch.complex64,
            torch.complex128,
            torch.float16,
        ]
    )
    if device_type == "cuda":
        supported_dtype.add(torch.float8_e4m3fn)
        supported_dtype.add(torch.float8_e5m2)
        supported_dtype.add(torch.float8_e4m3fnuz)
        supported_dtype.add(torch.float8_e5m2fnuz)
    if device_type == "cpu":
        supported_dtype.add(torch.float8_e4m3fn)
        supported_dtype.add(torch.float8_e5m2)

    return dtype in supported_dtype


=======
>>>>>>> 63f44be4
def may_get_constant_buffer_dtype(constant_buffer: sympy.Expr) -> Optional[torch.dtype]:
    assert isinstance(
        constant_buffer, (sympy.Symbol, sympy.Expr, sympy.core.numbers.Integer)
    ), "get_constant_buffer_dtype only supports input of sympy.Symbol, sympy.Expr or sympy.core.numbers.Integer"
    if isinstance(constant_buffer, sympy.core.numbers.Integer):
        return torch.int64

    if isinstance(constant_buffer, sympy.Expr):
        return get_sympy_Expr_dtype(constant_buffer)

    if constant_buffer.is_integer:
        return torch.int64
    elif constant_buffer.is_float:
        return torch.float32
    else:
        return None


def is_magic_method(op: Any) -> bool:
    magic_ops = OrderedSet(method_to_operator(m) for m in magic_methods)
    return op in magic_ops


def getattr_recursive(
    obj: GraphModule, target: str
) -> Union[Tensor, torch._C.ScriptObject, GraphModule]:
    target_atoms = target.split(".")
    attr_itr = obj
    for i, atom in enumerate(target_atoms):
        if not hasattr(attr_itr, atom):
            raise RuntimeError(
                f"Node referenced nonexistent target {'.'.join(target_atoms[:i])}"
            )
        attr_itr = getattr(attr_itr, atom)
    return attr_itr


def get_user_visible_output_strides(g: Graph) -> dict[Node, tuple[int, ...]]:
    ret: dict[Node, tuple[int, ...]] = {}
    output_node = g.find_nodes(op="output")[0]

    if "user_visible_output_idxs" not in output_node.meta:
        return ret

    for idx, node in enumerate(output_node.args[0]):
        if idx in output_node.meta["user_visible_output_idxs"]:
            ret[node] = output_node.meta["original_output_strides"][idx]
    return ret


def mark_nodes_dislike_padding(
    g: Graph, user_visible_output_strides: dict[Node, tuple[int, ...]]
) -> None:
    """
    Nodes like convolution/convolution_backward want its input to be dense.
    If we pad their inputs, we result in extra calls to copy kernels!  On the other hand, padding usually helps reduction.

    The pass finds nodes that dislike padding. These are nodes that can be reached
    from a convolution/convolution_backward in the backward direction without
    going thru a reduction.
    """
    if not config.comprehensive_padding:
        return
    ops_dislike_padding = OrderedSet(
        [
            aten.convolution,
            aten.convolution_backward,
            aten._scaled_mm,
        ]
    )
    # what's a better way to collect the reduction ops?
    ops_like_padding = OrderedSet(
        [
            aten.var_mean,
            aten.sum,
            aten.mean,
            aten.prod,
            aten.any,
            aten.amin,
            aten.amax,
            aten.min,
            aten.max,
            aten.argmin,
            aten.argmax,
            aten.scatter_reduce,
        ]
    )

    def _get_overload_packet(
        node: torch.fx.Node,
    ) -> Optional[torch._ops.OpOverloadPacket]:
        return (
            node.target._overloadpacket
            if node.op == "call_function"
            # hasattr on OpOverloadPacket is slow, do isinstance first
            and isinstance(node.target, torch._ops.OpOverload)
            and hasattr(node.target, "_overloadpacket")
            else None
        )

    for cur in reversed(g.nodes):
        op = _get_overload_packet(cur)
        if not op:
            continue
        if op in ops_dislike_padding:
            cur.meta["dislike_padding"] = True

        if cur.meta.get("dislike_padding", False):
            # propagate
            for prior in cur.all_input_nodes:
                prior_op = _get_overload_packet(prior)
                if not prior_op:
                    continue
                if prior_op not in ops_like_padding:
                    prior.meta["dislike_padding"] = True
        # We only want to mark output nodes. So, move it after the above prior nodes process.
        if not config.pad_outputs and cur in user_visible_output_strides:
            cur.meta["dislike_padding"] = True


class GraphLowering(torch.fx.Interpreter):
    graph_outputs: list[ir.IRNode]

    def symbolic_sizes_strides(
        self, ex: torch.Tensor
    ) -> tuple[Sequence[Union[int, Expr]], Sequence[Union[int, Expr]]]:
        """
        Support dynamic shapes and dynamic strides by assigning variables
        to each dimension.  We duck-shape tensors, so if two tensors
        have the same size they get assigned the same symbolic variable.
        """
        if self.reuse_shape_env:
            return convert_shape_to_inductor(ex.size()), convert_shape_to_inductor(
                ex.stride()
            )
        else:
            from torch._dynamo.source import ConstantSource

            # TODO: this should not be needed once #93059 lands
            # https://github.com/pytorch/pytorch/pull/94031#discussion_r1096044816
            # TODO: make a dedicated UnknownSource for this?
            # NB: This is using the legacy default behavior from
            # create_symbolic_sizes_strides_storage_offset but we hope we can
            # just delete this entirely
            source = ConstantSource(
                f"__inductor_unknown_tensor_{len(self._shape_env.var_to_val)}"
            )
            (
                size,
                stride,
                _,
            ) = self._shape_env.create_symbolic_sizes_strides_storage_offset(
                ex,
                source,
            )

        r_size = [i.node.expr if isinstance(i, torch.SymInt) else i for i in size]
        r_stride = [i.node.expr if isinstance(i, torch.SymInt) else i for i in stride]
        return r_size, r_stride

    def static_sizes_strides(
        self, ex: torch.Tensor
    ) -> tuple[list[sympy.Expr], list[sympy.Expr]]:
        """
        Primarily used to weights
        """
        size = [sympy.Integer(i) for i in ex.size()]
        stride = [sympy.Integer(i) for i in ex.stride()]
        return size, stride

    def __init__(
        self,
        gm: torch.fx.GraphModule,
        example_inputs: Optional[Sequence[object]] = None,
        shape_env: Optional[ShapeEnv] = None,
        graph_id: Optional[int] = None,
        cpp_wrapper: bool = False,
        aot_mode: bool = False,
        layout_opt: Optional[bool] = None,
        extern_node_serializer: Optional[
            Callable[[list[ir.ExternKernelNode]], Any]
        ] = None,
        is_inference: bool = False,
        is_backward: bool = False,
        is_const_graph: bool = False,
        const_output_index: Optional[dict[str, int]] = None,
        const_code: Optional[str] = None,
        const_module: Optional["GraphLowering"] = None,
        name: Optional[str] = None,
        inputs_to_check: Optional[Sequence[int]] = None,
    ) -> None:
        super().__init__(gm)
        self.example_inputs = example_inputs
        self.layout_opt = (
            layout_opt
            if layout_opt is not None
            else self.decide_layout_opt(gm, is_inference=is_inference)
        )
        self.num_channels_last_conv = 0
        self.is_inference = is_inference
        self.is_backward = is_backward
        self.is_const_graph = is_const_graph
        self.const_code = const_code
        self.const_module = const_module
        self.inputs_to_check = inputs_to_check

        self.extra_traceback = False  # we do our own error wrapping
        if shape_env is None:
            shape_env = ShapeEnv()
            self.reuse_shape_env = False
        else:
            self._shape_env = shape_env
            self.reuse_shape_env = True
        self._shape_env = shape_env
        # We are going to start code generating runtime asserts, so make sure
        # you don't start adding new ones in the lowering process
        shape_env.freeze_runtime_asserts()
        # We're going to mutate ras_by_symbol as we finish generating them
        self.ras_by_symbol: dict[
            Optional[sympy.Symbol], list[RuntimeAssert]
        ] = shape_env.deferred_runtime_asserts.copy()
        self.bound_unbacked_symbols = OrderedSet[sympy.Symbol]()
        self.sizevars = SizeVarAllocator(shape_env)
        self.graph_input_names: list[str] = []
        self.graph_inputs: dict[str, TensorBox] = {}
        self.graph_inputs_original: dict[str, InputBuffer] = {}
        self.zero_dim_cpu_tensor_list = OrderedSet[str]()
        self.device_types: OrderedSet[str] = (
            const_module.device_types if const_module else OrderedSet()
        )
        self.device_idxs: OrderedSet[int] = (
            const_module.device_idxs if const_module else OrderedSet()
        )
        self.device_type = "cpu"

        # Inplace padding may require Inductor to allocate slightly larger
        # tensor for padding.
        self.buffer_to_padded_size: dict[str, list[int]] = {}

        self.buffers: list[ir.Buffer] = []
        self.operations: list[ir.Operation] = []
        self.const_output_index: dict[str, int] = (
            const_output_index if const_output_index else {}
        )
        self.folded_constants: OrderedSet[str] = (
            OrderedSet(const_output_index.keys())
            if const_output_index
            else OrderedSet()
        )
        self.constants: dict[str, torch.Tensor] = (
            const_module.constants if const_module else {}
        )
        self.torchbind_constants: dict[str, torch._C.ScriptObject] = {}
        self.seen_subgraphs: dict[str, ir.Subgraph] = {}
        self.constant_reprs: dict[str, str] = {}
        self.removed_operations = OrderedSet[str]()
        self.removed_buffers = OrderedSet[str]()
        self.removed_inplace_buffers = OrderedSet[str]()
        self.mutated_buffers = OrderedSet[str]()
        self.never_reuse_buffers = OrderedSet[str]()
        self.inplaced_to_remove = OrderedSet[str]()
        self.device_ops: DeviceOpOverrides = None  # type: ignore[assignment]
        self.wrapper_code: PythonWrapperCodegen = None  # type: ignore[assignment]
        # See `ProxyExecutor Design Note` in ir.py for more details
        self.extern_kernel_nodes: list[ir.ExternKernelNode] = []

        from torch._inductor.extern_node_serializer import extern_node_json_serializer

        self.extern_node_serializer: Callable[[list[ir.ExternKernelNode]], Any] = (
            extern_node_serializer
            if config.is_fbcode() and extern_node_serializer
            else extern_node_json_serializer
        )

        self.current_node: torch.fx.Node = None  # type: ignore[assignment]
        self.lists: dict[str, list[str]] = {}
        self.mutated_inputs = OrderedSet[str]()
        self.mutated_input_idxs: list[int] = []
        self.name_to_buffer: dict[str, ir.Buffer] = {}
        self.name_to_users: defaultdict[str, list[ir.IRNode]] = defaultdict(list)
        self.name_to_op: dict[str, ir.Operation] = {}
        self.creation_time = time.time()
        self.name = name  # type: ignore[assignment]
        self.cpp_wrapper = cpp_wrapper

        # record multi_kernel choice for cpp_wrapper so the second pass knows
        # which sub-kernel is picked. Copy cpp_wrapper to another variable
        # since cpp_wrapper flag is OrderedSet to false for the first pass of codegen.
        self.record_multi_kernel_choice = cpp_wrapper
        self.multi_kernel_to_choice: dict[str, str] = {}

        self.aot_mode = aot_mode
        self.graph_id = graph_id
        self.post_grad_graph_id = next(_post_grad_graph_counter)
        self.scheduler: torch._inductor.scheduler.Scheduler = None  # type: ignore[assignment]

        # current_device is set only during codegen of a device-specific kernel
        # a graph can have many devices
        self.current_device: Optional[torch.device] = None

        self.nodes_prefer_channels_last = (
            self.find_nodes_prefer_channels_last() if self.layout_opt else OrderedSet()
        )
        self._warned_fallback = OrderedSet(["aten.convolution_backward"])
        self.user_visible_output_strides = get_user_visible_output_strides(gm.graph)
        mark_nodes_dislike_padding(gm.graph, self.user_visible_output_strides)
        self.cache_key: str = ""  # This is the cache key for the compiled artifact
        self.cache_path: str = ""  # This is the path in the filesystem where the compiled artifact is stored
        self.cache_linemap: list[
            tuple[int, str]
        ] = (
            []
        )  # This is the linemap used by the profiler to mark custom compiled kernels getting run
        # Used if lowering encounters cases where cudagraphs are not supported
        self.disable_cudagraphs_reason: Optional[str] = None

        # only keeping one node per device for stack trace purposes
        self.device_node_mapping: dict[torch.device, torch.fx.Node] = {}
        self.orig_gm: torch.fx.GraphModule = gm.__copy__()
        self.dynamo_flat_name_to_original_fqn = self.module.meta.get(  # type: ignore[operator, union-attr]
            "dynamo_flat_name_to_original_fqn", {}
        )
        self.allocated_constant_name: dict[str, str] = (
            const_module.allocated_constant_name if const_module is not None else {}
        )
        init_backend_registration()
        self.get_backend_features = functools.lru_cache(None)(get_backend_features)

        self.effectful_ops: dict[_EffectType, ir.Buffer] = {}
        self.aligned_inputs = OrderedSet[str]()
        self.no_fuse_buffer_names = OrderedSet[str]()

        # Below field is related to printing debug intermediate tensor values info for debugging
        self.all_codegen_kernel_names = OrderedSet[str]()

        # state used by for Kernel.workspace
        self.workspace_id = itertools.count()

        # track the current placeholder index that we are processing
        self.placeholder_idx = -1

        self.bw_donated_idxs = get_donated_idxs()

    def get_allocation_size(
        self, node: Union[ir.TensorBox, ir.StorageBox, ir.Buffer, WorkspaceArg]
    ) -> Sequence[Expr]:
        if isinstance(node, ir.TensorBox):
            node = node.data  # type: ignore[assignment]
        if isinstance(node, ir.StorageBox):
            node = node.data  # type: ignore[assignment]
        if (
            isinstance(node, ir.ComputedBuffer)
            and node.name in self.buffer_to_padded_size
        ):
            return self.buffer_to_padded_size[node.name]
        else:
            return node.get_size()

    def get_allocation_storage_size(self, node: Union[ir.Buffer, WorkspaceArg]) -> Expr:
        layout = node.get_layout()
        size = self.get_allocation_size(node)  # consider inplace padding
        stride = layout.stride
        offset = layout.offset
        return compute_required_storage_length(size, stride, offset)  # type: ignore[arg-type]

    def has_feature(
        self,
        device: Union[torch._inductor.ir.IRNode, device, None],
        feature: BackendFeature,
    ) -> bool:
        assert isinstance(feature, BackendFeature), feature
        return feature in self.get_backend_features(get_device_type(device))

    def get_current_device_or_throw(self) -> torch.device:
        if device := self.current_device:
            return device
        else:
            raise RuntimeError("No current device")

    @contextlib.contextmanager
    def set_current_device(self, device: torch.device) -> Iterator[None]:
        prior = self.current_device
        self.current_device = device
        try:
            yield
        finally:
            self.current_device = prior

    def get_training_phase(self) -> str:
        if self.is_inference:
            return "inference"
        if self.is_backward:
            return "backward"
        return "forward"

    @staticmethod
    def decide_layout_opt(gm: GraphModule, *, is_inference: bool) -> bool:
        """
        Decide if we should enable layout optimization for this graph based on
        heuristics.
        """
        if not config.layout_optimization:
            return False

        if config.force_layout_optimization:
            return True

        conv_nodes = [
            n for n in gm.graph.nodes if n.target == torch.ops.aten.convolution.default
        ]
        nconv = len(conv_nodes)

        if nconv == 0:
            return False

        # For cpu backend and mkldnn enabled, we always use channels_last for better performance.
        if (
            torch.backends.mkldnn.enabled
            and torch.backends.mkldnn.is_available()
            and all(
                n.args[idx].meta["val"].device == torch.device("cpu")
                for n in conv_nodes
                for idx in [0, 1]
            )
        ):
            return True

        # Following models are skipped due to this:
        # jx_nest_base
        # volo_d1_224
        if len(list(gm.graph.nodes)) >= 300 * nconv:
            log.debug("Skipped layout opt because only a few conv")
            return False

        if any(
            has_free_symbols(n.args[idx].meta["val"])
            for n in conv_nodes
            for idx in [0, 1]
        ):
            log.debug(
                "See perf regression with dynamic shape. Follow up in https://github.com/pytorch/pytorch/issues/102670"
            )
            return False

        def is_grouped(n: Any) -> bool:
            meta_val = n.args[1].meta["val"]  # type: ignore[union-attr, operator]
            assert isinstance(meta_val, torch.Tensor)
            return n.args[-1] > 1 and meta_val.size(1) > 1  # type: ignore[union-attr, operator]

        def is_in_out_channel(n: torch.fx.Node) -> bool:
            return (
                n.args[1].meta["val"].size(0) * 2 <= n.args[1].meta["val"].size(1)  # type: ignore[union-attr, operator]
                and n.args[1].meta["val"].size(2) > 1  # type: ignore[union-attr, operator]
            )

        def is_small_channel(n: torch.fx.Node) -> bool:
            return (
                n.args[1].meta["val"].size(0) <= 64  # type: ignore[union-attr, operator]
                and n.args[1].meta["val"].size(1) <= 64  # type: ignore[union-attr, operator]
            )

        # only grouped convolutions benchmarked as slower in conv samples for inference only
        if is_inference:
            from torch.utils.flop_counter import FlopCounterMode

            flop_counts: dict[str, float] = defaultdict(float)
            for node in conv_nodes:
                success, args, kwargs = torch._inductor.fx_utils.get_fake_args_kwargs(
                    node
                )

                if success:
                    with FlopCounterMode(display=False) as flop_counter_mode:
                        with V.fake_mode:
                            node.target(*args, **kwargs)

                    counted_flops = flop_counter_mode.get_total_flops()
                    if is_grouped(node):
                        node_type = "grouped"
                    elif is_small_channel(node):
                        node_type = "small"
                    elif is_in_out_channel(node):
                        node_type = "in_out"
                    else:
                        node_type = "default"

                    flop_counts[node_type] += counted_flops
                else:
                    log.debug("Conv inputs meta not found")

            # average benchmarked channels last speedup / slowdown, < 1 is speedup.
            # taken from the set of convolution inputs in benchmarks/dynamo/microbenchmarks/operator_inp_logs/torchbench_train/
            # To regenerate these numbers follow https://gist.github.com/eellison/55d7a6ed6f39829d68ac56f95f4df5bb
            GROUPED_MULTIPLIER = 1.358
            DEFAULT_MULTIPLIER = 0.823
            IN_OUT_MULTIPLIER = 0.725
            SMALL_MULTIPLIER = 0.783

            total_flops = sum(flop_counts.values())
            # TODO - get different values per hardware
            weighted_flops = (
                flop_counts["grouped"] * GROUPED_MULTIPLIER
                + flop_counts["small"] * SMALL_MULTIPLIER
                + flop_counts["in_out"] * IN_OUT_MULTIPLIER
                + flop_counts["default"] * DEFAULT_MULTIPLIER
            )
            do_layout_opt = weighted_flops <= total_flops
            if not do_layout_opt:
                log.debug(
                    "Skipped layout opt in inference because weighted flops indicate slowdown, default: %d, channels last: %d",
                    total_flops,
                    weighted_flops,
                )
            return do_layout_opt

        # Channels last layout can dramatically hurt grouped conv perf. E.g.
        # Conv with arguments like
        #   {"input_shape": [32, 224, 112, 112], "weight_shape": [224, 112, 3, 3],
        #    "stride": [2, 2], "padding": [1, 1], "groups": 2}
        # slows down 31x using channels last..

        # But a lot of timm models use depthwise separable convolution which will
        # result in grouped convolution with in-channel size == 1.
        # For those grouped convolution, channels last still helps a lot.
        # E.g.
        # Conv with arguments
        #   {"input_shape": [128, 58, 56, 56], "weight_shape": [58, 1, 3, 3],
        #    "stride": [2, 2], "padding": [1, 1], "groups": 58}
        # get 1.86x speedup with channels last layout.
        #
        # The following heuristics skip using channels-last if the model contains
        # grouped convolution with in-channels > 1.
        if any(map(is_grouped, conv_nodes)):
            log.debug(
                "Skip layout opt because found grouped convolution with >1 in_channels!"
            )
            return False

        # For some models that contain convolution with larger in-channel than out-channel, applying
        # channels last hurts performance.
        # Following models are skipped due to this:
        # - pytorch_unet
        # - phlippe_densenet (slightly worse)
        # - Background_Matting (1.22x -> 0.821x)
        # - pytorch_CycleGAN_and_pix2pix (1.597x -> 1.294x)
        if any(map(is_in_out_channel, conv_nodes)):
            log.debug(
                "Skip layout opt because some convolutions have smaller out_channel"
            )
            return False

        # Following models are skipped due to this:
        # - functorch_maml_omniglot
        if all(map(is_small_channel, conv_nodes)):
            log.debug("Skip layout opt because all convolution channels are too small")
            return False

        return True

    def qualify_name(self, name: str) -> str:
        """Prepend the given name with the graph name if any."""
        if self.name is not None:
            return f"{self.name}_{name}"
        return name

    def make_subgraph(
        self,
        gm: torch.fx.GraphModule,
        example_inputs: list[torch.Tensor],
        subgraph_name: str,
    ) -> "SubgraphLowering":
        """
        Make a subgraph of the current graph with all inherited parts, except
        the graph module (`gm`) and `example_inputs`.  The subgraphs are lowered
        separately and lifted into a separate function in the parent output
        wrapper code.  The subgraph name is qualified by the parent graph's
        name. Note that the lifting of subgraph is supported for python wrapper
        only. For cpp wrapper, we inline the subgraphs in the parent wrapper.
        """
        return SubgraphLowering(
            parent=self,
            gm=gm,
            example_inputs=example_inputs,
            shape_env=self._shape_env,
            cpp_wrapper=self.cpp_wrapper,
            aot_mode=self.aot_mode,
            extern_node_serializer=self.extern_node_serializer,
            is_inference=self.is_inference,
            is_backward=self.is_backward,
            name=self.qualify_name(subgraph_name),
        )

    def find_nodes_prefer_channels_last(self) -> OrderedSet[Node]:
        """
        The rule to decide if an node prefer channels last is simple.
        1. if it's input/output of a convolution
        2. if one of its user prefers channels last

        We have rule 1 because cudnn runs a faster convolution kernel for channels last inputs;
        Rule 2 is also important. It makes sure that indirect inputs to convolution also prefers
        channels last.

        Consider the scenario: conv -> batch-norm -> relu -> conv
        Without rule 2, batch-norm output may use a contiguous layout. That will cause 2 extra copies:
        1. the output of batch-norm should be channels last initially since its input is a conv's output.
           Forcing the batch-norm's output to be contiguous results in the first copy
        2. The second conv's input is initially contiguous. This layout is propagated from the batch-norm's output.
           We need convert it to channels last layout which results in the second copy.
        With rule 2, we makes sure all the tensors in the chain uses channels last layout. So both copies
        can be saved.
        """
        output_set = OrderedSet[Node]()
        for n in reversed(self.module.graph.nodes):  # type: ignore[arg-type, union-attr]
            if n.target == torch.ops.aten.convolution.default:
                output_set.add(n)
                continue

            for user in n.users:
                if user in output_set:
                    output_set.add(n)
                    break

        # need a second pass to add downstream nodes of those channel last nodes to the sets.
        # This pass is especially needed to avoid mix-layout kernel inputs in backward pass.
        #
        # Let's say a conv-batchnorm 's output is passed to relu whose output is in turn returned
        # from the fwd graph. Without this second pass, we will force relu's output to be contiguous.
        # Then in the kernel in backward pass, the contiguous output of relu may be mix with other channels last
        # tensors and passed to a kernel.
        #
        # This pass improve yolov3 training speedup from 1.116x (worse than disabling layout optimization speedup 1.196x) to 1.457x.
        # It also improves dla102 training speedup from 1.240x (worse than disabling layout optimization speedup 1.523x) to 1.835x .
        # This also helps the following models:
        # - res2net101_26w_4s
        # - res2net50_14w_8s
        # - sebotnet33ts_256
        for n in self.module.graph.nodes:  # type: ignore[union-attr]
            if n in output_set:
                output_set.update(n.users)

        return output_set

    def warn_fallback(self, name: str) -> None:
        if name not in self._warned_fallback:
            self._warned_fallback.add(name)
            perf_hint_log.info("Using FallbackKernel: %s", name)

    def add_device_info(self, device: torch.device) -> None:
        self.device_types.add(device.type)
        if device.index is not None:
            self.device_idxs.add(device.index)
        if V.graph.current_node and device not in self.device_node_mapping:
            self.device_node_mapping[device] = V.graph.current_node

    @property
    def fake_mode(self) -> torch._subclasses.fake_tensor.FakeTensorMode:
        return V.fake_mode

    def try_get_buffer(
        self, buffer_name: str
    ) -> Optional[Union[ir.TensorBox, ir.Buffer]]:
        if buffer_name in self.name_to_buffer:
            return self.name_to_buffer[buffer_name]
        if buffer_name in self.graph_inputs:
            return self.graph_inputs[buffer_name]
        if buffer_name in self.constants:
            data = V.graph.constants[buffer_name]
            return ir.ConstantBuffer(
                name=buffer_name,
                layout=ir.FixedLayout(
                    data.device, data.dtype, *V.graph.static_sizes_strides(data)
                ),
            )

        return None

    def add_symbol_graph_input(self, symbol: sympy.Expr) -> None:
        raise RuntimeError("Should not be called for the main graph")

    def get_buffer(self, buffer_name: str) -> Union[ir.TensorBox, ir.Buffer]:
        buf = self.try_get_buffer(buffer_name)
        if buf is not None:
            return buf
        raise RuntimeError(f"Failed to find buffer matching name {buffer_name}")

    def get_dtype(self, buffer_name: str) -> torch.dtype:
        if buffer_name in self.constants:
            return self.constants[buffer_name].dtype
        # For a mutation op we should return the dtype of the buffer being mutated
        if (
            hasattr(self.scheduler, "mutation_real_name")
            and buffer_name in self.scheduler.mutation_real_name
        ):
            mutated_buf = self.scheduler.mutation_real_name[buffer_name]
            if mutated_buf in self.name_to_buffer:
                return self.name_to_buffer[mutated_buf].get_dtype()
            if mutated_buf in self.graph_inputs:
                return self.graph_inputs[mutated_buf].get_dtype()
        if buffer_name in self.name_to_buffer:
            return self.name_to_buffer[buffer_name].get_dtype()
        if buffer_name in self.graph_inputs:
            return self.graph_inputs[buffer_name].get_dtype()
        m = re.match(r"(as_strided|reinterpret_tensor)\(([a-zA-Z0-9_]+),", buffer_name)
        if m:
            return self.get_dtype(m.group(1))
        raise KeyError(f"could not find {buffer_name}")

    def get_numel(self, buffer_name: str) -> Union[int, Expr]:
        if buffer_name in self.constants:
            return self.constants[buffer_name].numel()
        if buffer_name in self.name_to_buffer:
            buf = self.name_to_buffer[buffer_name]
            if not buf.has_tensor_output():
                return 1
            return buf.get_numel()
        if buffer_name in self.graph_inputs:
            return self.graph_inputs[buffer_name].get_numel()
        raise KeyError(f"could not find {buffer_name}")

    def run(self, *args: Any) -> Any:  # type: ignore[override]
        with dynamo_timed("GraphLowering.run"):
            return super().run(*args)

    def register_operation(self, op: ir.Operation) -> str:
        assert op.operation_name is None, f"Operation registered twice: {op}"
        assert isinstance(op, ir.Operation)
        name = self.qualify_name(f"op{len(self.operations)}")
        self.operations.append(op)
        self.name_to_op[name] = op
        op.operation_name = name
        return name

    def register_buffer(self, buffer: ir.Buffer, *, set_name: bool = False) -> str:
        name = self.qualify_name(f"buf{len(self.buffers)}")
        self.buffers.append(buffer)
        self.name_to_buffer[name] = buffer
        device = buffer.get_device()
        if (
            # Skip empty CPU tensor so that CUDA graphs can succeed, see https://github.com/pytorch/pytorch/pull/114144
            device is not None
            and not (
                isinstance(buffer, ir.ComputedBuffer)
                and buffer.is_zero_elements()
                and device == torch.device("cpu")
            )
        ):
            self.add_device_info(device)

        if set_name:
            buffer.name = name
        return name

    def register_operation_list(self, operation_names: list[str]) -> str:
        name = self.qualify_name("list_" + "_".join(operation_names))
        self.lists[name] = operation_names
        return name

    def register_users_of(
        self, node_output: Union[Iterable[ir.IRNode], ir.IRNode]
    ) -> None:
        def register(value: Union[Iterable[ir.IRNode], ir.IRNode]) -> None:
            if isinstance(value, (list, tuple)):
                for x in value:
                    register(x)
            if isinstance(value, ir.TensorBox):
                for read_name in value.get_read_names():
                    self.name_to_users[read_name].append(value)

        register(node_output)

    def mark_buffer_mutated(self, name: str) -> None:
        """
        When a buffer is mutated we need to make sure all the reads to
        the old version are realized before the mutation happens.
        """
        assert isinstance(name, str)
        self.mutated_buffers.add(name)

        if name not in self.name_to_users:
            return

        for user in self.name_to_users[name]:
            user.realize()

    def get_original_value_of_constant(self, name: str) -> torch.Tensor:
        """
        In AOTI, module buffers may have been mutated during the tracing and compilation.
        Thus we need to read from previously stored original buffers, to make sure the
        generated model.so uses correct initial values.
        """
        assert name in self.allocated_constant_name and name in self.constants, (
            "Can not find the original value for " + name
        )
        orig_name = get_cloned_parameter_buffer_name(self.allocated_constant_name[name])
        return (
            self.module.meta[orig_name]  # type: ignore[index]
            if orig_name in self.module.meta  # type: ignore[operator]
            else self.constants[name]
        )

    def allocate_non_dup_const_name(
        self, name: Optional[str], data: Union[Tensor]
    ) -> str:
        if not config.aot_inductor.use_runtime_constant_folding:
            for constant_name, value in self.constants.items():
                if is_same_tensor(data, value):
                    return constant_name

        if name is None:
            name = f"constant{len(self.constants)}"
        orig_name = name
        if name[0].isdigit():
            name = f"constant_{name}"
        name = self.qualify_name(name)
        # We may generate a var name for each constant in the codegen.
        # Let's only keep sane characters.
        prefix = normalize_name(name)
        name = prefix
        cnt = 0
        while name in self.constants:
            name = f"{prefix}_{cnt}"
            cnt += 1
        self.constants[name] = data
        self.constant_reprs[name] = (
            f"{data.device!r} {data.dtype!r} "
            f"{tuple(data.size())!r} {tuple(data.stride())!r} "
            f"{hash(data):x}"
        )
        self.allocated_constant_name[name] = orig_name  # type: ignore[assignment]
        return name

    def add_tensor_constant(
        self, data: Tensor, name: Optional[str] = None
    ) -> TensorBox:
        new_name = self.allocate_non_dup_const_name(name, data)
        return TensorBox.create(
            ir.ConstantBuffer(
                name=new_name,
                layout=FixedLayout(
                    data.device, data.dtype, *self.static_sizes_strides(data)
                ),
            )
        )

    def constant_name(self, name: str, device_override: Optional[torch.device]) -> str:
        """
        We AOT copy constants to the devices they are needed on.
        If device_override doesn't match the constant's device, then
        copy it and return a different name.
        """
        if self.constants[name].device == device_override or device_override is None:
            return name
        with torch.utils._python_dispatch._disable_current_modes():
            # caller might have OrderedSet fake tensor mode which will create a fake tensor
            # when calling .to, so unset modes here
            return self.allocate_non_dup_const_name(
                f"{name}_{device_override.type}{device_override.index or 0}",
                self.constants[name].to(device_override),
            )

    def placeholder(
        self, target: str, args: tuple[object], kwargs: dict[str, object]  # type: ignore[override]
    ) -> Union[Expr, TensorBox, None]:
        self.placeholder_idx += 1
        example = super().placeholder(target, args, kwargs)  # type: ignore[arg-type]
        target = self.qualify_name(target)
        if isinstance(example, SymTypes):
            expr = example.node.expr
            self.graph_inputs[target] = expr
            self.graph_input_names.append(target)
            return expr
        elif isinstance(example, (int, bool, float)):
            expr = sympy.sympify(example)
            self.graph_inputs[target] = expr
            self.graph_input_names.append(target)
            return expr
        elif example is None:
            self.graph_input_names.append(target)
            return None
        if isinstance(example, BackwardState):
            # Ignored arg, must be unused
            # Alternately we could filter this out in AotAutograd
            self.graph_input_names.append(target)
            return None
        assert isinstance(example, torch.Tensor), example
        # todo(chilli): We can remove the last check once we turn buffers into
        # static shape tensors. That's a hack to workaround Inductor believing
        # the buffer should be static but us passing in a fake tensor with
        # symbolic shapes.
        if not example._has_symbolic_sizes_strides:
            # the first N inputs are weights
            sizes, strides = self.static_sizes_strides(example)
        else:
            sizes, strides = self.symbolic_sizes_strides(example)  # type: ignore[assignment]

        if (
            self.is_backward
            and self.bw_donated_idxs
            and self.placeholder_idx in self.bw_donated_idxs
        ):
            tensor = TensorBox.create(
                DonatedBuffer(
                    name=target,
                    layout=FixedLayout(example.device, example.dtype, sizes, strides),
                )
            )
        else:
            # TODO(jansel): handle input aliasing
            tensor = TensorBox.create(
                InputBuffer(
                    name=target,
                    layout=FixedLayout(example.device, example.dtype, sizes, strides),
                )
            )

        self.graph_inputs[target] = tensor
        self.graph_input_names.append(target)
        self.graph_inputs_original[target] = tensor.data.data
        if self.current_node.users:  # cudagraphs should work with an unused CPU input
            self.add_device_info(example.device)

        # Note: [Input Alignment handling in Inductor]
        # Alignment matters for generating efficient code. Some operations,
        # e.g. vectorized loads, can only be performed on aligned inputs.
        #
        # But if we codegen assuming aligned inputs and then get unaligned
        # inputs at runtime, then we are forced to clone - which is bad for
        # both perf and memory usage.
        #
        # One option would be to guard on storage_offset%ALIGNMENT, and then
        # codegen based on this. But storage_offset guards turned out to be
        # expensive and cause recompiles; Instead, we're generating code
        # based on the alignment of the example input without guarding.
        with maybe_get_suppress_shape_guards_ctx():
            if should_assume_input_aligned(example):
                self.aligned_inputs.add(target)
        return tensor

    def call_function(self, target: Callable, args: Any, kwargs: dict[str, Any]) -> Any:  # type: ignore[type-arg, override]
        if target is operator.getitem and isinstance(args[0], (list, tuple, dict)):
            return super().call_function(target, args, kwargs)

        # hasattr on OpOverloadPacket is slow, check isinstance first
        if not isinstance(target, torch._ops.OpOverloadPacket) and hasattr(
            target, "_inductor_lowering_function"
        ):
            # passthrough lowerings from .pattern_matcher
            return target(*args, **kwargs)

        if target not in lowerings:
            assert isinstance(
                target, torch._ops.OpOverload
            ), f"{target} is not an OpOverload"
            base_name = target.name().split(".")[0]
            if base_name in FALLBACK_ALLOW_LIST:
                make_fallback(target, warn=False, override_decomp=True)
            elif config.implicit_fallbacks:
                error = (
                    MissingOperatorWithDecomp
                    if get_decompositions([target])
                    else MissingOperatorWithoutDecomp
                )
                log.info(
                    "Creating implicit fallback for:\n%s",
                    error.operator_str(target, args, kwargs),
                )

                decided_constraint = require_contiguous

                # use contiguous unless the (custom) op asks something else
                # explicitly
                if torch._C.Tag.needs_fixed_stride_order in target.tags:
                    decided_constraint = constrain_to_fx_strides  # type: ignore[assignment]
                elif torch._C.Tag.flexible_layout in target.tags:
                    decided_constraint = None  # type: ignore[assignment]

                # for implicitly fallback ops, we conservatively requires
                # contiguous input since some eager kernels does not
                # support non-contiguous inputs. They may silently cause
                # accuracy problems. Check https://github.com/pytorch/pytorch/issues/140452
                make_fallback(target, layout_constraint=decided_constraint)

            elif get_decompositions([target]):
                # There isn't a good way to dynamically patch this in
                # since AOT Autograd already ran.  The error message tells
                # the user how to fix it.
                raise MissingOperatorWithDecomp(target, args, kwargs)
            else:
                raise MissingOperatorWithoutDecomp(target, args, kwargs)

        try:
            log.debug("  via %s", lowerings[target])  # type: ignore[index]

            n = self.current_node
            layout_constraints = maybe_layout_constraints(target)
            if layout_constraints:
                old_args, old_kwargs = args, kwargs
                args, kwargs = layout_constraints(n, *args, **kwargs)

            out = lowerings[target](*args, **kwargs)  # type: ignore[index]

            if layout_constraints:
                # layout_constraints are allowed to make new copies of the inputs.
                # if they do, and if the target is mutable, then we need to
                # write the new values back into the original inputs.
                self.propagate_mutation(n, old_args, old_kwargs, args, kwargs)  # type: ignore[possibly-undefined]

            return out
        except Exception as e:
            raise LoweringException(e, target, args, kwargs).with_traceback(
                e.__traceback__
            ) from None

    @staticmethod
    def can_inline_constant(t: torch.Tensor) -> bool:
        """
        True if this is a small constant attr that will be inlined.
        """
        return len(t.shape) == 1 and t.shape[0] <= 8

    def get_attr(
        self, target: str, args: tuple[()], kwargs: dict[str, object]  # type: ignore[override]
    ) -> Union[Constant, TensorBox, ir.Subgraph, TorchBindObject]:
        # this is a constant
        value = getattr_recursive(self.module, target)  # type: ignore[arg-type]

        if isinstance(value, torch.fx.GraphModule):
            # Reuse the existing subgraph if we have seen it before already.
            if target in self.seen_subgraphs:
                return self.seen_subgraphs[target]

            out = ir.Subgraph(name=target, graph_module=value)
            self.seen_subgraphs[target] = out
            return out

        if isinstance(value, torch._C.ScriptObject):
            self.torchbind_constants[target] = value
            self.constant_reprs[target] = ""
            return TorchBindObject(name=target, value=value)

        assert isinstance(value, torch.Tensor)
        if (
            config.aot_inductor.use_runtime_constant_folding
            or config.always_keep_tensor_constants
            or unsupported_output_tensor(value)
        ):
            return self.add_tensor_constant(value, target)

        with no_dispatch():
            if value.shape == ():
                return Constant(
                    value=value.item(), dtype=value.dtype, device=value.device
                )
            if self.can_inline_constant(value):
                log.debug("Inlining constant: %s ", str(target))
                # tensor lowering has constant inlining logic
                from .lowering import tensor

                return tensor(value.tolist(), dtype=value.dtype, device=value.device)

        return self.add_tensor_constant(value, target)

    def call_module(self, target: Any, args: Any, kwargs: Any) -> NoReturn:
        raise AssertionError

    def call_method(self, target: Any, args: Any, kwargs: Any) -> NoReturn:
        raise AssertionError

    def output(
        self, target: str, args: tuple[object], kwargs: dict[str, object]  # type: ignore[override]
    ) -> None:
        result = super().output(target, args, kwargs)  # type: ignore[arg-type]
        if not isinstance(result, (tuple, list)):
            # nested subgraphs can have singleton outputs
            result = (result,)
        assert isinstance(result, (tuple, list)), type(result)
        assert all(
            isinstance(
                x,
                (
                    TensorBox,
                    ir.Constant,
                    type(None),
                    ir.ConstantBuffer,
                    sympy.Expr,
                    sympy.logic.boolalg.Boolean,
                    int,
                    ir.EffectfulKernel,
                ),
            )
            for x in result
        ), result

        fx_node_args = V.graph.current_node.args[0]  # type: ignore[arg-type]
        if not isinstance(fx_node_args, (tuple, list)):
            # nested subgraphs can have singleton outputs
            fx_node_args = (fx_node_args,)
        result = [ir.ExternKernel.realize_input(x) for x in result]
        result_correct_strides = []

        assert len(fx_node_args) == len(result)
        for r, fx_node in zip(result, fx_node_args):
            if not isinstance(r, (ir.TensorBox, ir.BaseView)):
                result_correct_strides.append(r)
            elif isinstance(r.get_output_spec(), ir.CommBufferLayout):
                # Active references to persistent comm buffers are not allowed
                # outside of graphs
                result_correct_strides.append(ir.ExternKernel.copy_input(r))
            else:
                # AOT Autograd tries to detect stride divergence of inductor from output metadata.
                # Here, we try to avoid spurious divergence by matching insignificant strides such as

                # should have already been realized
                assert torch._inductor.ir.is_storage_and_layout(r)
                meta_strides = [
                    s.node.expr if isinstance(s, torch.SymInt) else s
                    for s in fx_node.meta["val"].stride()
                ]
                result_correct_strides.append(
                    ir.try_match_insignificant_strides(r, meta_strides)
                )

        self.graph_outputs = result_correct_strides
        value: ir.IRNode
        for name, value in self.graph_inputs.items():
            assert isinstance(
                value, (TensorBox, sympy.Expr)
            ), f"Unsupported inductor graph input type: {type(value)}"
            if not isinstance(value, TensorBox):
                continue
            value.realize()
            assert isinstance(value, TensorBox)
            value = value.data
            assert isinstance(value, ir.StorageBox)
            value_storage_box = value
            value = value.data
            if not isinstance(value, InputBuffer) or value.get_name() != name:
                # one of our inputs was mutated, need to turn that into a copy
                ir.MutationLayoutSHOULDREMOVE.realize_into(
                    value, self.graph_inputs_original[name]
                )
                # replace output with mutated input
                try:
                    ind = self.graph_outputs.index(value_storage_box)
                    self.graph_outputs[ind] = self.graph_inputs_original[name]
                except ValueError:
                    pass

        self.finalize()
        log.debug(
            "Force channels last inputs for %d conv for the current graph with id %d",
            self.num_channels_last_conv,
            self.graph_id if self.graph_id is not None else -1,
        )

    def finalize(self) -> None:
        for buf in self.buffers:
            buf.decide_layout()

    @contextmanager
    def set_current_node(self, node: torch.fx.Node):  # type: ignore[no-untyped-def]
        old = self.current_node
        try:
            self.current_node = node
            yield
        finally:
            self.current_node = old

    def propagate_mutation(
        self,
        fx_node: torch.fx.Node,
        old_args: tuple[Any],
        old_kwargs: dict[str, Any],
        new_args: tuple[Any],
        new_kwargs: dict[str, Any],
    ) -> None:
        """Propagate mutations on new_args/new_kwargs back to old_args/old_kwargs.

        Assumes we may have cloned old_args/old_kwargs into new_args/new_kwargs
        and then called fx_node(*new_args, **new_kwargs).

        If fx_node mutates any of new_args/new_kwargs, and they are different from
        old_args/old_kwargs, then we need to update the original tensor.
        """
        assert len(old_args) == len(new_args)
        assert len(old_kwargs) == len(new_kwargs)

        if fx_node.target is torch.ops.higher_order.triton_kernel_wrapper_mutation:
            kwargs = fx_node.kwargs["kwargs"]
            assert isinstance(kwargs, dict)
            mutated = torch._higher_order_ops.triton_kernel_wrap.get_mutated_tensors(
                old_kwargs["kernel_idx"],
                old_kwargs["constant_args_idx"],
                {
                    k: v.meta["val"] if isinstance(v, torch.fx.Node) else v
                    for k, v in kwargs.items()
                },
            )
            for name in mutated:
                old_arg = old_kwargs["kwargs"][name]
                new_arg = new_kwargs["kwargs"][name]
                if old_arg is new_args:
                    continue
                self.call_function(torch.ops.aten.copy_.default, (old_arg, new_arg), {})
            return

        assert isinstance(fx_node.target, torch._ops.OpOverload)

        def maybe_propagate(
            schema_arg: torch._C.Argument, old_arg: ir.IRNode, new_arg: ir.IRNode
        ) -> None:
            if old_arg is new_arg:
                return
            if schema_arg.alias_info is not None and schema_arg.alias_info.is_write:
                # The lowering for copy_ is smart enough to "replace" old_arg with
                # new_arg in all future uses so a copy_ kernel never gets emitted.
                # old_arg, new_arg may be immutable_list
                if isinstance(old_arg, ir.IRNode):
                    old_arg = (old_arg,)  # type: ignore[assignment]
                    new_arg = (new_arg,)  # type: ignore[assignment]

                for old_arg_item, new_arg_item in zip(old_arg, new_arg):  # type: ignore[call-overload]
                    if old_arg_item is new_arg_item:
                        continue
                    self.call_function(
                        torch.ops.aten.copy_.default, (old_arg_item, new_arg_item), {}
                    )

        schema = fx_node.target._schema
        for idx, (old_arg, new_arg) in enumerate(zip(old_args, new_args)):
            schema_arg = schema.arguments[idx]
            maybe_propagate(schema_arg, old_arg, new_arg)

        schema_kwargs = {arg.name: arg for arg in schema.arguments}

        for key in old_kwargs.keys():
            old_arg = old_kwargs[key]
            new_arg = new_kwargs[key]
            schema_arg = schema_kwargs[key]
            maybe_propagate(schema_arg, old_arg, new_arg)

    def run_node(self, n: torch.fx.Node) -> object:
        def debug(msg: str) -> None:
            log.debug("lowering %s %s", LazyString(n.format_node), msg)

        from torch._inductor.compiler_bisector import CompilerBisector

        buffer_watermark = len(self.buffers)
        operation_watermark = len(self.operations)

        origins = OrderedSet([n])
        is_call_function = n.op == "call_function"
        if is_call_function:
            args, kwargs = self.fetch_args_kwargs_from_env(n)
            origins |= gather_origins(args, kwargs)
        with ir.IRNode.current_origins(origins), self.set_current_node(  # type: ignore[arg-type]
            n
        ), V.set_current_node(
            n
        ):
            if (
                n.op == "call_function"
                and n.target is not operator.getitem
                and (
                    fallback_node_due_to_unsupported_type(n)
                    or CompilerBisector.disable_subsystem(
                        "inductor", "lowerings", lambda: repr(n)
                    )
                )
            ):
                debug("fallback_handler")
                result = fallback_handler(n.target, add_to_fallback_set=False)(
                    *args, **kwargs  # type: ignore[possibly-undefined]
                )
            elif (
                n.op == "call_function"
                and n.target is torch.ops.higher_order.triton_kernel_wrapper_mutation
                and config.triton_kernel_default_layout_constraint != "flexible_layout"
            ):
                debug("user_defined_triton_kernel_layout_constraints")
                if (
                    config.triton_kernel_default_layout_constraint
                    == "needs_fixed_stride_order"
                ):
                    old_args = args  # type: ignore[possibly-undefined]
                    old_kwargs = kwargs  # type: ignore[possibly-undefined]
                    args, kwargs = constrain_to_fx_strides(n, *args, **kwargs)  # type: ignore[index]
                    result = self.call_function(n.target, args, kwargs)  # type: ignore[arg-type]
                    self.propagate_mutation(n, old_args, old_kwargs, args, kwargs)  # type: ignore[possibly-undefined]
                else:
                    raise RuntimeError(
                        f"Unknown triton_kernel_default_layout_constraint: {config.triton_kernel_default_layout_constraint}"
                    )
            elif is_magic_method(n.target):
                # TODO: this is sus, it probably should be handled in the
                # lowerings themselves similarly to sym_size/sym-stride
                # https://github.com/pytorch/pytorch/issues/127789
                debug("is_magic_method")
                if isinstance(
                    n.meta["val"], (torch.SymInt, torch.SymFloat, torch.SymBool)
                ):
                    result = n.meta["val"].node.expr
                else:
                    result = super().run_node(n)
            else:
                debug("")
                result = super().run_node(n)

            # require the same stride order for dense outputs,
            # 1. user-land view() will not throw because inductor
            # output different strides than eager
            # long term the solution is to make view() always succeed
            # with infallible strides.
            # 2: as_strided ops, we need make sure its input has same size/stride with
            # eager model to align with eager behavior.
            as_strided_ops = [
                torch.ops.aten.as_strided.default,
                torch.ops.aten.as_strided_.default,
                torch.ops.aten.as_strided_scatter.default,
                torch.ops.aten.resize.default,
                torch.ops.aten.resize_as.default,
            ]
            is_output = any(user.op == "output" for user in n.users)
            is_user_visible = n in self.user_visible_output_strides
            is_input_for_as_strided = any(
                user.target in as_strided_ops for user in n.users
            )

            if n.meta.get("inductor_realize_to_strides", False) and isinstance(
                result, TensorBox
            ):
                result.realize()
                strides = n.meta["val"].stride()
                sym_strides = torch._inductor.utils.any_is_symbolic(*strides)
                if result.maybe_get_stride() != strides and not sym_strides:
                    stride_order = ir.get_stride_order(strides)
                    result = ir.ExternKernel.require_stride_order(result, stride_order)
            if (
                is_output
                and isinstance(result, TensorBox)
                and isinstance(result.data, ir.BaseView)
            ):
                # Realize so that outputs are correctly aliased
                result.realize()

            if (is_output or is_input_for_as_strided) and isinstance(
                n.meta["val"], torch.Tensor
            ):
                if is_user_visible:
                    strides = self.user_visible_output_strides.get(n)
                else:
                    strides = n.meta["val"].stride()

                if strides is not None and len(strides) > 0:
                    allow_padding = (
                        config.pad_outputs or not is_user_visible
                    ) and not is_input_for_as_strided
                    dense = torch._prims_common.is_non_overlapping_and_dense(
                        n.meta["val"]
                    )
                    unbacked_symbols_in_strides = (
                        len(free_unbacked_symbols(strides)) > 0
                    )
                    if (
                        not unbacked_symbols_in_strides
                        and dense
                        and len(result.get_size()) == 4
                        and n in self.nodes_prefer_channels_last
                        and not is_user_visible
                        and not is_input_for_as_strided
                    ):
                        strides = ir.FlexibleLayout.stride_ordered_for_memory_format(
                            result.get_size(), torch.channels_last
                        )
                    if not unbacked_symbols_in_strides and len(strides):
                        # To avoid converting possible view ops to a copy kernel, we use the previous
                        # require_exact_strides to handle views. But ultimately it's better to require
                        # the right strides at the tensor definition.
                        if n.meta["val"]._is_view() or isinstance(
                            result.data, ir.BaseView
                        ):
                            result = ir.ExternKernel.require_stride_order(
                                result,
                                ir.get_stride_order(strides),
                                allow_padding=allow_padding,
                            )
                        else:
                            strides = [
                                s.node.expr if isinstance(s, torch.SymInt) else s
                                for s in strides
                            ]
                            result = ir.ExternKernel.require_exact_strides(
                                result, strides, allow_padding=allow_padding
                            )

            # Realize if (1) any user need inputs realized, or (2) there is
            # already too many reads and rematerializing can be bad.
            num_users = len(OrderedSet(n.users))
            if num_users > 1 and isinstance(result, TensorBox):
                for user in n.users:
                    if user.target in needs_realized_inputs:
                        result.realize_hint()
                        # This inclusion is somewhat controversial (from
                        # discussion between Horace, Natalia, and Elias).
                        # Currently, it's not very clear why this is helpful.
                        # The general idea here is that even though a node may
                        # have FlexibleLayout, we still often *treat* it as if
                        # it was contiguous. This appears to sometimes result in
                        # suboptimal behavior.
                        #
                        # When we do a better job selecting layout, we should
                        # revisit this.
                        need_fixed_layout = [
                            torch.ops.aten.convolution_backward.default,
                            torch.ops.aten.mm.default,
                            torch.ops.aten._int_mm.default,
                        ]
                        need_fixed_channels_last_layout = []
                        if not self.layout_opt:
                            need_fixed_layout.append(torch.ops.aten.convolution.default)
                        if torch._C._has_mkldnn:
                            need_fixed_layout += [
                                torch.ops.mkldnn._linear_pointwise.default,
                                torch.ops.mkldnn._linear_pointwise.binary,
                                torch.ops.aten.mkldnn_rnn_layer.default,
                                torch.ops.onednn.qlinear_pointwise.default,
                                torch.ops.onednn.qlinear_pointwise.tensor,
                                torch.ops.onednn.qlinear_pointwise.binary,
                                torch.ops.onednn.qlinear_pointwise.binary_tensor,
                            ]
                            need_fixed_channels_last_layout += [
                                torch.ops.mkldnn._convolution_pointwise.default,
                                torch.ops.mkldnn._convolution_pointwise.binary,
                                torch.ops.mkldnn._convolution_pointwise_.binary,
                                torch.ops.mkldnn._convolution_transpose_pointwise.default,
                                torch.ops.onednn.qconv2d_pointwise.default,
                                torch.ops.onednn.qconv2d_pointwise.binary,
                            ]
                            if torch._C.has_mkl:
                                need_fixed_layout += [torch.ops.mkl._mkl_linear.default]
                        if user.target in need_fixed_layout:
                            result = ir.ExternKernel.require_stride_order(
                                result,
                                ir.get_stride_order(n.meta["val"].stride()),
                                allow_padding=True,
                            )
                        if (
                            user.target in need_fixed_channels_last_layout
                            and n is user.args[0]
                        ):
                            result = ir.ExternKernel.require_stride_order(
                                result,
                                ir.get_stride_order(
                                    make_channels_last_strides_for(n.meta["val"].shape)
                                ),
                            )
                    if user.op == "output":
                        if isinstance(result.data.data, (Pointwise, Reduction)):
                            result.realize()

                # TODO(jansel): introduce a store vs inline choice
                result.mark_reuse(len(n.users))

            # Realize if the IRNode already has accumulated lots of reads
            if isinstance(result, TensorBox) and result.has_exceeded_max_reads():
                # Prevent excessive accumulation in a computed buffer, when
                # there are multiple branches each with small number of memory
                # reads, but they converge to a user.
                result.realize_hint()

            # Realize if a Pointwise has too much stuff to be inlined.
            # As this may cause RecursionError during Inductor's evaluation.
            if isinstance(result, TensorBox) and isinstance(result.data, StorageBox):
                curr = result.data.data
                if isinstance(curr, Pointwise):
                    # Use inner fn as a rough proxy. Good enough.
                    if curr.has_large_inner_fn(threshold=100):
                        result.realize()

        # This is not complete, but it doesn't have to be: origin_node
        # tracking is best effort.  The logic here critically relies on direct
        # TensorBox -> StorageBox denoting a non-view; we don't bother trying
        # to get views to work.  Feel free to add any extra cases as needed.
        #
        # Note: we can't YOLO tree_map over this result, because if there are
        # buffers or a view involved, we might not be able to validly assign
        # the origin_node here.
        if isinstance(result, TensorBox) and isinstance(result.data, ir.StorageBox):
            if isinstance(result.data.data, ir.Loops):
                result.data.data._post_init_setattr("origin_node", n)
            elif isinstance(result.data.data, ir.Buffer):
                result.data.data._post_init_setattr("origin_node", n)
                if isinstance(result.data.data, ir.ComputedBuffer) and isinstance(
                    result.data.data.data, ir.Loops
                ):
                    result.data.data.data._post_init_setattr("origin_node", n)
                # Not really multi-output, can straightforwardly recurse in
                elif (
                    isinstance(result.data.data, ir.MultiOutput)
                    and not result.data.data.indices
                ):
                    if isinstance(result.data.data.inputs[0], ir.Buffer):
                        result.data.data.inputs[0]._post_init_setattr("origin_node", n)

        self.register_users_of(result)

        new_unbacked_defs = OrderedSet[sympy.Symbol]()
        for buf in self.buffers[buffer_watermark:]:
            new_unbacked_defs |= buf.get_unbacked_symbol_defs()
        for op in self.operations[operation_watermark:]:
            new_unbacked_defs |= op.get_unbacked_symbol_defs()

        def format_new_defs() -> str:
            r = [
                f"unbacked_symbol_defs={buf.get_unbacked_symbol_defs()} in:\n{buf}\n"
                for buf in self.buffers[buffer_watermark:]
            ]
            r.extend(
                f"unbacked_symbol_defs={op.get_unbacked_symbol_defs()} in:\n{op}\n"
                for op in self.operations[operation_watermark:]
            )
            return "***\n".join(r)

        if n.op != "placeholder":
            # Note [Backwards runtime asserts]
            # Backwards poses an interesting problem for deferred runtime
            # asserts.  In the easy case, we may solely close over data
            # dependent sized tensors, and there are no binding sites for
            # unbacked SymInts.  In this case, we can just drop all the
            # runtime asserts on the floor: no non-placeholder bindings, no
            # problem.
            #
            # However, it is *possible* for a fresh runtime assert to show up
            # between forwards and backwards.  Right now, the freezing process
            # that happens when we lower forwards means that we will freeze
            # runtime asserts, and then the moment the backwards lowering
            # process attempts to add a new deferred runtime assert, we will
            # fail.  Let's say you remove that assert.  Now when we get here,
            # we need to make sure we actually emit these asserts (because we
            # can't emit them in forwards, we already compiled it).  So we
            # have to do something here.  But we don't want to reemit ALL
            # deferred runtime asserts, we only want to emit the NEW ones.
            # Therefore needing some sort of stratification in the ShapeEnv.
            # This is all doable, it just hasn't been done yet.
            shape_env = V.graph.sizevars.shape_env

            def make_assert(expr: SympyBoolean, msg: str) -> None:
                assert_op = ir.AssertScalar(expr, msg)
                self.register_buffer(assert_op, set_name=True)
                self.register_operation(assert_op)

            for i0 in new_unbacked_defs:
                ras = self.ras_by_symbol.pop(i0, [])
                # NB: size-like not needed, we won't retrace
                vr = shape_env.var_to_range[i0]
                if not shape_env._default_unspecified_value_range().issubset(vr):

                    def is_convertible(s: Expr) -> bool:
                        if s in (int_oo, -int_oo):
                            return False
                        try:
                            int(s)
                            return True
                        except TypeError:
                            return False

                    if is_convertible(vr.lower):
                        make_assert(i0 >= vr.lower, f"{i0} >= {vr.lower}")
                    if is_convertible(vr.upper):
                        make_assert(i0 <= vr.upper, f"{i0} <= {vr.upper}")

                for ra in ras:
                    fvs = free_unbacked_symbols(ra.expr)
                    missing = fvs - self.bound_unbacked_symbols
                    if missing:
                        i1 = min(missing, key=str)
                        self.ras_by_symbol.setdefault(i1, []).append(ra)
                    else:
                        make_assert(ra.expr, f"{ra.expr}")

            self.bound_unbacked_symbols |= new_unbacked_defs

            unbacked_bindings = resolve_unbacked_bindings(
                V.graph.sizevars.shape_env, n.meta.get("unbacked_bindings", {})
            )
            assert unbacked_bindings is not None
            # When we do lowering, it is possible we reallocate unbacked SymInts.
            # So we need to line up the unbacked SymInts when performing the test
            # here
            #
            # In principle, we could permit lowering to introduce MORE unbacked
            # SymInts: as long as all the old unbacked ones are accounted for,
            # it's fine for inductor to introduce extra calls to item()/unbacked()
            # whatever.  This actually happens in practice when an unbacked SymInt
            # gets memoized away; naively, when Inductor reprocesses a kernel, it
            # doesn't know that the memo still applies, and ends up allocating a
            # new symbol.  However, this is generally a bad thing: we may still
            # end up needing to test equalities on the symbols, and a fresh
            # symbol is likely to hit lots of GuardOnDataDependent errors that
            # we already know facts for.
            renamed_unbacked_bindings = OrderedSet(
                V.fake_mode.shape_env.unbacked_renamings.get(s, s)
                for s in unbacked_bindings.keys()
            )
            assert new_unbacked_defs >= renamed_unbacked_bindings, (
                f"failed {new_unbacked_defs} >= {renamed_unbacked_bindings} (inductor >= fx)\n"
                f"fx node is: {n.format_node()}\n"
                f"new operations are:\n\n{format_new_defs()}"
            )

        return result

    def validate_can_generate_cpp_wrapper(self) -> None:
        if config.disable_cpp_codegen:
            raise CppWrapperCodegenError("C++ codegen is disabled")

        if sys.platform not in ("linux", "darwin", "win32"):
            raise CppWrapperCodegenError(f"Unsupported platform {sys.platform}")

    def init_wrapper_code(
        self,
        is_subgraph: bool = False,
        subgraph_name: Optional[str] = None,
        parent_wrapper_code: Optional[PythonWrapperCodegen] = None,
    ) -> None:
        device_types = self.device_types.copy()
        device_types.discard("cpu")
        device_types.discard("meta")
        # TODO(Eikan): Only support mixing cpu and other device now.
        assert len(device_types) <= 1, "Does not support mixing {}".format(
            "+".join(device_types)
        )
        only_cpu = len(device_types) == 0
        self.device_type = "cpu" if only_cpu else device_types.pop()

        if self.cpp_wrapper:
            self.validate_can_generate_cpp_wrapper()

        self.device_ops = get_device_op_overrides(self.device_type)
        wrapper_code_gen_cls = get_wrapper_codegen_for_device(
            self.device_type, self.cpp_wrapper
        )
        assert (
            wrapper_code_gen_cls is not None
        ), f"Device {self.device_type} not supported"
        self.wrapper_code = wrapper_code_gen_cls.create(
            is_subgraph, subgraph_name, parent_wrapper_code
        )

        if self.const_module:
            # If we have const module, we could reuse the kernels
            # This could avoid duplication and save time on doing recompilation (if Triton.)
            self.wrapper_code._names_iter = self.const_module.wrapper_code._names_iter
            self.wrapper_code.src_to_kernel = (
                self.const_module.wrapper_code.src_to_kernel
            )

    def codegen_with_cpp_wrapper(self) -> tuple[str, list[tuple[int, Node]]]:
        """
        For GPU, Triton kernels are autotuned and stored as cubin files
        """
        if any(device in self.device_types for device in ["cuda", "xpu"]):
            if config.triton.autotune_at_compile_time:
                # If autotune_at_compile_time is True, we can do the codegen in one-pass
                # TODO: once autotune_at_compile_time is stable, we should delete the else branch
                return self.codegen()
            else:
                # first pass
                self.cpp_wrapper = False
                compiled = self.compile_to_module().call

                def materialize(
                    x: Union[torch.SymInt, torch.SymFloat, torch.Tensor]
                ) -> Union[int, float, torch.Tensor]:
                    if x is None:
                        return None
                    elif isinstance(x, (torch.SymInt, torch.SymFloat)):
                        # Need concrete value to run dynamic shapes and tune the result
                        return x.node.hint
                    elif isinstance(x, FakeTensor):
                        return defake(x)
                    else:
                        assert isinstance(
                            x, torch.Tensor
                        ), "Unknown type when creating real inputs" + str(type(x))
                        return x

                tracing_context = torch._guards.TracingContext.try_get()
                if tracing_context is not None and not isinstance(
                    V.real_inputs, NullHandler
                ):
                    if tracing_context.output_strides:
                        tracing_context.output_strides.clear()

                    params_flat = [
                        param
                        for param in tracing_context.params_flat  # type: ignore[union-attr]
                        if param is not None
                    ]
                    real_inputs = [
                        materialize(x)
                        for x in itertools.chain(params_flat, V.real_inputs)
                    ]
                else:
                    # In the backward pass, V.real_inputs is not OrderedSet.
                    # Generating random inputs based on self.example_inputs sometimes can be problematic,
                    # e.g. illegal memory access. A comprehensive fix is to autotune in a separate process.
                    real_inputs = [
                        materialize(x)  # type:ignore[arg-type]
                        for x in (
                            self.example_inputs  # type:ignore[union-attr]
                            if isinstance(V.real_inputs, NullHandler)
                            else V.real_inputs
                        )
                    ]

                if self.mutated_inputs:
                    from .compile_fx import clone_preserve_strides

                    mutated_input_idxs = [
                        idx
                        for idx, name in enumerate(self.graph_inputs)
                        if name in self.mutated_inputs
                        and isinstance(real_inputs[idx], torch.Tensor)
                    ]
                    for idx in mutated_input_idxs:
                        # clone mutated Tensor inputs to avoid mutating them in
                        # the first pass of the CPP wrapper-based compilation, as
                        # this will lead to a side effect on the example inputs:
                        # e.g. if torch.compile(f)(x) if called on input-mutating
                        # f, the inputs x will be mutated twice in the process:
                        # once here, and again when running the compiled model;
                        # this will also lead to a numerically incorrect output
                        mutated_inp = real_inputs[idx]
                        assert isinstance(mutated_inp, torch.Tensor)
                        real_inputs[idx] = clone_preserve_strides(mutated_inp)
                        del mutated_inp

                with torch.utils._python_dispatch._disable_current_modes():
                    compiled(real_inputs)
                del real_inputs

                # second pass
                self.cpp_wrapper = True
                self.removed_buffers.clear()
                self.removed_operations.clear()
                self.inplaced_to_remove.clear()
                V.graph.sizevars.precomputed_replacements.clear()
                V.graph.sizevars.inv_precomputed_replacements.clear()
                metrics.reset()
                with config.patch({"triton.autotune_at_compile_time": False}):
                    return self.codegen()
        else:
            # cpu
            return self.codegen()

    def _update_scheduler(self) -> None:
        """
        (Re)initializes the scheduler member.  When initializing the scheduler, no CUBIN
        files should be generated (to avoid biasing any benchmarks and pessimizing
        fusion decisions).
        """
        from .scheduler import Scheduler

        with config.patch("triton.store_cubin", False):
            self.scheduler = Scheduler(self.operations)

    def codegen(self) -> tuple[str, list[tuple[int, Node]]]:
        with dynamo_timed("GraphLowering.codegen", log_pt2_compile_event=True):
            self.init_wrapper_code()

            self._update_scheduler()
            V.debug.draw_orig_fx_graph(self.orig_gm, self.scheduler.nodes)

            self.wrapper_code.push_codegened_graph(self)
            self.scheduler.codegen()

            log.debug(
                "Finished codegen for all nodes. The list of kernel names available: %s",
                V.graph.all_codegen_kernel_names,
            )
            # Dump provenance artifacts for debugging trace
            provenance_info = (
                V.debug.log_inductor_triton_kernel_to_post_grad_node_info()
            )
            # provenance_info might be None if config.trace.enabled is not set
            if provenance_info:
                (
                    debug_info,
                    node_mappings,
                ) = provenance_info
                trace_structured(
                    "artifact",
                    metadata_fn=lambda: {
                        "name": "inductor_triton_kernel_to_post_grad_nodes",
                        "encoding": "json",
                    },
                    payload_fn=lambda: json.dumps(debug_info),
                )
                trace_structured(
                    "artifact",
                    metadata_fn=lambda: {
                        "name": "inductor_provenance_tracking_node_mappings",
                        "encoding": "json",
                    },
                    payload_fn=lambda: json.dumps(node_mappings),
                )

            result = self.wrapper_code.generate(self.is_inference)
            self.wrapper_code.pop_codegened_graph()
            return result

    def codegen_subgraph(self, parent_graph: "GraphLowering") -> None:
        """
        This is a more compact version of the `codegen()` above
        where we codegen this graph as a subgraph of some parent
        graph. The parent graph is passed as an argument: the
        intention is to inline codegening of the subgraph in
        the parent graph's wrapper code (including the generated
        kerenls). The wrapper code is not finalized (via `.generate()`
        call), as this will be done in the parent graph's `codegen()`.
        """
        with dynamo_timed("GraphLowering.codegen_subgraph", log_pt2_compile_event=True):
            self.wrapper_code = parent_graph.wrapper_code
            self.device_ops = parent_graph.device_ops
            self.cpp_wrapper = parent_graph.cpp_wrapper

            self._update_scheduler()
            self.scheduler.codegen()

    def count_bytes(
        self,
    ) -> tuple[
        int, list[tuple[BaseSchedulerNode, int]], list[tuple[BaseSchedulerNode, float]]
    ]:
        total_bytes = 0
        node_counts = []
        node_runtimes = []
        for node in self.scheduler.nodes:
            num_bytes = node.get_read_write_buffers_sizes()
            total_bytes += num_bytes
            node_counts.append((node, num_bytes // 4))
            node_runtimes.append((node, node.get_estimated_runtime()))

        return total_bytes, node_counts, node_runtimes

    # No-op to be patched for unit tests
    save_output_code: Optional[Callable[[str], None]] = None

    def compile_to_module(self) -> ModuleType:
        with dynamo_timed(
            "GraphLowering.compile_to_module",
            phase_name="code_gen",
            log_pt2_compile_event=True,
            dynamo_compile_column_us="inductor_code_gen_cumulative_compile_time_us",
        ):
            return self._compile_to_module()

    def _compile_to_module(self) -> ModuleType:
        from .codecache import PyCodeCache

        code, linemap = (
            self.codegen_with_cpp_wrapper() if self.cpp_wrapper else self.codegen()
        )
        if config.triton.autotune_at_compile_time:
            tuning_code = (
                '"""\n'
                + "Compile-time auto-tuning block: \n"
                + self.wrapper_code.kernel_autotune_defs.getvalue()
                + self.wrapper_code.kernel_autotune_calls.getvalue()
                + '"""\n'
            )
            code = tuning_code + code
        if GraphLowering.save_output_code is not None:
            GraphLowering.save_output_code(code)
        output_code_log.debug("Output code: \n%s", code)

        inductor_meta = autotune_cache.inductor_meta_from_config()
        AutotuneCacheBundler.begin_compile(inductor_meta, code=code)

        try:
            linemap = [(line_no, node.stack_trace) for line_no, node in linemap]  # type: ignore[misc]
            key, path = PyCodeCache.write(code)
            output_code_log.debug("Output code written to: %s", path)
        except Exception:
            trace_structured(
                "inductor_output_code",
                # Just omit the filename, I still want the code though!
                payload_fn=lambda: code,
            )
            raise
        else:
            trace_structured(
                "inductor_output_code",
                lambda: {"filename": path},
                payload_fn=lambda: code,
            )
        with dynamo_timed("PyCodeCache.load_by_key_path", log_pt2_compile_event=True):
            mod = PyCodeCache.load_by_key_path(
                key,
                path,
                linemap=linemap,  # type: ignore[arg-type]
                attrs={**self.constants, **self.torchbind_constants},
            )
        self.cache_key = key
        self.cache_path = path
        self.cache_linemap = linemap  # type: ignore[assignment]

        if config.benchmark_harness and config.profile_bandwidth_output:
            # run the inputs code gen to get the bandwidth info
            mod.benchmark_compiled_module(times=1, repeat=1)
        # Logged twice as per https://github.com/pytorch/pytorch/pull/99038#discussion_r1167826029
        # TODO. Revisit this once the logging API is more mature
        assert mod.__file__ is not None

        log_module_code(mod.__file__)
        log.debug("Output code written to: %s", mod.__file__)
        output_code_log.info("Output code written to: %s", mod.__file__)
        if config.benchmark_kernel:
            print(f"Compiled module path: {mod.__file__}", file=sys.stderr)
        V.debug.output_code(mod.__file__)
        V.debug.copy(os.path.splitext(mod.__file__)[0] + ".debug")
        return mod

    def get_output_names(self) -> list[str]:
        names = []
        shape_counter = itertools.count(0)
        none_counter = itertools.count(0)
        for node in self.graph_outputs:
            if isinstance(node, ir.NoneAsConstantBuffer):
                names.append(f"{self.name}_none{next(none_counter)}")
            elif isinstance(node, ir.ShapeAsConstantBuffer):
                names.append(f"{self.name}_shape{next(shape_counter)}")
            else:
                names.append(node.get_name())
        return names

    def is_unspec_arg(self, name: str) -> bool:
        # dynamo wraps unspec variable as 0d CPU tensor,
        # need to convert to scalar during codegen (triton only)
        return (
            name in self.graph_inputs.keys()
            and self.graph_inputs[name].get_numel() == 1
            and len(self.graph_inputs[name].get_size()) == 0
            and get_device_type(self.graph_inputs[name]) == "cpu"
        ) or name in self.zero_dim_cpu_tensor_list


class SubgraphLowering(GraphLowering):
    """
    Mostly a helper class for the subgraph lowering. The main goal is to call
    init_wrapper_code with the subgraph related arguments.
    """

    def __init__(self, parent: GraphLowering, *args: Any, **kwargs: Any) -> None:
        self.parent = parent
        super().__init__(*args, **kwargs)

    def init_wrapper_code(
        self,
        is_subgraph: bool = False,
        subgraph_name: Optional[str] = None,
        parent_wrapper_code: Optional[PythonWrapperCodegen] = None,
    ) -> None:
        super().init_wrapper_code(
            is_subgraph=True,
            subgraph_name=self.name,
            parent_wrapper_code=self.parent.wrapper_code,
        )<|MERGE_RESOLUTION|>--- conflicted
+++ resolved
@@ -127,39 +127,6 @@
         pass
 
 
-<<<<<<< HEAD
-def supported_dtype_of_cpp_wrapper(dtype: torch.dtype, device_type: str) -> bool:
-    supported_dtype = OrderedSet(
-        [
-            torch.float32,
-            torch.float64,
-            torch.int64,
-            torch.int32,
-            torch.int16,
-            torch.int8,
-            torch.uint8,
-            torch.bool,
-            torch.bfloat16,
-            torch.complex32,
-            torch.complex64,
-            torch.complex128,
-            torch.float16,
-        ]
-    )
-    if device_type == "cuda":
-        supported_dtype.add(torch.float8_e4m3fn)
-        supported_dtype.add(torch.float8_e5m2)
-        supported_dtype.add(torch.float8_e4m3fnuz)
-        supported_dtype.add(torch.float8_e5m2fnuz)
-    if device_type == "cpu":
-        supported_dtype.add(torch.float8_e4m3fn)
-        supported_dtype.add(torch.float8_e5m2)
-
-    return dtype in supported_dtype
-
-
-=======
->>>>>>> 63f44be4
 def may_get_constant_buffer_dtype(constant_buffer: sympy.Expr) -> Optional[torch.dtype]:
     assert isinstance(
         constant_buffer, (sympy.Symbol, sympy.Expr, sympy.core.numbers.Integer)
