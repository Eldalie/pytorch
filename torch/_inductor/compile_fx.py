--- conflicted
+++ resolved
@@ -52,7 +52,6 @@
 )
 from torch._functorch import config as functorch_config
 from torch._functorch.aot_autograd import aot_export_module, make_boxed_func
-<<<<<<< HEAD
 from torch._inductor.codecache import code_hash, FxGraphCache, output_code_log
 from torch._inductor.cudagraph_utils import BoxedDeviceIndex, PlaceholderInfo
 from torch._inductor.debug import save_args_for_compile_fx_inner
@@ -62,15 +61,6 @@
     get_expanded_dims,
     index_expanded_dims,
     OutputCode,
-=======
-from torch._inductor.codecache import code_hash, FxGraphCache
-from torch._inductor.cudagraph_utils import BoxedDeviceIndex, PlaceholderInfo
-from torch._inductor.debug import save_args_for_compile_fx_inner
-from torch._inductor.output_code import (
-    CompiledFxGraph,
-    get_expanded_dims,
-    index_expanded_dims,
->>>>>>> 0f261e8f
 )
 from torch._inductor.runtime.runtime_utils import cache_dir
 from torch._inductor.utils import (
@@ -103,10 +93,7 @@
 from .graph import GraphLowering
 from .ir import get_device_type, IRNode
 from .output_code import complex_memory_overlap as complex_memory_overlap  # noqa: F401
-<<<<<<< HEAD
 from .triton_bundler import TritonBundler
-=======
->>>>>>> 0f261e8f
 from .utils import (
     align_inputs_from_check_idxs,
     clone_preserve_strides,
@@ -515,18 +502,15 @@
     is_inference: bool
     layout_opt: Optional[bool]
     extern_node_serializer: Optional[Callable[[List[ExternKernelNode]], Any]]
-
-
-class _CompileFxKwargsEx(_CompileFxKwargs, total=False):
     boxed_forward_device_index: Optional[BoxedDeviceIndex]
 
 
-class _CompileFxCallableEx(Protocol):
+class _CompileFxCallable(Protocol):
     def __call__(
         self,
         gm: GraphModule,
         example_inputs: Sequence[InputType],
-        **kwargs: Unpack[_CompileFxKwargsEx],
+        **kwargs: Unpack[_CompileFxKwargs],
     ) -> OutputCode:
         ...
 
@@ -534,7 +518,7 @@
 def compile_fx_inner(
     gm: GraphModule,
     example_inputs: Sequence[InputType],
-    **kwargs: Unpack[_CompileFxKwargsEx],
+    **kwargs: Unpack[_CompileFxKwargs],
 ) -> OutputCode:
     kwargs.setdefault("cudagraphs", None)
     kwargs.setdefault("static_input_idxs", ())
@@ -587,7 +571,6 @@
 def _compile_fx_inner(
     gm: GraphModule,
     example_inputs: Sequence[InputType],
-    boxed_forward_device_index: Optional[BoxedDeviceIndex] = None,
     **graph_kwargs: Unpack[_CompileFxKwargs],
 ) -> OutputCode:
     """
@@ -608,6 +591,7 @@
 
     static_input_idxs: Sequence[int] = graph_kwargs.setdefault("static_input_idxs", ())
     static_inputs_log.debug("static input idxs compile_fx_inner: %s", static_input_idxs)
+    inputs_to_check = get_input_idxs_to_check(example_inputs, static_input_idxs)
 
     assert isinstance(
         next(iter(reversed(gm.graph.nodes))).args[0], (tuple, list)
@@ -619,46 +603,14 @@
         save_args_for_compile_fx_inner(
             gm,
             example_inputs,
-            boxed_forward_device_index=boxed_forward_device_index,
             **graph_kwargs,
         )
 
+    boxed_forward_device_index = graph_kwargs.get("boxed_forward_device_index")
+
     start = time.time()
 
     fx_graph_remote_cache = should_use_remote_fx_graph_cache()
-
-    inputs_to_check = get_input_idxs_to_check(example_inputs, static_input_idxs)
-
-    def codegen_and_compile(
-        gm: GraphModule,
-        example_inputs: Sequence[InputType],
-        inputs_to_check: Sequence[int],
-        fx_kwargs: _CompileFxKwargs,
-    ) -> OutputCode:
-        # Just fx_codegen_and_compile, but this is only called when we
-        # ACTUALLY do compilation (so the fx_codegen_and_compile counter also
-        # includes cache activity)
-        with _WaitCounter("pytorch.wait_counter.actual_codegen_and_compile").guard():
-<<<<<<< HEAD
-            return fx_codegen_and_compile(gm, example_inputs, **fx_kwargs)
-=======
-            compiled_graph = fx_codegen_and_compile(gm, example_inputs, **fx_kwargs)
-            if isinstance(compiled_graph, str) or fx_kwargs["aot_mode"]:
-                # We only return a string in aot mode, in which case we don't
-                # need to do any post-compilation steps: we just return the string,
-                # which is the filename of the compiled code.
-                return compiled_graph
-            compiled_graph.post_compile1(
-                cudagraphs,
-                example_inputs,
-                gm,
-                static_input_idxs,
-                fx_kwargs,
-                inputs_to_check,
-                boxed_forward_device_index,
-            )
-            return compiled_graph
->>>>>>> 0f261e8f
 
     with _WaitCounter("pytorch.wait_counter.fx_codegen_and_compile").guard() as _:
         use_cache = (
@@ -714,10 +666,9 @@
         # determined the input is uncacheable)
         if cache_info is None or cache_info["cache_state"] == "bypass":
             assert mb_compiled_graph is None
-            mb_compiled_graph = codegen_and_compile(
-                gm, example_inputs, inputs_to_check, graph_kwargs
+            mb_compiled_graph = fx_codegen_and_compile(
+                gm, example_inputs, inputs_to_check, **graph_kwargs
             )
-<<<<<<< HEAD
 
         # CACHE MISS: Compile the graph and save to cache
         elif cache_info["cache_state"] == "miss":
@@ -725,8 +676,8 @@
             assert key_info is not None
             TritonBundler.begin_compile()
             try:
-                mb_compiled_graph = codegen_and_compile(
-                    gm, example_inputs, inputs_to_check, graph_kwargs
+                mb_compiled_graph = fx_codegen_and_compile(
+                    gm, example_inputs, inputs_to_check, **graph_kwargs
                 )
                 assert mb_compiled_graph is not None
                 mb_compiled_graph._time_taken_ns = time.time_ns() - start_time
@@ -749,14 +700,6 @@
                 local,
                 remote_cache,
             )
-=======
-            if aot_mode:
-                # AOT mode is special because codegen_and_compile returns a string.
-                # In that case, we don't need to run all post compilation steps, we just need
-                # to return the string directly.
-                return compiled_graph
-            compiled_graph.post_compile2(example_inputs, cudagraphs, gm)
->>>>>>> 0f261e8f
 
         # CACHE HIT: not much to really do, just make sure the cache key
         # is recorded on the graph
@@ -814,15 +757,7 @@
                 payload_fn=lambda: json.dumps(cache_info),
             )
 
-        compiled_graph.post_compile(
-            example_inputs,
-            gm,
-            graph_kwargs,
-            cudagraphs,
-            boxed_forward_device_index,
-            static_input_idxs,
-            inputs_to_check,
-        )
+        compiled_graph.post_compile(example_inputs, cudagraphs, gm)
 
     log.debug("FX codegen and compilation took %.3fs", time.time() - start)
 
@@ -838,23 +773,42 @@
 def fx_codegen_and_compile(
     gm: GraphModule,
     example_inputs: Sequence[InputType],
-    cudagraphs: Optional[BoxedBool] = None,
-    static_input_idxs: Optional[Sequence[int]] = None,
-    is_backward: bool = False,
-    graph_id: Optional[int] = None,
-    cpp_wrapper: bool = False,
-    aot_mode: bool = False,
-    is_inference: bool = False,
-    layout_opt: Optional[bool] = None,
-    extern_node_serializer: Optional[Callable[[List[ExternKernelNode]], Any]] = None,
+    # This is derivable from the other inputs to this function, but we pass it
+    # in explicitly because it's nontrivial to compute
+    inputs_to_check: Sequence[int],
+    **graph_kwargs: Unpack[_CompileFxKwargs],
 ) -> OutputCode:
-    if (sleep_sec := config.sleep_sec_TESTING_ONLY) is not None:
-        import time
-
-        log.warning("Sleeping for %s since sleep_sec_TESTING_ONLY is set", sleep_sec)
-        time.sleep(sleep_sec)
-
-    with dynamo_utils.preserve_rng_state():
+    # Sorry about the mess, we need graph_kwargs to continue to be able
+    # to propagate it further on
+    # TODO: _CompileFxKwargs actually has stronger types than in the
+    # signature, need to tighten it up
+    assert "cudagraphs" in graph_kwargs and graph_kwargs["cudagraphs"] is not None
+    cudagraphs: BoxedBool = graph_kwargs["cudagraphs"]
+    static_input_idxs: Sequence[int] = graph_kwargs.get("static_input_idxs", ())
+    is_backward: bool = graph_kwargs.get("is_backward", False)
+    graph_id: Optional[int] = graph_kwargs.get("graph_id", None)
+    cpp_wrapper: bool = graph_kwargs.get("cpp_wrapper", False)
+    aot_mode: bool = graph_kwargs.get("aot_mode", False)
+    is_inference: bool = graph_kwargs.get("is_inference", False)
+    layout_opt: Optional[bool] = graph_kwargs.get("layout_opt", None)
+    extern_node_serializer: Optional[
+        Callable[[List[ExternKernelNode]], Any]
+    ] = graph_kwargs.get("extern_node_serializer", None)
+    boxed_forward_device_index: Optional[BoxedDeviceIndex] = graph_kwargs.get(
+        "boxed_forward_device_index", None
+    )
+
+    with _WaitCounter(
+        "pytorch.wait_counter.actual_codegen_and_compile"
+    ).guard(), dynamo_utils.preserve_rng_state():
+        if (sleep_sec := config.sleep_sec_TESTING_ONLY) is not None:
+            import time
+
+            log.warning(
+                "Sleeping for %s since sleep_sec_TESTING_ONLY is set", sleep_sec
+            )
+            time.sleep(sleep_sec)
+
         if is_tf32_warning_applicable(gm):
             _warn_tf32_disabled()
 
@@ -1103,7 +1057,7 @@
                         V.graph.disable_cudagraphs_reason = disable
 
                 if V.aot_compilation is True:
-                    assert isinstance(compiled_fn, str)
+                    assert isinstance(compiled_fn, (str, list))
                     return CompiledAOTI(compiled_fn)
 
                 # TODO: Hoist this above V.aot_compilation
@@ -1124,6 +1078,12 @@
                     V.graph.disable_cudagraphs_reason,
                     metrics_helper.get_deltas(),
                     counters["inductor"] - inductor_counters,
+                    cudagraphs,
+                    example_inputs,
+                    static_input_idxs,
+                    graph_kwargs,
+                    inputs_to_check,
+                    boxed_forward_device_index,
                 )
 
 
@@ -1322,7 +1282,7 @@
 def compile_fx_aot(
     model_: GraphModule,
     example_inputs_: List[InputType],
-    inner_compile: _CompileFxCallableEx = compile_fx_inner,
+    inner_compile: _CompileFxCallable = compile_fx_inner,
     config_patches: Optional[Dict[str, str]] = None,
 ) -> Union[List[str], str]:
     config_patches: Dict[str, Any] = (
@@ -1617,15 +1577,9 @@
             example_inputs_,
             recursive_compile_fx,
         )
-<<<<<<< HEAD
 
     # Do the actual work
 
-=======
-
-    # Do the actual work
-
->>>>>>> 0f261e8f
     with _use_lazy_graph_module(
         dynamo_config.use_lazy_graph_module
     ), enable_python_dispatcher():
