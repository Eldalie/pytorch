from __future__ import annotations

import atexit
import contextlib
import dataclasses
import enum
import functools
import inspect
import io
import itertools
import json
import logging
import os
import queue
import sys
import time
import warnings
from abc import ABC, abstractmethod
from collections import namedtuple
from dataclasses import dataclass
from inspect import currentframe
from itertools import count
from typing import (
    Any,
    Callable,
    ContextManager,
    Mapping,
    Optional,
    Type,
    TYPE_CHECKING,
    TypeVar,
    Union,
)
from typing_extensions import Never, override, ParamSpec, Protocol, TypedDict, Unpack, Self
from unittest import mock

import torch._inductor.async_compile  # noqa: F401 required to warm up AsyncCompile pools
import torch.fx
import torch.utils._pytree as pytree
from functorch.compile import min_cut_rematerialization_partition
from torch import fx
from torch._dispatch.python import enable_python_dispatcher
from torch._dynamo import (
    compiled_autograd,
    config as dynamo_config,
    logging as dynamo_logging,
    utils as dynamo_utils,
)
from torch._dynamo.device_interface import get_interface_for_device
from torch._dynamo.repro.after_aot import wrap_compiler_debug
from torch._dynamo.utils import (
    CompileEventLogger,
    counters,
    detect_fake_mode,
    dynamo_timed,
    flatten_graph_inputs,
    lazy_format_graph_code,
    set_feature_use,
)
from torch._functorch import config as functorch_config
from torch._functorch._aot_autograd.subclass_parametrization import (
    unwrap_tensor_subclass_parameters,
)
from torch._functorch.aot_autograd import (
    aot_export_module,
    make_boxed_func,
    SerializableAOTDispatchCompiler,
)
from torch._inductor.codecache import (
    BypassFxGraphCache,
    code_hash,
    FxGraphCache,
    output_code_log,
)
from torch._inductor.compile_worker.subproc_pool import (
    AnyPool,
    SubprocKind,
    SubprocPool,
)
from torch._inductor.cudagraph_utils import BoxedDeviceIndex, PlaceholderInfo
from torch._inductor.debug import save_args_for_compile_fx_inner
from torch._inductor.metrics import CachedMetricsDeltas, CachedMetricsHelper
from torch._inductor.output_code import (
    CompiledAOTI,
    CompiledFxGraph,
    CompiledFxGraphConstants,
    CompiledFxGraphConstantsWithGm,
    get_expanded_dims,
    index_expanded_dims,
    OutputCode,
)
from torch._inductor.runtime.runtime_utils import cache_dir
from torch._inductor.utils import (
    BoxedBool,
    clear_inductor_caches,
    count_tangents,
    fresh_inductor_cache,
    InputType,
    is_gpu,
    should_assume_input_aligned,
    should_use_remote_fx_graph_cache,
    tensor_is_aligned,
)
from torch._logging import trace_structured
from torch._utils_internal import compile_time_strobelight_meta
from torch.fx import GraphModule
from torch.fx.experimental.symbolic_shapes import free_unbacked_symbols, SymExprPrinter
from torch.fx.passes.fake_tensor_prop import FakeTensorProp
from torch.monitor import _WaitCounter
from torch.utils._ordered_set import OrderedSet

from .._dynamo.backends.common import aot_autograd
from .._dynamo.exc import ShortenTraceback, SkipFrame
from ..fx._lazy_graph_module import _use_lazy_graph_module
from ..fx.graph import _PyTreeCodeGen
from ..utils._triton import has_triton
from . import config, metrics
from .compile_worker.subproc_pool import SubprocPickler
from .debug import DebugContext
from .decomposition import select_decomp_table
from .exc import InductorError
from .fx_passes.joint_graph import joint_graph_passes
from .fx_passes.post_grad import post_grad_passes, view_to_reshape
from .fx_passes.pre_grad import pre_grad_passes
from .graph import GraphLowering
from .ir import get_device_type, IRNode
from .output_code import complex_memory_overlap as complex_memory_overlap  # noqa: F401
from .triton_bundler import TritonBundler
from .utils import (
    align_inputs_from_check_idxs,
    clone_preserve_strides,
    copy_misaligned_inputs,
    get_cloned_parameter_buffer_name,
    get_first_incompatible_cudagraph_node,
    maybe_get_suppress_shape_guards_ctx,
    output_node,
    remove_unaligned_input_idxs,
    shape_env_from_inputs,
)
from .virtualized import V


if TYPE_CHECKING:
    import types
    from asyncio import Future
    from collections.abc import Generator, Sequence

    from torch._inductor.output_code import _StrideExprStr
    from torch._ops import OpOverload

    from .ir import ExternKernelNode


_P = ParamSpec("_P")
_T = TypeVar("_T")

if TYPE_CHECKING or not config.is_fbcode():
    # no-op decorator
    def time_and_log(attr: str) -> Callable[[Callable[_P, _T]], Callable[_P, _T]]:
        return dynamo_utils.identity

    def log_optimus_to_scuba(*args: object, **kwargs: object) -> None:
        pass

else:
    from torch._inductor.fb.utils import log_optimus_to_scuba, time_and_log

if TYPE_CHECKING:
    from torch._functorch._aot_autograd.schemas import (
        FQN,
        GraphInputName,
        GraphSignature,
    )


class FxCompileMode(enum.Enum):
    NORMAL = 0
    # For testing - use the serde FxCompile scheme to debug serialization and
    # deserialization of GraphMoule and CompiledFxGraph.
    SERIALIZE = 1
    # Compile using a subprocess instead of in-process.
    SUBPROCESS = 2
    # Like SUBPROCESS but while waiting for the compile to finish run with
    # backend=eager.
    ASYNC = 3


def _fx_compile_mode_default() -> FxCompileMode:
    name = "TORCHINDUCTOR_FX_COMPILE_MODE"
    value = os.environ.get(name)
    if value is None:
<<<<<<< HEAD
        return NORMAL
    modes = {
        "normal": FxCompileMode.NORMAL,
        "serialize": FxCompileMode.SERIALIZE,
        "subprocess": FxCompileMode.SUBPROCESS,
        "async": FxCompileMode.ASYNC,
    }
    if value not in modes:
=======
        return FxCompileMode.NORMAL
    try:
        value = value.upper()
        return FxCompileMode[value]
    except KeyError:
>>>>>>> 991d90f7
        import logging

        log = logging.getLogger(__name__)
        log.error(
            "Invalid value of %s for %s. Expected one of %s. Using default.",
            value,
            name,
            ", ".join(sorted(repr(x) for x in FxCompileMode.__members__.keys())),
        )
        # Remove from the environment so subprocesses don't ALSO complain.
        os.environ.pop(name)
        return FxCompileMode.NORMAL


fx_compile_mode = _fx_compile_mode_default()

log = logging.getLogger(__name__)
perf_hint_log = torch._logging.getArtifactLogger(__name__, "perf_hints")
pre_grad_graphs_log = torch._logging.getArtifactLogger(__name__, "pre_grad_graphs")
post_grad_graphs_log = torch._logging.getArtifactLogger(__name__, "post_grad_graphs")
static_inputs_log = torch._logging.getArtifactLogger(
    __name__, "cudagraph_static_inputs"
)


def get_static_input_idxs(num_fixed: int) -> list[int]:
    # If we are inlining NNModules, we treat all torch.nn.Parameters as static for the purposes
    # of cudagraphs. Rather than copying these into cudagraph-owned memory
    # like we do for normal inputs on each run, we will re-record a cudagraph if these
    # parameter locations change.
    context = torch._guards.TracingContext.try_get()
    fixed = list(range(num_fixed))
    if not context or not context.fw_metadata:
        return fixed

    return fixed + context.fw_metadata.static_input_indices


def record_original_output_strides(gm: GraphModule) -> None:
    output_node = gm.graph.find_nodes(op="output")[0]
    output_strides = []
    for output in output_node.args[0]:
        if (
            isinstance(output, torch.fx.Node)
            and (val := output.meta.get("val")) is not None
            and isinstance(val, torch.Tensor)
        ):
            output_strides.append(val.stride())
        else:
            output_strides.append(None)
    output_node.meta["original_output_strides"] = output_strides


@functools.lru_cache(None)
def _step_logger() -> Callable[..., None]:
    return dynamo_logging.get_step_logger(log)


@functools.lru_cache(None)
def _warn_tf32_disabled() -> None:
    if (
        torch.cuda.is_available()
        and not torch.backends.cuda.matmul.allow_tf32
        and torch.cuda.get_device_capability() >= (8, 0)
    ):
        warnings.warn(
            "TensorFloat32 tensor cores for float32 matrix multiplication available but not enabled. "
            "Consider setting `torch.set_float32_matmul_precision('high')` for better performance."
        )


def _unlift_graph(
    mod: GraphModule, gm: GraphModule, graph_signature: GraphSignature
) -> GraphModule:
    from torch.export.unflatten import _assign_attr, _AttrKind

    state_dict: dict[str, Union[torch.nn.parameter.Parameter, torch.Tensor]] = {}
    for name, param in mod.named_parameters(remove_duplicate=False):
        state_dict[name] = param
        _assign_attr(
            param,
            gm,
            name,
            attr_kind=_AttrKind.PARAMETER,
        )
    for name, buffer in mod.named_buffers(remove_duplicate=False):
        state_dict[name] = buffer
        _assign_attr(
            buffer,
            gm,
            name,
            attr_kind=_AttrKind.BUFFER,
        )

    placeholder_nodes = gm.graph.find_nodes(op="placeholder")
    lifted_inputs: list[Optional[FQN]] = []

    # In AOTI, module parameters and buffers are not lifted as graph inputs.
    # As a result, mutation to buffers has side effect which makes their initial
    # values different from Eager. So we clone them here as a copy.
    # We are not cloning for parameters, although it will be needed if we want to
    # support training.
    for node in placeholder_nodes:
        node_name = node.name
        if node_name in graph_signature.inputs_to_parameters:
            parameter_name = graph_signature.inputs_to_parameters[node_name]
            lifted_inputs.append(parameter_name)
        elif node_name in graph_signature.inputs_to_buffers:
            buffer_name = graph_signature.inputs_to_buffers[node_name]
            lifted_inputs.append(buffer_name)
            gm.meta[
                get_cloned_parameter_buffer_name(buffer_name)
            ] = clone_preserve_strides(state_dict[buffer_name])
        else:
            assert node_name in graph_signature.user_inputs
            lifted_inputs.append(None)

    from torch.export._unlift import _unlift

    outputs = list(gm.graph.nodes)[-1].args[0]
    mutated_outputs = []
    buffer_mutations = graph_signature.buffers_to_mutate
    user_input_mutations = graph_signature.user_inputs_to_mutate
    output_tokens = graph_signature.output_tokens
    for idx, out in enumerate(outputs):
        value: Optional[Union[FQN, GraphInputName]] = None

        if idx < len(buffer_mutations) + len(user_input_mutations) + len(output_tokens):
            if out.name in buffer_mutations:
                value = buffer_mutations[out.name]
            elif out.name in user_input_mutations:
                value = user_input_mutations[out.name]

        mutated_outputs.append(value)

    unlifted_gm = _unlift(
        gm,
        lifted_inputs,
        mutated_outputs,
        pytree.LeafSpec(),
        None,
        state_dict,
        {},
    )
    return unlifted_gm


def _get_subgraph_names(gm: GraphModule) -> Generator[str, None, None]:
    for node in sorted(
        itertools.chain(
            gm.graph.find_nodes(op="call_function", target=torch.ops.higher_order.cond),
            gm.graph.find_nodes(
                op="call_function", target=torch.ops.higher_order.while_loop
            ),
        )
    ):
        if node.target == torch.ops.higher_order.cond:
            true_subgraph_name = node.args[1].name
            false_subgraph_name = node.args[2].name
            yield true_subgraph_name
            yield false_subgraph_name
        elif node.target == torch.ops.higher_order.while_loop:
            cond_subgraph_name = node.args[0].name
            body_subgraph_name = node.args[1].name
            yield cond_subgraph_name
            yield body_subgraph_name


def _recursive_pre_grad_passes(
    gm: GraphModule, example_inputs: Sequence[InputType]
) -> GraphModule:
    with dynamo_timed(
        "_recursive_pre_grad_passes",
        log_pt2_compile_event=True,
        dynamo_compile_column_us="pre_grad_pass_time_us",
    ):
        for subgraph_name in _get_subgraph_names(gm):
            subgraph = getattr(gm, subgraph_name)
            # as we don't have recursive example inputs, passing empty set here
            new_subgraph = _recursive_pre_grad_passes(subgraph, ())
            setattr(gm, subgraph_name, new_subgraph)
        return pre_grad_passes(gm, example_inputs)


def _recursive_joint_graph_passes(gm: GraphModule) -> None:
    with dynamo_timed(
        "_recursive_joint_graph_passes",
        log_pt2_compile_event=True,
        dynamo_compile_column_us="joint_graph_pass_time_us",
    ):
        for subgraph_name in _get_subgraph_names(gm):
            subgraph = getattr(gm, subgraph_name)
            _recursive_joint_graph_passes(subgraph)
        joint_graph_passes(gm)


def _recursive_post_grad_passes(gm: GraphModule, is_inference: bool = False) -> None:
    with dynamo_timed(
        "_recursive_post_grad_passes",
        log_pt2_compile_event=True,
        dynamo_compile_column_us="post_grad_pass_time_us",
    ):
        for subgraph_name in _get_subgraph_names(gm):
            subgraph = getattr(gm, subgraph_name)
            _recursive_post_grad_passes(subgraph, is_inference)
        post_grad_passes(gm, is_inference)


def split_const_gm(
    gm: GraphModule,
    skip_constructor: bool = True,
    lifted_constant_names: Optional[list[str]] = None,
    skip_folding_node_fn: Optional[Callable[[torch.fx.Node], bool]] = None,
) -> tuple[GraphModule, dict[str, int]]:
    """
    This function takes an GraphModule input "gm".
    The gm will be split into 2 components,
      1) const_gm, which consists the subgraph of gm that can be constant folded.
      2) gm (being inplace modified,) which returns the graph after constant folding.

    If an additional "lifted_constants" argument is passed in, we will assume the gm has
    been lifted and run the transformation accordingly.

    When a "skip_folding_node_fn" callback is passed, we will skip constant folding on
    the nodes for which the callback returns True.

    const_output_index is a mapping of corresponding node name from gm to the
    output index of const_gm.
    Returns (const_gm, const_output_index)
    """
    from torch._inductor.constant_folding import (
        CONST_MODULE_TAG,
        META_TAG,
        MODULE_TAG,
        replace_node_with_constant,
        run_and_get_constant_graph,
    )

    const_gm = run_and_get_constant_graph(
        gm, skip_constructor, lifted_constant_names, skip_folding_node_fn
    )
    const_result = const_gm() if lifted_constant_names is None else None

    const_outputs = {
        x.name: idx for idx, x in enumerate(tuple(const_gm.graph.nodes)[-1].args[0])
    }

    to_erase_node = []
    to_replace_node = []
    const_output_index = {}
    for node in gm.graph.nodes:
        if node.name in const_outputs:
            to_replace_node.append(node)
        elif node.meta[META_TAG] == CONST_MODULE_TAG and node.op != "placeholder":
            to_erase_node.append(node)

    for node in to_replace_node:
        new_const_name = "_FOLDED_CONST_" + node.name
        replace_node_with_constant(
            gm,
            node,
            (
                const_result[const_outputs[node.name]]  # type:ignore[index]
                if lifted_constant_names is None
                else None
            ),
            new_const_name,
        )
        const_output_index[new_const_name] = const_outputs[node.name]
    for node in to_erase_node[::-1]:
        if node.users:
            for n in node.users:
                assert n.meta[META_TAG] == MODULE_TAG, f"node: {node} user not empty."
        else:
            gm.graph.erase_node(node)
    gm.recompile()

    return const_gm, const_output_index


def is_tf32_warning_applicable(gm: GraphModule) -> bool:
    aten = torch.ops.aten
    tf32_ops = OrderedSet(
        [
            aten.mm.default,
            aten.addmm.default,
            aten.bmm.default,
            aten.baddbmm.default,
        ]
    )
    for target in tf32_ops:
        for node in gm.graph.find_nodes(op="call_function", target=target):
            if (
                isinstance(node.meta.get("val", None), torch.Tensor)
                and node.meta["val"].dtype == torch.float32
                and node.meta["val"].device.type == "cuda"
            ):
                return True
    return False


def maybe_disable_comprehensive_padding(
    example_inputs: Sequence[InputType],
) -> contextlib.AbstractContextManager[None, None]:
    """
    For CPU backend, enable comprehensive padding causes some unit tests
    fail due to changing number of generated kernels. Skip for now.
    """
    has_gpu = any(
        is_gpu(t.device.type) for t in example_inputs if isinstance(t, torch.Tensor)
    )

    if config.disable_padding_cpu and config.comprehensive_padding and not has_gpu:
        perf_hint_log.info("Skip comprehensive padding on CPU")
        return config.patch(comprehensive_padding=False)
    elif config.aot_inductor.use_runtime_constant_folding:
        perf_hint_log.info(
            "Skip comprehensive padding for use_runtime_constant_folding"
        )
        return config.patch(comprehensive_padding=False)
    else:
        return contextlib.nullcontext()


def fake_tensor_prop(
    gm: GraphModule,
    example_inputs: Sequence[InputType],
    force_allow_non_fake_inputs: bool = False,
) -> torch._subclasses.FakeTensorMode:
    """
    If we can not detect fake mode from the context of inputs, create one.

    The created fake mode will be returned.
    """
    # Ensure that decomps that support symbolic shapes are used
    with enable_python_dispatcher():
        fake_mode = detect_fake_mode(example_inputs)
        if not fake_mode:
            fake_mode = torch._subclasses.FakeTensorMode(allow_non_fake_inputs=True)
            FakeTensorProp(gm, mode=fake_mode).propagate(*example_inputs)
        else:
            ctx = (
                contextlib.nullcontext()
                if not force_allow_non_fake_inputs
                else mock.patch.object(fake_mode, "allow_non_fake_inputs", True)
            )
            with ctx:  # type: ignore[attr-defined]
                FakeTensorProp(gm, mode=fake_mode).propagate_dont_convert_inputs(
                    *example_inputs
                )

    return fake_mode


# pass config dict back to user
def get_patched_config_dict(
    config_patches: Optional[Union[str, dict[str, Any]]] = None
) -> dict[str, Any]:
    with config.patch(config_patches):
        return config.get_config_copy()


@contextlib.contextmanager
def with_fresh_cache_if_config() -> Generator[None, None, None]:
    if config.force_disable_caches:
        # Don't delete the cache dir because it has to survive beyond the
        # compile_fx call. Let's put the temp dirs under the default cache
        # dir so they're easier to locate.
        with fresh_inductor_cache(dir=cache_dir(), delete=False):
            yield
    else:
        yield


class _CompileFxKwargs(TypedDict, total=False):
    cudagraphs: Optional[BoxedBool]
    static_input_idxs: Sequence[int]
    is_backward: bool
    graph_id: Optional[int]
    cpp_wrapper: bool
    aot_mode: bool
    is_inference: bool
    layout_opt: Optional[bool]
    extern_node_serializer: Optional[Callable[[list[ExternKernelNode]], Any]]
    boxed_forward_device_index: Optional[BoxedDeviceIndex]


class _CompileFxCallable(Protocol):
    def __call__(
        self,
        gm: GraphModule,
        example_inputs: Sequence[InputType],
        **kwargs: Unpack[_CompileFxKwargs],
    ) -> OutputCode:
        ...


def compile_fx_inner(
    gm: GraphModule,
    example_inputs: Sequence[InputType],
    **kwargs: Unpack[_CompileFxKwargs],
) -> OutputCode:
    kwargs.setdefault("cudagraphs", None)
    kwargs.setdefault("static_input_idxs", ())
    kwargs.setdefault("is_backward", False)
    kwargs.setdefault("graph_id", None)
    kwargs.setdefault("cpp_wrapper", False)
    kwargs.setdefault("is_inference", False)
    kwargs.setdefault("boxed_forward_device_index", None)
    kwargs.setdefault("layout_opt", None)
    kwargs.setdefault("extern_node_serializer", None)

    # Need with_fresh_cache_if_config for compile_fx_inner even if we already have one for
    # compile_fx. The reason is the compilation for backward graph may happen after
    # compile_fx return and we may want to use the _LazyGraphModule for compiling
    # the backward graph as well.
    with contextlib.ExitStack() as stack:
        stack.enter_context(torch.utils._python_dispatch._disable_current_modes())
        stack.enter_context(_use_lazy_graph_module(dynamo_config.use_lazy_graph_module))
        stack.enter_context(
            dynamo_utils.dynamo_timed(
                "compile_fx_inner",
                phase_name="inductor_compile",
                log_pt2_compile_event=True,
                dynamo_compile_column_us="inductor_cumulative_compile_time_us",
            )
        )
        # NB: Why is this the dynamo_compile counter?  The rule here is that
        # if it gets an entry in the dynamo_compile table, we also want to
        # tick up the wait counter.  We have to displeasingly manually trigger
        # the counter here because we may dropped into compile_fx directly
        # from lazy backwards compilation.
        stack.enter_context(_WaitCounter("pytorch.wait_counter.dynamo_compile").guard())

        if torch._dynamo.callback_handler.prevent_duplicate_callbacks:
            stack.enter_context(torch._dynamo.callback_handler.install_callbacks())

        stack.enter_context(with_fresh_cache_if_config())
        stack.enter_context(DebugContext())
        CompileEventLogger.pt2_compile(
            "inductor_compile",
            is_backward=kwargs["is_backward"],
        )
        return wrap_compiler_debug(_compile_fx_inner, compiler_name="inductor")(
            gm,
            example_inputs,
            **kwargs,
        )


@time_and_log(attr="compilation time (in seconds)")
def _compile_fx_inner(
    gm: GraphModule,
    example_inputs: Sequence[InputType],
    **graph_kwargs: Unpack[_CompileFxKwargs],
) -> OutputCode:
    """
    Inductor API that compiles a single graph.

    If you change the argument list for this function, make sure you
    also update the call to save_args_for_compile_fx_inner below accordingly.
    """
    aot_mode: bool = V.aot_compilation

    if dynamo_utils.count_calls(gm.graph) == 0 and not aot_mode:
        # trigger the real recompilation for _LazyGraphModule before returning
        # the forward method.
        from torch.fx._lazy_graph_module import _LazyGraphModule

        _LazyGraphModule.force_recompile(gm)
        return make_boxed_func(gm.forward)

    static_input_idxs: Sequence[int] = graph_kwargs.setdefault("static_input_idxs", ())
    static_inputs_log.debug("static input idxs compile_fx_inner: %s", static_input_idxs)
    inputs_to_check = get_input_idxs_to_check(example_inputs, static_input_idxs)

    assert isinstance(
        next(iter(reversed(gm.graph.nodes))).args[0], (tuple, list)
    ), f"inductor can only compile FX graphs which return a tuple/list, but got {gm.graph}"

    if (cudagraphs := graph_kwargs.get("cudagraphs")) is None:
        graph_kwargs["cudagraphs"] = cudagraphs = BoxedBool(config.triton.cudagraphs)
    if config.save_args:
        save_args_for_compile_fx_inner(
            gm,
            example_inputs,
            **graph_kwargs,
        )

    start = time.time()

    fx_graph_remote_cache = should_use_remote_fx_graph_cache()

    with _WaitCounter("pytorch.wait_counter.fx_codegen_and_compile").guard() as _:
        use_cache = (
            not config.force_disable_caches
            and (config.fx_graph_cache or fx_graph_remote_cache)
            and not aot_mode
        )
        local = config.fx_graph_cache
        remote = fx_graph_remote_cache
        set_feature_use("fx_cache", use_cache)

        # TODO: This is a hack purely to get some info to extract_tensor_metadata_for_cache_key,
        # figure out how to not have to modify example inputs
        for i, input in enumerate(example_inputs):
            if (
                isinstance(input, torch.Tensor)
                and is_gpu(input.device.type)
                and i in static_input_idxs
            ):
                input._is_inductor_static = True  # type: ignore[attr-defined]

        mb_compiled_graph: Optional[OutputCode] = None
        key_info = None
        cache_info = None
        remote_cache = None
        constants = CompiledFxGraphConstantsWithGm(gm)
        # TODO: this time will be slightly inconsistent with the one computed
        # in prepare_key/load_with_key, dump those settings of "cache_event_time"
        start_time = time.time_ns()

        if use_cache:
            (key_info, cache_info) = FxGraphCache.prepare_key(
                gm, example_inputs, graph_kwargs, inputs_to_check, remote
            )

            # Attempt a cache lookup
            if key_info is not None:
                key, debug_lines = key_info
                if remote:
                    remote_cache = FxGraphCache.get_remote_cache()
                mb_compiled_graph, cache_info = FxGraphCache.load_with_key(
                    key,
                    debug_lines,
                    example_inputs,
                    local,
                    remote_cache,
                    is_backward=graph_kwargs.get("is_backward", False),
                    constants=constants,
                )

        # CACHE BYPASS: Compile the graph, don't save it to the cache
        # (this can happen either because cache was disabled, or we
        # determined the input is uncacheable)
        if cache_info is None or cache_info["cache_state"] == "bypass":
            assert mb_compiled_graph is None
            mb_compiled_graph = fx_codegen_and_compile(
                gm, example_inputs, inputs_to_check, **graph_kwargs
            )

        # CACHE MISS: Compile the graph and save to cache
        elif cache_info["cache_state"] == "miss":
            assert mb_compiled_graph is None
            assert key_info is not None
            TritonBundler.begin_compile()
            try:
                mb_compiled_graph = fx_codegen_and_compile(
                    gm, example_inputs, inputs_to_check, **graph_kwargs
                )
                assert mb_compiled_graph is not None
                mb_compiled_graph._time_taken_ns = time.time_ns() - start_time
                cache_key = key_info[0]
                mb_compiled_graph._fx_graph_cache_key = cache_key
                (
                    triton_bundle,
                    triton_bundler_meta,
                ) = TritonBundler.collect()
                mb_compiled_graph.set_triton_bundle(triton_bundle)
            except (ShortenTraceback, SkipFrame):
                raise
            except Exception as e:
                raise InductorError(e, currentframe()).with_traceback(
                    e.__traceback__
                ) from None
            finally:
                TritonBundler.end_compile()
            if triton_bundler_meta is not None:
                cache_info["triton_bundler_meta"] = str(triton_bundler_meta)
            cache_info["time_taken_ns"] = mb_compiled_graph._time_taken_ns
            FxGraphCache._save_graph(
                cache_key,
                mb_compiled_graph,
                example_inputs,
                local,
                remote_cache,
            )

        # CACHE HIT: not much to really do, just make sure the cache key
        # is recorded on the graph
        else:
            assert cache_info["cache_state"] == "hit"
            assert mb_compiled_graph is not None
            assert key_info is not None
            cache_key = key_info[0]
            mb_compiled_graph._fx_graph_cache_key = cache_key

        assert mb_compiled_graph is not None
        compiled_graph = mb_compiled_graph

        # Logging and observability: we log a single chromium event
        # and a tlparse log for every cache action.
        # In the event of a bypass, we also logged to the remote table earlier
        # with log_cache_bypass.
        cache_state = (
            cache_info["cache_state"] if cache_info is not None else "disabled"
        )
        # Here for grepping:
        # fx_graph_cache_hit
        # fx_graph_cache_miss
        # fx_graph_cache_bypass
        # fx_graph_cache_disabled
        CompileEventLogger.instant(
            f"fx_graph_cache_{cache_state}",
            metadata=cache_info or {},
            time_ns=start_time,
        )
        # Add event data about cache hits/miss
        # TODO: add remote cache get/put timings here too
        CompileEventLogger.pt2_compile(
            "inductor_compile",
            cache_state=cache_state,
            cache_event_time=start_time,
            key=cache_info.get("key") if cache_info else None,
            components=cache_info.get("components") if cache_info else None,
            cache_bypass_reason=(
                cache_info.get("cache_bypass_reason")
                if cache_info
                else "cache not enabled"
            ),
            remote_cache_enabled=remote,
            local_cache_enabled=local,
        )

        # Don't clog up the main tlparse output with disabled cache
        if cache_info is not None:
            trace_structured(
                "artifact",
                metadata_fn=lambda: {
                    "name": f"fx_graph_cache_{cache_state}",
                    "encoding": "json",
                },
                payload_fn=lambda: json.dumps(cache_info),
            )

        compiled_graph.post_compile(example_inputs, cudagraphs, constants)

    log.debug("FX codegen and compilation took %.3fs", time.time() - start)

    _step_logger()(
        logging.INFO,
        "torchinductor done compiling "
        f"{'BACKWARDS' if graph_kwargs['is_backward'] else 'FORWARDS'} "
        f"graph {graph_kwargs['graph_id']}",
    )
    return compiled_graph


class FxCompile(ABC):
    """
    An FxCompile represents a mechanism that can turn a GraphModule into an
    OutputCode.
    """

    # TODO: We should probably eventually add some kind of async version of this
    # so we can kick off a compile and then go do other things - but we'll need
    # to know what kind of API we want for that first.
    @abstractmethod
    def codegen_and_compile(
        self,
        gm: GraphModule,
        example_inputs: Sequence[InputType],
        inputs_to_check: Sequence[int],
        graph_kwargs: _CompileFxKwargs,
    ) -> OutputCode:
        ...


class _InProcessFxCompile(FxCompile):
    @override
    def codegen_and_compile(
        self,
        gm: GraphModule,
        example_inputs: Sequence[InputType],
        inputs_to_check: Sequence[int],
        graph_kwargs: _CompileFxKwargs,
    ) -> OutputCode:
        # Sorry about the mess, we need graph_kwargs to continue to be able
        # to propagate it further on
        # TODO: _CompileFxKwargs actually has stronger types than in the
        # signature, need to tighten it up
        assert "cudagraphs" in graph_kwargs and graph_kwargs["cudagraphs"] is not None
        cudagraphs: BoxedBool = graph_kwargs["cudagraphs"]
        static_input_idxs: Sequence[int] = graph_kwargs.get("static_input_idxs", ())
        is_backward: bool = graph_kwargs.get("is_backward", False)
        graph_id: Optional[int] = graph_kwargs.get("graph_id", None)
        cpp_wrapper: bool = graph_kwargs.get("cpp_wrapper", False)
        aot_mode: bool = V.aot_compilation
        is_inference: bool = graph_kwargs.get("is_inference", False)
        extern_node_serializer: Optional[
            Callable[[list[ExternKernelNode]], Any]
        ] = graph_kwargs.get("extern_node_serializer", None)
        boxed_forward_device_index: Optional[BoxedDeviceIndex] = graph_kwargs.get(
            "boxed_forward_device_index", None
        )

        with _WaitCounter(
            "pytorch.wait_counter.actual_codegen_and_compile"
        ).guard(), dynamo_utils.preserve_rng_state():
            if (sleep_sec := config.sleep_sec_TESTING_ONLY) is not None:
                import time

                log.warning(
                    "Sleeping for %s since sleep_sec_TESTING_ONLY is set", sleep_sec
                )
                time.sleep(sleep_sec)

            if is_tf32_warning_applicable(gm):
                _warn_tf32_disabled()

            inductor_counters = counters["inductor"].copy()

            # lift the maximum depth of the Python interpreter stack
            # to adapt large/deep models
            sys.setrecursionlimit(max(sys.getrecursionlimit(), 2000))

            _step_logger()(
                logging.INFO,
                "torchinductor compiling "
                f"{'BACKWARDS' if is_backward else 'FORWARDS'} "
                f"graph {graph_id}",
            )

            def log_graph_runnable() -> str:
                fd = io.StringIO()
                torch._dynamo.repro.after_aot.save_graph_repro(
                    fd, gm, example_inputs, "inductor", save_dir=None
                )
                return fd.getvalue()

            trace_structured(
                "artifact",
                metadata_fn=lambda: {
                    "name": "fx_graph_runnable",
                    "encoding": "string",
                },
                payload_fn=lambda: log_graph_runnable(),
            )

            V.debug.fx_graph(gm, example_inputs)
            # TODO: Should we actually dump this?  It should be redundant with the aot
            # structured logs...
            # trace_structured("inductor_input_graph", payload_fn=lambda: gm.print_readable(print_output=False))

            shape_env = shape_env_from_inputs(example_inputs)

            # Convert view to reshape in the graph. This is necessary primarily for
            # layout optimization. Do it unconditionally for uniformity.
            #
            # It's needed because when we do layout optimization, an contiguous tensor
            # in eager mode may becomes a channels last tensor. A view op previously
            # can be applied to the contiguous tensor may not be able to be applied
            # on the channels tensor any more. An error like
            #   RuntimeError: view size is not compatible with input tensor's size and stride
            #   (at least one dimension spans across two contiguous subspaces). Use .reshape(...) instead.
            # will be printed.
            #
            # Replace view op to reshape op in this case.
            # As an example, timm_resnest/botnet26t_256/convnext_base etc. will fail if we don't do this.
            #
            # Also this has to be done before FakeTensorProp below to avoid the failed
            # .view() call.
            view_to_reshape(gm)

            # It is safe to run FakeTensorProp under no_grad because by the time
            # we're in inductor, we assume that AOTAutograd has already "taken care"
            # of autograd, so there should be no more autograd-related API's in the
            # graph.
            with torch.no_grad():
                fake_mode = fake_tensor_prop(gm, example_inputs)

            record_original_output_strides(gm)

            # pattern matcher passes might not preserve striding information
            # on node.meta["val"]. if in the future we rely on these being
            # correct we will need to fix.

            with V.set_fake_mode(fake_mode):
                # has some issues with memory in training
                cuda_context = get_cuda_device_context(gm)
                with cuda_context:
                    _recursive_post_grad_passes(gm, is_inference=is_inference)
                V.debug.fx_graph_transformed(gm, example_inputs)
                post_grad_graphs_log.debug(
                    "%s",
                    lazy_format_graph_code(
                        "AFTER POST GRAD",
                        gm,
                        include_stride=True,
                        include_device=True,
                        colored=True,
                    ),
                )
                trace_structured(
                    "inductor_post_grad_graph",
                    payload_fn=lambda: gm.print_readable(
                        print_output=False, include_stride=True, include_device=True
                    ),
                )
                if config.trace.enabled:
                    provenance_tracking_json = (
                        torch.fx.traceback.get_graph_provenance_json(gm.graph)
                    )
                    trace_structured(
                        "artifact",
                        metadata_fn=lambda: {
                            "name": "inductor_post_to_pre_grad_nodes",
                            "encoding": "json",
                        },
                        payload_fn=lambda: provenance_tracking_json,
                    )
                if config.is_fbcode():
                    log_optimus_to_scuba(
                        extra_logging={"pt2_configs": str(get_patched_config_dict())}
                    )

            with V.set_fake_mode(fake_mode), maybe_disable_comprehensive_padding(
                example_inputs
            ):
                const_output_index = None
                const_graph = None
                const_code = None

                if aot_mode and config.aot_inductor.use_runtime_constant_folding:
                    const_gm, const_output_index = split_const_gm(gm)

                    const_graph = GraphLowering(
                        const_gm,
                        example_inputs=[],
                        shape_env=shape_env,
                        graph_id=graph_id,
                        cpp_wrapper=cpp_wrapper,
                        aot_mode=aot_mode,
                        extern_node_serializer=extern_node_serializer,
                        is_inference=is_inference,
                        is_backward=is_backward,
                        is_const_graph=True,
                    )
                    with V.set_graph_handler(const_graph):
                        assert cpp_wrapper, "AOT mode only supports C++ wrapper"
                        const_graph.run()

                        const_code, _ = const_graph.codegen_with_cpp_wrapper()

                graph = GraphLowering(
                    gm,
                    # example_inputs will be used by AOTInductor to dry-run the generated code for Triton kernel tuning.
                    # For the forward pass, we have the real inputs to be used as example_inputs. For the backward pass,
                    # we currently use fake tensors and defake them later.
                    example_inputs=example_inputs,
                    shape_env=shape_env,
                    graph_id=graph_id,
                    cpp_wrapper=cpp_wrapper,
                    aot_mode=aot_mode,
                    extern_node_serializer=extern_node_serializer,
                    is_inference=is_inference,
                    is_backward=is_backward,
                    const_output_index=const_output_index,
                    const_code=const_code,
                    const_module=const_graph,
                    inputs_to_check=inputs_to_check,
                )
                metrics_helper = metrics.CachedMetricsHelper()
                with V.set_graph_handler(graph):
                    graph.run(*example_inputs)
                    output_strides: list[Optional[tuple[_StrideExprStr, ...]]] = []
                    if graph.graph_outputs is not None:
                        # We'll put the output strides in the compiled graph so we
                        # can later return them to the caller via TracingContext
                        p = SymExprPrinter()
                        for out in graph.graph_outputs:
                            if (
                                isinstance(out, IRNode)
                                and out.has_tensor_output()
                                and len(free_unbacked_symbols(out.get_stride())) == 0
                            ):
                                # Convert to string for eval on the load path
                                output_strides.append(
                                    tuple(p.doprint(s) for s in out.get_layout().stride)
                                )
                            else:
                                output_strides.append(None)

                    _check_triton_bf16_support(graph)

                    # TODO: The switching between AOT mode and not here is a bit
                    # messy, but it's localized to the block of code below so I'm
                    # not going to touch it for now

                    compiled_fn: Any

                    with dynamo_timed(
                        "GraphLowering.compile_to_fn", log_pt2_compile_event=True
                    ):
                        if graph.aot_mode:
                            from .codecache import AotCodeCompiler

                            assert (
                                graph.cpp_wrapper
                            ), "AOT mode only supports C++ wrapper"
                            code, linemap = graph.codegen_with_cpp_wrapper()
                            output_code_log.debug("Output code: \n%s", code)

                            serialized_extern_kernel_nodes = None
                            if graph.extern_kernel_nodes:
                                serialized_extern_kernel_nodes = (
                                    graph.extern_node_serializer(
                                        graph.extern_kernel_nodes
                                    )
                                )
                                output_code_log.debug(
                                    "Serialized Extern Kernel Nodes: \n%s",
                                    serialized_extern_kernel_nodes,
                                )

                            additional_files = graph.wrapper_code.additional_files

                            with dynamo_timed(
                                "AotCodeCompiler.compile", log_pt2_compile_event=True
                            ):
                                # Directly return the file path with the compiled code
                                compiled_fn = AotCodeCompiler.compile(
                                    graph,
                                    code,
                                    serialized_extern_kernel_nodes,
                                    device_type=graph.device_type,
                                    additional_files=additional_files,
                                )
                        else:
                            compiled_fn = graph.compile_to_module().call

                    num_bytes, nodes_num_elem, node_runtimes = graph.count_bytes()
                    metrics.num_bytes_accessed += num_bytes
                    metrics.node_runtimes += node_runtimes
                    metrics.nodes_num_elem += nodes_num_elem

                    if (
                        cudagraphs
                        and config.triton.cudagraph_skip_dynamic_graphs
                        and not V.graph.disable_cudagraphs_reason
                        and torch._inductor.utils.any_is_symbolic(*example_inputs)
                    ):
                        stack_trace = None
                        for node in gm.graph.nodes:
                            meta_val = node.meta.get("val", None)
                            if (
                                node.op == "placeholder"
                                or not isinstance(meta_val, torch.Tensor)
                                or not torch._inductor.utils.any_is_symbolic(meta_val)
                            ):
                                continue

                            if stack_trace := node.meta.get("stack_trace", None):
                                break
                        disable = "graph with symbolic shapes inputs and config.triton.cudagraph_skip_dynamic_graphs=True."
                        if stack_trace:
                            disable = f"{disable} Found from {stack_trace}\n"
                        else:
                            disable = f"{disable}\n"
                        V.graph.disable_cudagraphs_reason = disable

                    if cudagraphs and not V.graph.disable_cudagraphs_reason:
                        maybe_incompat_node = get_first_incompatible_cudagraph_node(gm)
                        if maybe_incompat_node:
                            disable = f"disabling cudagraphs due to incompatible op {maybe_incompat_node.target}"
                            if stack_trace := maybe_incompat_node.meta.get(
                                "stack_trace", None
                            ):
                                disable = f"{disable} Found from {stack_trace}\n"
                            V.graph.disable_cudagraphs_reason = disable

                    if V.aot_compilation:
                        assert isinstance(compiled_fn, (str, list))
                        return CompiledAOTI(compiled_fn)

                    # TODO: Hoist this above V.aot_compilation
                    if cudagraphs and not V.graph.disable_cudagraphs_reason:
                        from torch._inductor.cudagraph_utils import (
                            check_lowering_disable_cudagraph,
                        )

                        V.graph.disable_cudagraphs_reason = (
                            check_lowering_disable_cudagraph(
                                V.graph.device_node_mapping
                            )
                        )

                    return CompiledFxGraph(
                        compiled_fn,
                        graph,
                        gm,
                        output_strides,
                        V.graph.disable_cudagraphs_reason,
                        metrics_helper.get_deltas(),
                        counters["inductor"] - inductor_counters,
                        cudagraphs,
                        example_inputs,
                        static_input_idxs,
                        graph_kwargs,
                        inputs_to_check,
                        boxed_forward_device_index,
                    )


def _current_fake_mode() -> torch._subclasses.FakeTensorMode:
    fake_mode = None
    if context := torch._guards.TracingContext.try_get():
        fake_mode = context.fake_mode
    if fake_mode is not None:
        return fake_mode

    shape_env = torch.fx.experimental.symbolic_shapes.ShapeEnv()
    return torch._subclasses.FakeTensorMode(shape_env=shape_env)


@dataclass
class _VirtualizedSerializer:
    """
    This handles the data for serializing Virtualized.
    """

    # The values here get serialized.
    aot_compilation: Any = None
    choices: Any = None
    local_buffer_context: Any = None
    ops: Any = None
    kernel: Any = None
    current_node: Any = None

    @classmethod
    def serialize(cls) -> _VirtualizedSerializer:
        """
        Turn the current state of torch._inductor.virtualized.V into a
        serializable structure.
        """
        kwargs = {}
        for f in dataclasses.fields(cls):
            kwargs[f.name] = getattr(V, f.name)
        return _VirtualizedSerializer(**kwargs)

    def patch(self) -> _VirtualizedSerializerContextManager:
        """
        Returns a context manager which patches the saved values into the
        current environment. While patched, any value not listed above will be
        poisoned so that reads will raise an error.
        """
        return _VirtualizedSerializerContextManager(self)


class _VirtualizedSerializerContextManager(contextlib.ExitStack):
    """
    Helper for _VirtualizedSerializer.patch()
    """

    def __init__(self, virtualized: _VirtualizedSerializer) -> None:
        super().__init__()
        self.virtualized = virtualized

    @override
    def __enter__(self) -> Self:
        super().__enter__()

        for set_name in dir(V):
            if not set_name.startswith("set_"):
                continue
            name = set_name[4:]
            if name.endswith("_handler"):
                name = name[:-8]
            set_handler = getattr(V, set_name)
            if hasattr(self.virtualized, name):
                value = getattr(self.virtualized, name)
            else:
                # poison any values that we don't serialize so that any
                # unset accesses are caught.
                value = torch._inductor.virtualized._PoisonedVirtual
            self.enter_context(set_handler(value))

        return self


@dataclass
class _WireProtocolInput:
    """
    For _SerializedFxCompile - encapsulates all the data being transferred
    (sent) from the parent to the child.
    """

    gm: torch.fx.GraphModule
    example_inputs: Sequence[InputType]
    inputs_to_check: Sequence[int]
    graph_kwargs: _CompileFxKwargs
    tracing_context: Optional[torch._guards.TracingContext]
    config: dict[str, object]
    virtualized: _VirtualizedSerializer
    deterministic_guard: Optional[
        torch.testing._internal.common_utils.DeterministicGuard
    ]
    logger_state: _LoggerState

    def serialize(self) -> _WireProtocolPickledInput:
        """
        Turns this object into a _WireProtocolPickledInput which can be
        directly transferred across a stream.
        """
        from torch.fx._graph_pickler import GraphPickler

        return _WireProtocolPickledInput(GraphPickler.dumps(self))


@dataclass
class _WireProtocolPickledInput:
    value: bytes

    def deserialize(self) -> _WireProtocolInput:
        """
        Turn this streamable object back into a _WireProtocolInput.
        """
        from torch.fx._graph_pickler import GraphPickler

        fake_mode = _current_fake_mode()
        result = GraphPickler.loads(self.value, fake_mode)
        assert isinstance(result, _WireProtocolInput)
        return result


@dataclass
class _WireProtocolOutput:
    """
    For _SerializedFxCompile - encapsulates all the data being transferred
    (returned) back from the child to the parent.
    """

    graph: OutputCode
    metrics: CachedMetricsDeltas
    logs: list[logging.LogRecord]
    warning_replay: Optional[list[warnings.WarningMessage]]

    def serialize(self) -> _WireProtocolPickledOutput:
        """
        Turns this object into a _WireProtocolPickledOutput which can be
        directly transferred across a stream.
        """
        from torch.fx._graph_pickler import GraphPickler

        if isinstance(self.graph, CompiledFxGraph):
            self.graph.prepare_for_serialization()
        return _WireProtocolPickledOutput(GraphPickler.dumps(self))


@dataclass
class _WireProtocolPickledOutput:
    value: bytes

    def deserialize(self, constants: CompiledFxGraphConstants) -> _WireProtocolOutput:
        """
        Turn this streamable object back into a _WireProtocolOutput.
        """
        from torch.fx._graph_pickler import GraphPickler

        fake_mode = _current_fake_mode()
        result = GraphPickler.loads(self.value, fake_mode)
        assert isinstance(result, _WireProtocolOutput)
        if isinstance(result.graph, CompiledFxGraph):
            result.graph.after_deserialization(constants)
        return result


class _LoggerState:
    """
    This class is for tracking logging that happens during an out-of-process
    compile so we can "replay" those messages when the compile is done. Used as
    a context manager which returns the captured logs (object).
    """

    loggers: dict[str, int]
    # This should be None outside of enter/exit
    _cap: Optional[_CapturedLogs] = None

    def __init__(self) -> None:
        # Mapping from logger name to level.
        self.loggers = {}

        # logging.getHandlerNames()/getHandlerByName() doesn't exist until 3.12
        root = logging.getLogger("torch._inductor")
        logging._acquireLock()  # type: ignore[attr-defined]
        try:
            for name, handler in root.manager.loggerDict.items():
                # We only want to track torch._inductor logging
                if not name.startswith("torch._inductor"):
                    continue
                # If this handler propagates then assume we'll track its parent
                if not isinstance(handler, logging.Logger):
                    # Assume that Placeholders propagate
                    continue
                if handler.propagate:
                    continue
                self.loggers[name] = handler.level
        finally:
            logging._releaseLock()  # type: ignore[attr-defined]

    def __enter__(self) -> _CapturedLogs:
        assert self._cap is None
        self._cap = _CapturedLogs(self)
        self._cap.apply()
        return self._cap

    def __exit__(
        self,
        exc_type: Optional[Type[BaseException]],
        exc_value: Optional[BaseException],
        traceback: Optional[types.TracebackType],
    ) -> None:
        assert self._cap is not None
        self._cap.remove()


class _CapturedLogs:
    """
    Helper for _LoggerState - this class actually attaches to the logger in
    the child process and grabs the log messages themselves.
    """

    state: _LoggerState
    queue: queue.Queue[logging.LogRecord]
    handlers: Optional[dict[str, logging.Handler]]

    def __init__(self, state: _LoggerState) -> None:
        self.state = state
        # A queue of the log entries
        # TODO: For memory purposes should we log to a file and then respond with that?
        self.queue = queue.Queue(-1)
        # Mapping from name to handler (only valid when applied)
        self.handlers = None

    def finish(self) -> list[logging.LogRecord]:
        assert self.handlers is None
        logs = []
        try:
            while True:
                logs.append(self.queue.get_nowait())
        except queue.Empty:
            pass
        return logs

    def remove(self) -> None:
        assert self.handlers is not None
        handlers, self.handlers = self.handlers, None
        for name, handler in handlers.items():
            logger = logging.getLogger(name)
            logger.removeHandler(handler)

    def apply(self) -> None:
        from logging.handlers import QueueHandler

        assert self.handlers is None
        self.handlers = {}
        for name, level in self.state.loggers.items():
            logger = logging.getLogger(name)
            handler = QueueHandler(self.queue)
            self.handlers[name] = handler
            logger.addHandler(handler)
            if level != logging.NOTSET:
                logger.setLevel(level)


class _SerializedFxCompile(FxCompile):
    """
    This is used to represent an FxCompile which occurs across a serialized
    boundary.
    """

    @override
    def codegen_and_compile(
        self,
        gm: GraphModule,
        example_inputs: Sequence[InputType],
        inputs_to_check: Sequence[int],
        graph_kwargs: _CompileFxKwargs,
    ) -> OutputCode:
        def fallback() -> OutputCode:
            return _InProcessFxCompile().codegen_and_compile(
                gm, example_inputs, inputs_to_check, graph_kwargs
            )

        try:
            FxGraphCache._check_for_hop(gm)
        except BypassFxGraphCache as e:
            log.debug("Skipping %s compile: %s", type(self), e)
            return fallback()

        context = torch._guards.TracingContext.try_get()
        constants = CompiledFxGraphConstantsWithGm(gm)
        logger_state = _LoggerState()

        # If we're running tests then grab the DeterministicGuard (don't want to
        # import this if it isn't already imported because it has side-effects)
        deterministic_guard: Optional[
            torch.testing._internal.common_utils.DeterministicGuard
        ] = None
        if testing := getattr(torch, "testing", None):
            if internal := getattr(testing, "_internal", None):
                if common_utils := internal.common_utils:
                    deterministic_guard = (
                        common_utils.DeterministicGuard._current_state()
                    )

        try:
            input = _WireProtocolInput(
                gm,
                example_inputs,
                inputs_to_check,
                graph_kwargs,
                context,
                config.save_config_portable(),
                _VirtualizedSerializer.serialize(),
                deterministic_guard,
                logger_state,
            ).serialize()
        except (AttributeError, BypassFxGraphCache):
            # For example: AttributeError: Can't pickle local object
            # 'make_opaque_unary_fn.<locals>.OpaqueUnaryFn'

            # TODO: scuba record about not being able to do this?
            log.debug("Unable to pickle input graph or example inputs", exc_info=True)

            return fallback()

        output = self._send_to_child(input).deserialize(constants)

        self._postprocess(output)

        # TODO: Do we need to figure out what changed in TracingContext in the
        # child and plumb that back up to the parent?

        return output.graph

    @abstractmethod
    def _send_to_child(
        self, pickled_input: _WireProtocolPickledInput
    ) -> _WireProtocolPickledOutput:
        # The implementation of this should transfer `input` to the child, call
        # `_run_in_child(input)` and transfer the result back.
        ...

    def _postprocess(self, output: _WireProtocolOutput) -> None:
        pass

    @classmethod
    def _run_in_child(
        cls,
        pickled_input: _WireProtocolPickledInput,
        extra_env: Optional[Mapping[str, str]] = None,
    ) -> _WireProtocolPickledOutput:
        metrics = CachedMetricsHelper()

        with contextlib.ExitStack() as stack:
            if extra_env is not None:
                import unittest

                stack.enter_context(unittest.mock.patch.dict("os.environ", extra_env))

            # Save warnings to "replay" in the parent
            warning_replay = stack.enter_context(warnings.catch_warnings(record=True))

            # TODO: Should we split the input into multiple sections where each
            # section sets up state for the previous section? (i.e. a Config section
            # which we decode and apply, followed by a FakeTensorMode section which
            # we decode and apply, etc)
            input = pickled_input.deserialize()

            stack.enter_context(input.virtualized.patch())
            stack.enter_context(config.patch(input.config))
            captured_logs = stack.enter_context(input.logger_state)
            if input.deterministic_guard:
                stack.enter_context(input.deterministic_guard)  # type: ignore[arg-type]
            stack.enter_context(torch._guards.tracing(input.tracing_context))
            stack.enter_context(DebugContext())

            output_graph = _InProcessFxCompile().codegen_and_compile(
                input.gm,
                input.example_inputs,
                input.inputs_to_check,
                input.graph_kwargs,
            )

        logs = captured_logs.finish()

        return _WireProtocolOutput(
            output_graph, metrics.get_deltas(), logs, warning_replay
        ).serialize()


# This is a debugging/testing implementation of FxCompile which serializes the
# input and output but still runs the FxCompile in-process.
class _DebugSerdeFxCompile(_SerializedFxCompile):
    @override
    def _send_to_child(
        self, pickled_input: _WireProtocolPickledInput
    ) -> _WireProtocolPickledOutput:
        # For debugging just serde the input and output but don't run in a
        # subprocess.
        return self._run_in_child(pickled_input)


class _OutOfProcessFxCompile(_SerializedFxCompile):
    def _postprocess(self, output: _WireProtocolOutput) -> None:
        # Since our metrics were gathered in a subprocess make sure to add them
        # here.
        CachedMetricsHelper.apply_deltas(output.metrics)

        # This is used by tests to check the output for specific details.  For
        # remote things (subproc and RE) we need to do the `save_output_code`
        # here since it didn't happen earlier in-process. In the future if this
        # doesn't have "source_code" (it's a CompiledAOTI, for example) and we
        # need it we'll have to grab it and serialize it separately from the
        # child.
        if GraphLowering.save_output_code is not None:
            GraphLowering.save_output_code(output.graph.source_code)  # type: ignore[attr-defined]

        # And forward our collected logs. The cache is cleared when the outer
        # function exits.
        @functools.lru_cache(None)
        def getLogger(name: str) -> logging.Logger:
            return logging.getLogger(name)

        if output.warning_replay:
            for w in output.warning_replay:
                warnings.warn_explicit(
                    message=w.message,
                    category=w.category,
                    filename=w.filename,
                    lineno=w.lineno,
                    source=w.source,
                )

        for record in output.logs:
            logger = getLogger(record.name)
            logger.handle(record)


_PostCompileData = namedtuple(
    "_PostCompileData", ("example_inputs", "cudagraphs", "constants")
)


from torch.fx._graph_pickler import GraphPickler


class _SubprocGraphPickler(SubprocPickler):
    @override
    def dumps(self, obj: object) -> bytes:
        return GraphPickler.dumps(obj)

    @override
    def loads(self, data: bytes) -> object:
        return GraphPickler.loads(data, None)  # type: ignore[arg-type]


class _SubprocessFxCompile(_OutOfProcessFxCompile):
    @override
    def _send_to_child(
        self, input: _WireProtocolPickledInput
    ) -> _WireProtocolPickledOutput:
        # TODO: Do we need to copy across some kind of logging IDs? (ChromiumEventLogger)

        pool = self.process_pool()

        # TODO: This is the wrong thing to do long-term - but for now let's
        # share the cache so we can identify tests broken by this later.
        env_vars = ["TORCHINDUCTOR_CACHE_DIR", "TRITON_CACHE_DIR"]
        extra_env = {v: os.environ[v] for v in env_vars if v in os.environ}

        # start = time.time()
        f = pool.submit(_SubprocessFxCompile._run_in_child_subprocess, input, extra_env)
        last = time.time()
        while not f.done():
            # DEBUG: To print status updates...
            # print("tick...")
            time.sleep(0.125)
            now = time.time()
            if now - last > 1:
                last = now
        output = f.result()
        # end = time.time()

        return output

    @staticmethod
    @functools.cache
    def process_pool() -> AnyPool:
        pool = SubprocPool(
            # TODO: Consider raising this limit if we start using async w/
            # subprocess.
            1,
            pickler=_SubprocGraphPickler(),
            kind=SubprocKind.SPAWN,
        )

        atexit.register(pool.shutdown)

        return pool

    @classmethod
    def _run_in_child_subprocess(
        cls,
        pickled_input: _WireProtocolPickledInput,
        extra_env: Optional[Mapping[str, str]],
    ) -> _WireProtocolPickledOutput:
        # TODO: In subprocess mode we need to clear the inductor caches.
        # The problem:
        #   1. We compile in worker A which fills stuff in tmpdir
        #   2. parent clears inductor caches which deletes tmpdirs and tells
        #      cpp_prefix_path() to clear its LRU cache
        #   3. We compile a second time in subproc A - but since we never told
        #      cpp_prefix_path() in worker A to clear its LRU it thinks the
        #      tmpdir still exists and fails to compile.
        #
        # TODO: We probably should be using a separate tmpdir in the worker
        # anyway... but we should probably still respect clear_inductor_caches()
        # in the parent... maybe?
        #
        # TODO: We could be less aggressive by keeping a clock which gets
        # incremented when we clear the cache, send the clock to the worker and
        # only clear caches if the clock changed since last time.
        #
        clear_inductor_caches()
        torch._inductor.metrics.reset()

        # TODO: turn off config.fx_graph_async_compile

        result = cls._run_in_child(pickled_input, extra_env)
        return result


class _AsyncOutputCode(OutputCode):
    _forward: Callable[..., Any]
    _future: Optional[Future[_WireProtocolPickledOutput]]
    _post_compile_data: Optional[_PostCompileData] = None

    def __init__(
        self,
        eager_forward: Callable[..., Any],
        future: Future[_WireProtocolPickledOutput],
    ) -> None:
        assert eager_forward is not None
        self._future = future
        self._forward = make_boxed_func(eager_forward)
        self._post_compile_data = None

        # This is so the caller will call us with a boxed input instead of
        # *args.
        self._boxed_call = True

    @override
    @property
    def _fx_graph_cache_key(self) -> Optional[str]:
        co_name = inspect.currentframe().f_code.co_name  # type: ignore[union-attr]
        raise NotImplementedError(
            f"unimplemented {self.__class__}.{co_name} {type(self)}"
        )

    @_fx_graph_cache_key.setter
    def _fx_graph_cache_key(self) -> Optional[str]:
        co_name = inspect.currentframe().f_code.co_name  # type: ignore[union-attr]
        raise NotImplementedError(
            f"unimplemented {self.__class__}.{co_name} {type(self)}"
        )

    @override
    def __call__(self, inputs: Sequence[Any]) -> Any:
        print("_AsyncOutputCode: it's this call here")
        if self._future is not None and self._future.done():
            print("--- background compile is finished - switching over")
            # TODO: If the future ended in an exception do we want to continue
            # running eager or hit the exception now?
            pcd, self._post_compile_data = self._post_compile_data, None
            assert pcd is not None
            output = self._future.result().deserialize(pcd.constants)
            # TODO: _OutOfProcessFxCompile._postprocess
            output.graph.post_compile(*pcd)
            self._forward = output.graph
            self._future = None
            print("--- background compile is finished - switched")

            # TODO: If we end before the future is done then we currently hang
            # until the future finishes. Fix that. Daemon mode?

        # TODO: needs to run the forward function
        return self._forward(inputs)

    @override
    def post_compile(
        self,
        example_inputs: Sequence[InputType],
        cudagraphs: BoxedBool,
        constants: CompiledFxGraphConstants,
    ) -> None:
        self._post_compile_data = _PostCompileData(
            example_inputs, cudagraphs, constants
        )


class _AsyncWireProtocolOutput(_WireProtocolOutput):
    _eager_forward: Callable[..., Any]
    _future: Future[_WireProtocolPickledOutput]

    def __init__(
        self,
        eager_forward: Callable[..., Any],
        future: Future[_WireProtocolPickledOutput],
    ) -> None:
        self._eager_forward = eager_forward
        self._future = future

    @override
    @property
    def graph(self) -> OutputCode:
        return _AsyncOutputCode(self._eager_forward, self._future)

    @graph.setter
    def graph(self, _: OutputCode) -> None:
        co_name = inspect.currentframe().f_code.co_name  # type: ignore[union-attr]
        raise NotImplementedError(
            f"unimplemented {self.__class__}.{co_name} {type(self)}"
        )

    @override
    @property
    def metrics(self) -> CachedMetricsDeltas:
        co_name = inspect.currentframe().f_code.co_name  # type: ignore[union-attr]
        raise NotImplementedError(
            f"unimplemented {self.__class__}.{co_name} {type(self)}"
        )

    @metrics.setter
    def metrics(self, _: CachedMetricsDeltas) -> None:
        co_name = inspect.currentframe().f_code.co_name  # type: ignore[union-attr]
        raise NotImplementedError(
            f"unimplemented {self.__class__}.{co_name} {type(self)}"
        )

    @override
    @property
    def logs(self) -> list[logging.LogRecord]:
        co_name = inspect.currentframe().f_code.co_name  # type: ignore[union-attr]
        raise NotImplementedError(
            f"unimplemented {self.__class__}.{co_name} {type(self)}"
        )

    @logs.setter
    def logs(self, _: list[logging.LogRecord]) -> None:
        co_name = inspect.currentframe().f_code.co_name  # type: ignore[union-attr]
        raise NotImplementedError(
            f"unimplemented {self.__class__}.{co_name} {type(self)}"
        )


class _AsyncWireProtocolPickledOutput(_WireProtocolPickledOutput):
    _future: Future[_WireProtocolPickledOutput]
    _eager_forward: Callable[..., Any]

    def __init__(
        self,
        eager_forward: Callable[..., Any],
        future: Future[_WireProtocolPickledOutput],
    ) -> None:
        self._future = future
        self._eager_forward = eager_forward

    @override
    def deserialize(self, constants: CompiledFxGraphConstants) -> _WireProtocolOutput:
        output = _AsyncWireProtocolOutput(self._eager_forward, self._future)
        output._future = self._future
        return output

    @override
    @property
    def value(self) -> bytes:
        co_name = inspect.currentframe().f_code.co_name  # type: ignore[union-attr]
        raise NotImplementedError(
            f"unimplemented {self.__class__}.{co_name} {type(self)}"
        )

    @value.setter
    def value(self, _: bytes) -> None:
        co_name = inspect.currentframe().f_code.co_name  # type: ignore[union-attr]
        raise NotImplementedError(
            f"unimplemented {self.__class__}.{co_name} {type(self)}"
        )


class _AsyncFxCompile(_OutOfProcessFxCompile):
    _eager_forward: Callable[..., Any]

    def __init__(self, eager_forward: Callable[..., Any]) -> None:
        self._eager_forward = eager_forward

    @override
    def _send_to_child(
        self, input: _WireProtocolPickledInput
    ) -> _WireProtocolPickledOutput:
        # TODO: Do we need to copy across some kind of logging IDs? (ChromiumEventLogger)

        pool = torch._inductor.async_compile.AsyncCompile.process_pool()

        # TODO: This is the wrong thing to do long-term - but for now let's
        # share the cache so we can identify tests broken by this later.
        env_vars = ["TORCHINDUCTOR_CACHE_DIR", "TRITON_CACHE_DIR"]
        extra_env = {v: os.environ[v] for v in env_vars if v in os.environ}

        # start = time.time()
        f = pool.submit(_AsyncFxCompile._run_in_child_subprocess, input, extra_env)
        return _AsyncWireProtocolPickledOutput(self._eager_forward, f)

        # -- last = time.time()
        # -- while not f.done():
        # --     # DEBUG: To print status updates...
        # --     # print("tick...")
        # --     time.sleep(0.125)
        # --     now = time.time()
        # --     if now - last > 1:
        # --         last = now
        # -- output = f.result()
        # -- # end = time.time()
        # --
        # -- return output

    @classmethod
    def _run_in_child_subprocess(
        cls,
        pickled_input: _WireProtocolPickledInput,
        extra_env: Optional[Mapping[str, str]],
    ) -> _WireProtocolPickledOutput:
        # TODO: In subprocess mode we need to clear the inductor caches.
        # The problem:
        #   1. We compile in worker A which fills stuff in tmpdir
        #   2. parent clears inductor caches which deletes tmpdirs and tells
        #      cpp_prefix_path() to clear its LRU cache
        #   3. We compile a second time in subproc A - but since we never told
        #      cpp_prefix_path() in worker A to clear its LRU it thinks the
        #      tmpdir still exists and fails to compile.
        #
        # TODO: We probably should be using a separate tmpdir in the worker
        # anyway... but we should probably still respect clear_inductor_caches()
        # in the parent... maybe?
        #
        # TODO: We could be less aggressive by keeping a clock which gets
        # incremented when we clear the cache, send the clock to the worker and
        # only clear caches if the clock changed since last time.
        #
        clear_inductor_caches()
        torch._inductor.metrics.reset()

        # TODO: turn off config.fx_graph_async_compile

        result = cls._run_in_child(pickled_input, extra_env)
        return result


# For debugging - create a _FxCompile which writes the serialized data to a file
# and then exits.
#
# TODO: make this an envvar?
#
# The "child runner" should look something like this:
#
#     import torch
#     from torch._inductor import compile_fx
#     idx = 0
#     with open(f"/tmp/pytorch_compile_fx_tmp_input_{idx}.bin", "rb") as f:
#         input = compile_fx._WireProtocolPickledInput(f.read())
#     result = compile_fx._SubprocessFxCompile._run_in_child(input)
#     with open(f"/tmp/pytorch_compile_fx_tmp_output_{idx}.bin", "wb") as f:
#         f.write(result.value)
#
class _DebugFileFxCompile(_OutOfProcessFxCompile):
    file_index = 0

    @override
    def _send_to_child(
        self, pickled_input: _WireProtocolPickledInput
    ) -> _WireProtocolPickledOutput:
        idx = _DebugFileFxCompile.file_index
        _DebugFileFxCompile.file_index += 1

        name = f"/tmp/aorenste/pytorch_compile_fx_tmp_input_{idx}.bin"
        with open(name, "wb") as f:
            f.write(pickled_input.value)
        print(f"Wrote to {name}")

        if False:
            name = f"/tmp/aorenste/pytorch_compile_fx_tmp_actual_{idx}.bin"
            actual = self._run_in_child(pickled_input)
            with open(name, "wb") as f:
                f.write(actual.value)
            return actual
        elif False:
            name = f"/tmp/aorenste/pytorch_compile_fx_tmp_output_{idx}.bin"
            with open(name, "rb") as f:
                result = _WireProtocolPickledOutput(f.read())
                print(f"Read from {name}")
            return result
        else:
            os._exit(-1)


def fx_codegen_and_compile(
    gm: GraphModule,
    example_inputs: Sequence[InputType],
    # This is derivable from the other inputs to this function, but we pass it
    # in explicitly because it's nontrivial to compute
    inputs_to_check: Sequence[int],
    **graph_kwargs: Unpack[_CompileFxKwargs],
) -> OutputCode:
    scheme: FxCompile

    if fx_compile_mode == FxCompileMode.NORMAL:
        scheme = _InProcessFxCompile()
    elif fx_compile_mode == FxCompileMode.SERIALIZE:
        scheme = _DebugSerdeFxCompile()
    elif fx_compile_mode == FxCompileMode.SUBPROCESS:
        scheme = _SubprocessFxCompile()
    elif fx_compile_mode == FxCompileMode.ASYNC:
        scheme = _AsyncFxCompile(gm.forward)

    return scheme.codegen_and_compile(gm, example_inputs, inputs_to_check, graph_kwargs)


def get_input_idxs_to_check(
    inputs: Sequence[InputType],
    static_input_idxs: Sequence[int],
) -> Sequence[int]:
    """
    This function runs at compile time, and generates a list of indices for which we
    might need to do a copy to preserve alignment requirements.
    """
    ids_to_check = []

    for i, input in enumerate(inputs):
        if not isinstance(input, torch.Tensor):
            # non-tensors don't need alignment
            continue
        if not is_gpu(input.device.type):
            # right now we only care for gpu tensors
            continue
        with maybe_get_suppress_shape_guards_ctx():
            # suppress guards so that tensor_is_aligned and should_assume_input_aligned
            # do not add guards on input's storage offset
            if i in static_input_idxs and tensor_is_aligned(input):
                continue
            if not should_assume_input_aligned(input):
                continue

        # if we get here, then
        # (a) our triton code assumes that the input is aligned
        # (b) we can't be sure ahead of time that the input will actually be aligned.
        # therefore, at runtime, we'll need to check that the input is aligned
        # (and if not, clone it to make it aligned.)
        ids_to_check.append(i)

    return ids_to_check


def cudagraphify(
    model: Callable[..., Any],
    static_input_idxs: Sequence[int] = (),
    *,
    device_index: int,
    stack_traces: list[Optional[str]],
    is_backward: bool,
    is_inference: bool,
    constants: tuple[torch.Tensor, ...] = (),
    placeholders: Sequence[PlaceholderInfo] = (),
    mutated_input_idxs: tuple[int, ...] = (),
) -> Callable[..., Any]:
    from torch._inductor.cudagraph_trees import (
        cudagraphify_impl as new_cudagraphify_impl,
    )

    cudagraphify_fn: Callable[..., Any]
    if config.triton.cudagraph_trees:
        cudagraphify_fn = functools.partial(
            new_cudagraphify_impl,
            device_index=device_index,
            stack_traces=stack_traces,
            is_backward=is_backward,
            is_inference=is_inference,
            constants=constants,
            placeholders=placeholders,
            mutated_input_idxs=mutated_input_idxs,
        )
    else:
        cudagraphify_fn = cudagraphify_impl

    compiled_fn = None

    def run(new_inputs: Sequence[InputType]) -> Any:
        nonlocal compiled_fn
        if compiled_fn is None:
            with dynamo_utils.dynamo_timed(
                "cudagraphify",
                log_pt2_compile_event=True,
            ), dynamo_utils.preserve_rng_state():
                compiled_fn = cudagraphify_fn(model, new_inputs, static_input_idxs)
        return compiled_fn(new_inputs)

    return run


def static_input(x: torch.Tensor) -> torch.Tensor:
    """
    Copy and input while preserving strides
    """
    return torch.empty_strided(x.size(), x.stride(), dtype=x.dtype, device=x.device)


def index_expanded_dims_and_copy_(
    dst: torch.Tensor,
    src: torch.Tensor,
    expanded_dims: list[int],
) -> None:
    "Index into expanded dimensions of both dst and src then copy_"
    dst = index_expanded_dims(dst, expanded_dims)
    src = index_expanded_dims(src, expanded_dims)
    dst.copy_(src)


def cudagraphify_impl(
    model: Callable[..., Any],
    inputs: list[torch.Tensor],
    static_input_idxs: Sequence[int] = (),
) -> Callable[[list[InputType]], Any]:
    """
    Assumes inputs[static_input_idxs[i]] are always the same memory address
    """
    check_input_idxs = get_input_idxs_to_check(inputs, static_input_idxs)  # type: ignore[arg-type]
    static_input_idxs: OrderedSet[int] = OrderedSet(
        remove_unaligned_input_idxs(inputs, static_input_idxs)  # type: ignore[arg-type]
    )
    copy_misaligned_inputs(inputs, check_input_idxs)  # type: ignore[arg-type]

    assert isinstance(inputs, list)

    inps_expanded_dims = [
        get_expanded_dims(x) if idx not in static_input_idxs else []
        for idx, x in enumerate(inputs)
    ]

    # allocate static tensor inputs
    static_inputs = [
        (
            x
            if not isinstance(x, torch.Tensor)
            else static_input(x)
            if idx not in static_input_idxs
            else x.detach()
        )
        for idx, x in enumerate(inputs)
    ]

    # copy over input values for fresh allocations
    for idx, (x, expanded_dims) in enumerate(zip(inputs, inps_expanded_dims)):
        if isinstance(x, torch.Tensor) and idx not in static_input_idxs:
            index_expanded_dims_and_copy_(static_inputs[idx], x, expanded_dims)

    # warmup
    torch.cuda.synchronize()
    stream = torch.cuda.Stream()
    stream.wait_stream(torch.cuda.current_stream())
    # copy static_inputs because it will be cleared in model
    with torch.cuda.stream(stream):
        model(list(static_inputs))
    stream.synchronize()
    torch.cuda.current_stream().wait_stream(stream)
    torch.cuda.synchronize()

    # record
    graph = torch.cuda.CUDAGraph()
    with torch.cuda.graph(graph, stream=stream, capture_error_mode="thread_local"):
        static_outputs = model(list(static_inputs))
    if not isinstance(static_outputs, (list, tuple)):
        static_outputs = (static_outputs,)

    if config.size_asserts:

        def run(new_inputs: list[InputType]) -> Callable[[list[InputType]], Any]:
            assert len(static_inputs) == len(new_inputs)
            for idx, (dst, src, expanded_dims) in enumerate(
                zip(static_inputs, new_inputs, inps_expanded_dims)
            ):
                if not isinstance(dst, torch.Tensor):
                    continue
                assert isinstance(src, torch.Tensor)
                if idx in static_input_idxs:
                    assert dst.data_ptr() == src.data_ptr()
                else:
                    # TODO - could make one single op of multiple slices
                    # and avoid dispatch.
                    # Could also pre-index the `dst` tensors
                    index_expanded_dims_and_copy_(dst, src, expanded_dims)
            new_inputs.clear()
            graph.replay()
            return static_outputs

    else:
        copy_indices = [
            idx for idx in range(len(static_inputs)) if idx not in static_input_idxs
        ]

        def run(new_inputs: list[InputType]) -> Callable[[list[InputType]], Any]:
            for idx in copy_indices:
                expanded_dims = inps_expanded_dims[idx]
                src = new_inputs[idx]
                assert isinstance(src, torch.Tensor)
                index_expanded_dims_and_copy_(static_inputs[idx], src, expanded_dims)
            new_inputs.clear()
            graph.replay()
            return static_outputs

    return align_inputs_from_check_idxs(run, check_input_idxs)


def compile_fx_aot(
    model_: GraphModule,
    example_inputs_: list[InputType],
    inner_compile: _CompileFxCallable = compile_fx_inner,
    config_patches: Optional[dict[str, str]] = None,
) -> Union[list[str], str]:
    assert isinstance(model_, GraphModule), model_

    # [See NOTE] Unwrapping subclasses AOT
    unwrap_tensor_subclass_parameters(model_)

    config_patches: dict[str, Any] = (
        {"cpp_wrapper": True}
        if config_patches is None
        else {**config_patches, "cpp_wrapper": True}
    )

    output_path = config_patches.get(
        "aot_inductor.output_path", config.aot_inductor.output_path
    )

    if output_path:
        assert not output_path.endswith(".pt2"), (
            "The output path for aot_compile should not have an extension with .pt2 "
            "this is for specifying the output path for the .so in AOTInductor. "
            "If you would like to package the AOTInductor generated files "
            "into a pt2, please call `torch._inductor.aoti_compile_and_package`."
        )
    else:
        config_patches = {
            **config_patches,
            "aot_inductor.output_path": code_hash(model_.code),
        }

    extern_node_serializer = config_patches.pop("extern_node_serializer", None)
    saved_compile_id = model_.meta.get("dynamo_compile_id", None)
    saved_compile_context = torch._guards.CompileContext(saved_compile_id)
    with V.set_aot_compilation(True), torch._guards.compile_context(
        saved_compile_context
    ):
        compiled_artifacts = compile_fx(
            model_,
            example_inputs_,
            inner_compile=functools.partial(
                inner_compile,
                extern_node_serializer=extern_node_serializer,
            ),
            config_patches=config_patches,
        )

        assert isinstance(compiled_artifacts, CompiledAOTI)

        return compiled_artifacts.filename


_graph_counter = count(0)


def fw_compiler_freezing(
    aot_autograd_model: GraphModule,
    aot_example_inputs: Sequence[InputType],
    dynamo_model: GraphModule,
    num_example_inputs: int,
    inner_compile: Callable[..., Any],
    cudagraphs: BoxedBool,
    graph_id: int,
    forward_device: BoxedDeviceIndex,
) -> Callable[[list[object]], Sequence[torch.Tensor]]:
    from torch._inductor.freezing import convert_conv_weights_to_channels_last, freeze

    # partition_fn won't be called
    _recursive_joint_graph_passes(aot_autograd_model)

    layout_opt = GraphLowering.decide_layout_opt(aot_autograd_model, is_inference=True)
    if layout_opt:
        # make sure meta['val'] is properly setup
        fake_tensor_prop(aot_autograd_model, aot_example_inputs, True)
        convert_conv_weights_to_channels_last(aot_autograd_model)

    opt_model, preserved_arg_indices = freeze(
        dynamo_model,
        aot_autograd_model,
        aot_example_inputs,  # type: ignore[arg-type]
    )

    aot_example_inputs = [aot_example_inputs[ind] for ind in preserved_arg_indices]
    num_fixed = len(preserved_arg_indices) - num_example_inputs

    fake_mode = detect_fake_mode(aot_example_inputs)

    # for freezing, all graph outputs should be user visible
    *_, model_outputs_node = opt_model.graph.nodes
    model_outputs = model_outputs_node.args[0]
    model_outputs_node.meta["user_visible_output_idxs"] = [
        idx for idx, n in enumerate(model_outputs) if isinstance(n, torch.fx.Node)
    ]

    static_input_idxs = list(range(num_fixed))
    # constant params will be real tensors, not fake
    tracing_context = torch._guards.TracingContext.try_get()
    unwrapped_args_offsets = [0]
    max_offset_idx = 0
    if tracing_context is not None:
        assert tracing_context.params_flat_unwrap_subclasses is not None
        params_flat_unwrap = tracing_context.params_flat_unwrap_subclasses
        max_offset_idx = max(0, len(params_flat_unwrap) - 1)
        preserved_indices_params_flat = OrderedSet[int]()
        unwrapped_idxs = tracing_context.params_unwrapped_to_flat_index
        assert unwrapped_idxs is not None
        current_offset = 0
        if len(params_flat_unwrap) > 0:
            unwrapped_args_offsets = []

        for i in range(len(params_flat_unwrap)):
            if i not in preserved_arg_indices:
                params_flat_unwrap[i] = None
                if i > 0 and unwrapped_idxs[i] == unwrapped_idxs[i - 1]:
                    current_offset += 1
            else:
                preserved_indices_params_flat.add(unwrapped_idxs[i])
            unwrapped_args_offsets.append(current_offset)

        # Deallocate wrapped params, if all subelements were deallocated
        assert tracing_context.params_flat is not None
        for i in range(len(tracing_context.params_flat)):
            if i not in preserved_indices_params_flat:
                tracing_context.params_flat[i] = None

        if tracing_context.fw_metadata:
            static_input_idxs += tracing_context.fw_metadata.static_input_indices

    with mock.patch.object(fake_mode, "allow_non_fake_inputs", True):
        optimized_function = inner_compile(
            opt_model,
            aot_example_inputs,
            static_input_idxs=static_input_idxs,
            cudagraphs=cudagraphs,
            graph_id=graph_id,
            is_inference=True,
            boxed_forward_device_index=forward_device,
            layout_opt=layout_opt,
        )

    # aot_inductor codegens a call that takes in just the inputs, so we don't return a wrapper
    # that drops constant-ified params
    if V.aot_compilation:
        return optimized_function

    def wrapper(args: list[object]) -> Sequence[torch.Tensor]:
        args_new = [
            args[i - unwrapped_args_offsets[min(i, max_offset_idx)]]
            for i in preserved_arg_indices
        ]
        args.clear()
        return optimized_function(args_new)

    wrapper._boxed_call = True  # type: ignore[attr-defined]

    return wrapper


def get_cpp_wrapper_config() -> dict[str, object]:
    return {
        # Set autotune_at_compile_time to True as default if the option is not explicitly set
        "triton.autotune_at_compile_time": (
            config.triton.autotune_at_compile_time
            if config.triton.autotune_at_compile_time is not None
            else has_triton()
        ),
        "triton.autotune_cublasLt": False,
        "triton.cudagraphs": False,  # TODO: to be removed
        "triton.store_cubin": True,
    }


def get_cuda_device_context(gm: torch.fx.GraphModule) -> ContextManager[None]:
    """
    Returns a cuda device context manager if there is a single device in the graph
    """
    if not torch.cuda.is_available():
        return contextlib.nullcontext()

    placeholder_nodes = gm.graph.find_nodes(op="placeholder")
    input_devices: OrderedSet[torch.device] = OrderedSet(
        node.meta["val"].device
        for node in placeholder_nodes
        if isinstance(node.meta.get("val"), torch.Tensor)
    )

    out_devices: OrderedSet[torch.device] = OrderedSet(
        arg.meta["val"].device
        for arg in output_node(gm).args[0]
        if isinstance(arg, fx.Node) and isinstance(arg.meta.get("val"), torch.Tensor)
    )
    cuda_devices: OrderedSet[torch.device] = OrderedSet(
        device for device in (input_devices | out_devices) if device.type == "cuda"
    )

    return (
        torch.cuda.device(next(iter(cuda_devices)))  # type: ignore[return-value]
        if len(cuda_devices) == 1
        else contextlib.nullcontext()
    )


def compile_fx(
    model_: GraphModule,
    example_inputs_: Sequence[InputType],
    inner_compile: Callable[..., OutputCode] = compile_fx_inner,
    config_patches: Optional[dict[str, Any]] = None,
    decompositions: Optional[dict[OpOverload, Callable[..., Any]]] = None,
) -> Union[Callable[[list[object]], Sequence[torch.Tensor]], str, list[str]]:
    """
    Main entry point for compiling given FX graph.  Despite the fact that this
    lives in :mod:`torch._inductor`, this function is responsible for calling
    into AOT Autograd (and we will eventually get a callback to
    ``inner_compile`` to perform actual compilation.  In other words, this
    function orchestrates end-to-end compilation for the inductor backend when
    you use :func:`torch.compile`.

    NB: This function TAKES OWNERSHIP of the input ``model_`` and can potentially
    mutate it!  Make a copy if you need to preserve the original GraphModule.
    """

    # Some arguments trigger a recursive call to compile_fx.  Handle these
    # short circuits first, before anything else

    if config_patches:
        with config.patch(config_patches):
            return compile_fx(
                model_,
                example_inputs_,
                # need extra layer of patching as backwards is compiled out of scope
                inner_compile=config.patch(config_patches)(inner_compile),
                decompositions=decompositions,
            )

    # TODO: This probably shouldn't be a recursive call
    if config.cpp_wrapper:
        with config.patch(
            {
                "cpp_wrapper": False,  # reset to break recursive call to compile_fx
                **get_cpp_wrapper_config(),
            }
        ), V.set_real_inputs(example_inputs_):
            inputs_: Sequence[InputType] = example_inputs_

            if isinstance(model_, GraphModule):
                fake_inputs = [
                    node.meta.get("val")
                    for node in model_.graph.nodes
                    if node.op == "placeholder"
                ]
                # Replace non-tensor (constant) inputs with Nones, since these are not being
                # used anyways by the graph
                fake_inputs = [
                    inp if isinstance(inp, torch.Tensor) else None
                    for inp in fake_inputs
                ]

                if any(v is not None for v in fake_inputs):
                    # Validate devices before switching to fake tensors.
                    for idx, fi, i in zip(count(), fake_inputs, inputs_):
                        if fi is not None:
                            assert isinstance(i, torch.Tensor)
                            if fi.device != i.device:
                                raise ValueError(
                                    f"Device mismatch between fake input and example input at position #{idx}: "
                                    f"{fi.device} vs {i.device}. If the model was exported via torch.export(), "
                                    "make sure torch.export() and torch.aot_compile() run on the same device."
                                )
                    inputs_ = fake_inputs  # type: ignore[assignment]
            return compile_fx(
                model_,
                inputs_,
                inner_compile=functools.partial(inner_compile, cpp_wrapper=True),
                decompositions=decompositions,
            )

    recursive_compile_fx = functools.partial(
        compile_fx,
        inner_compile=inner_compile,
        decompositions=decompositions,
    )

    if not graph_returns_tuple(model_):
        return make_graph_return_tuple(
            model_,
            example_inputs_,
            recursive_compile_fx,
        )

    if isinstance(model_, GraphModule) and isinstance(
        model_.graph._codegen, _PyTreeCodeGen
    ):
        # this graph is the result of dynamo.export()
        return handle_dynamo_export_graph(
            model_,
            example_inputs_,
            recursive_compile_fx,
        )

    # Do the actual work

    with _use_lazy_graph_module(
        dynamo_config.use_lazy_graph_module
    ), enable_python_dispatcher(), torch.fx.traceback.preserve_node_meta(
        config.trace.enabled
    ):
        # Pre-grad passes cannot be run if we weren't given a GraphModule.
        # Dynamo will always produce a GraphModule, but this handles cases
        # where a user directly passes a plain Module with the intention of
        # having AOTAutograd trace it.
        # TODO: Get rid of this?
        if isinstance(model_, GraphModule):
            trace_structured(
                "inductor_pre_grad_graph",
                payload_fn=lambda: model_.print_readable(
                    print_output=False, include_stride=True, include_device=True
                )
                + f"\n\n # graph id: {id(model_.graph)}",
            )
            pre_grad_graphs_log.debug(
                "%s",
                lazy_format_graph_code(
                    "BEFORE PRE GRAD",
                    model_,
                    include_stride=True,
                    include_device=True,
                    colored=True,
                ),
            )

            model_ = _recursive_pre_grad_passes(model_, example_inputs_)

        # TODO: Move this before recursive pre-grad passes
        # NB: This short circuit never occurs for Dynamo produced graphs
        # (which are pre-flattened)
        if any(isinstance(x, (list, tuple, dict)) for x in example_inputs_):
            return flatten_graph_inputs(
                model_,
                example_inputs_,
                recursive_compile_fx,
            )

        assert not config._raise_error_for_testing

        num_example_inputs = len(example_inputs_)

        # Although cudagraphs may have been enabled via config, various
        # conditions (which are tested within the bowels of Inductor) may
        # force cudagraphs to be disabled.  This mutable box lets us retrieve
        # the final determination if cudagraphs actually can be used or not.
        cudagraphs = BoxedBool(config.triton.cudagraphs)

        # See [Backward Generation Handling]
        forward_device = BoxedDeviceIndex(None)

        # TODO: The modern style is to use CompileId from TracingContext to
        # identify Inductor compilation.  However, this CompileId cannot
        # uniquely identify multiple Inductor compilations that arise from
        # DDPOptimizer
        graph_id = next(_graph_counter)

        decompositions = (
            decompositions if decompositions is not None else select_decomp_table()
        )

        def fw_compiler_base(
            gm: GraphModule,
            example_inputs: Sequence[InputType],
            is_inference: bool,
        ) -> OutputCode:
            with dynamo_utils.dynamo_timed("compile_fx.<locals>.fw_compiler_base"):
                if is_inference:
                    # partition_fn won't be called
                    _recursive_joint_graph_passes(gm)

                fixed = torch._inductor.utils.num_fw_fixed_arguments(
                    num_example_inputs, len(example_inputs)
                )

                model_outputs_node = output_node(gm)
                if config.keep_output_stride:
                    model_outputs = pytree.arg_tree_leaves(*model_outputs_node.args)
                    num_model_outputs = len(model_outputs)

                    context = torch._guards.TracingContext.try_get()
                    # See Note [User Outputs in the inductor graph]
                    if context is not None and context.fw_metadata and not is_inference:
                        original_output_start_index = (
                            context.fw_metadata.num_mutated_inp_runtime_indices
                        )
                    else:
                        original_output_start_index = 0

                    if isinstance(model_, GraphModule):
                        *_, orig_model_outputs_node = model_.graph.nodes
                        assert orig_model_outputs_node.op == "output"
                        orig_model_outputs, _ = pytree.tree_flatten(
                            orig_model_outputs_node.args
                        )
                        num_orig_model_outputs = len(orig_model_outputs)
                    else:
                        num_orig_model_outputs = num_model_outputs

                    assert num_orig_model_outputs <= num_model_outputs

                    # Note [User Outputs in the inductor graph]
                    # We makes the following assumption
                    # For inference
                    #   len(orig_model_outputs) == len(model_outputs)
                    # For training
                    #   len(orig_model_outputs) <= len(model_outputs)
                    # During training, most of the time the model_outputs starts with
                    # original module's outputs followed by saved activations.
                    # But this can be not true if the model have inplace updated tensors.
                    # AOTAutograd will make those tensors being returned before the original
                    # module's output.
                    # To make things safe, we'll use original_output_start_index field
                    # set by AOTAutograd to decide where the original module outputs start.
                    orig_output_end_idx = (
                        original_output_start_index + num_orig_model_outputs
                    )
                    # Sanity check: we are about to splice out the "user" outputs from the full set
                    # of "graph" outputs. Make sure we're within bounds.
                    assert orig_output_end_idx <= num_model_outputs

                    model_outputs_node.meta["user_visible_output_idxs"] = [
                        idx
                        for idx in range(
                            original_output_start_index, orig_output_end_idx
                        )
                        if isinstance(model_outputs[idx], torch.fx.Node)
                    ]
                else:
                    model_outputs_node.meta["user_visible_output_idxs"] = []

                return inner_compile(
                    gm,
                    example_inputs,
                    static_input_idxs=get_static_input_idxs(fixed),
                    cudagraphs=cudagraphs,
                    graph_id=graph_id,
                    is_inference=is_inference,
                    boxed_forward_device_index=forward_device,
                )

        fw_compiler: Callable[
            [GraphModule, Sequence[InputType]], OutputCode
        ] = functools.partial(fw_compiler_base, is_inference=False)
        fw_compiler = SerializableAOTDispatchCompiler(OutputCode, fw_compiler)

        if config.freezing and not torch.is_grad_enabled():
            inference_compiler: Callable[..., Any] = functools.partial(
                fw_compiler_freezing,
                dynamo_model=model_,
                num_example_inputs=num_example_inputs,
                inner_compile=inner_compile,
                cudagraphs=cudagraphs,
                graph_id=graph_id,
                forward_device=forward_device,
            )
        else:
            inference_compiler = functools.partial(fw_compiler_base, is_inference=True)
            inference_compiler = SerializableAOTDispatchCompiler(
                OutputCode, inference_compiler
            )

        def partition_fn(
            gm: GraphModule,
            joint_inputs: Sequence[object],
            **kwargs: object,
        ) -> tuple[GraphModule, GraphModule]:
            cuda_context = get_cuda_device_context(gm)
            with cuda_context:
                _recursive_joint_graph_passes(gm)
            return min_cut_rematerialization_partition(
                gm, joint_inputs, **kwargs, compiler="inductor"
            )

        @compile_time_strobelight_meta(phase_name="backward")
        def bw_compiler(
            gm: GraphModule, example_inputs: Sequence[InputType]
        ) -> OutputCode:
            from torch._dynamo.convert_frame import compile_lock

            with dynamo_utils.dynamo_timed(
                "compile_fx.<locals>.bw_compiler"
            ), compile_lock:
                model_outputs_node = output_node(gm)
                if config.bw_outputs_user_visible:
                    model_outputs = pytree.arg_tree_leaves(*model_outputs_node.args)
                    model_outputs_node.meta["user_visible_output_idxs"] = [
                        idx
                        for idx, n in enumerate(model_outputs)
                        if isinstance(n, torch.fx.Node)
                    ]
                else:
                    model_outputs_node.meta["user_visible_output_idxs"] = []

                fixed = count_tangents(gm)
                with (
                    config.patch(get_cpp_wrapper_config())
                    if config.cpp_wrapper
                    else contextlib.nullcontext()
                ):
                    return inner_compile(
                        gm,
                        example_inputs,
                        static_input_idxs=list(range(fixed)),
                        cudagraphs=cudagraphs,
                        is_backward=True,
                        graph_id=graph_id,
                        boxed_forward_device_index=forward_device,
                    )

        bw_compiler = SerializableAOTDispatchCompiler(OutputCode, bw_compiler)

        fake_mode = detect_fake_mode(
            example_inputs_
        ) or torch._subclasses.FakeTensorMode(allow_non_fake_inputs=True)
        tracing_context = (
            torch._guards.TracingContext.try_get()
            or torch._guards.TracingContext(fake_mode)
        )

        if V.aot_compilation:
            with functorch_config.patch(unlift_effect_tokens=True):
                gm, graph_signature = aot_export_module(
                    model_,
                    example_inputs_,
                    trace_joint=False,
                    decompositions=decompositions,
                )
            unlifted_gm = _unlift_graph(model_, gm, graph_signature)
            if "dynamo_flat_name_to_original_fqn" in model_.meta:
                unlifted_gm.meta["dynamo_flat_name_to_original_fqn"] = model_.meta[
                    "dynamo_flat_name_to_original_fqn"
                ]

            if "dynamo_compile_id" in model_.meta:
                unlifted_gm.meta["dynamo_compile_id"] = model_.meta["dynamo_compile_id"]

            # Disable amp as in aot_dispatch_autograd (https://github.com/pytorch/pytorch/pull/86515)
            # In inference_compiler (fw_compiler_base), _recursive_joint_graph_passes will call into
            # _sfdp_init() to register patterns.
            # When fallback_random is set to True, the sdpa patterns will be traced during runtime.
            # If amp is turned on, the traced FP32 patterns will have prims.convert_element_type which
            # will be the same as the generated FP16 patterns.
            disable_amp = torch._C._is_any_autocast_enabled()
            context = (
                torch._C._DisableAutocast if disable_amp else contextlib.nullcontext
            )
            with V.set_fake_mode(fake_mode), compiled_autograd._disable(), context():
                return inference_compiler(unlifted_gm, example_inputs_)

        with V.set_fake_mode(fake_mode), torch._guards.tracing(
            tracing_context
        ), compiled_autograd._disable(), functorch_config.patch(
            unlift_effect_tokens=True
        ):
            try:
                return aot_autograd(
                    fw_compiler=fw_compiler,
                    bw_compiler=bw_compiler,
                    inference_compiler=inference_compiler,
                    decompositions=decompositions,
                    partition_fn=partition_fn,
                    keep_inference_input_mutations=True,
                    cudagraphs=cudagraphs,
                )(model_, example_inputs_)
            except ShortenTraceback as e:
                # We will also shorten the traceback inside dynamo.
                # This is only useful if inductor is called directly with an FX graph.
                raise e.remove_dynamo_frames() from None  # see TORCHDYNAMO_VERBOSE=1


def graph_returns_tuple(gm: GraphModule) -> bool:
    """True if a FX graph returns a tuple"""
    if not isinstance(gm, GraphModule):
        return True  # can't check this, assume true
    (rv,) = output_node(gm).args
    if isinstance(rv, (list, tuple)):
        return True
    if (
        isinstance(rv, torch.fx.node.Node)
        and hasattr(rv.target, "_schema")
        and len(rv.target._schema.returns) > 1
        and all(str(ret.type) == "Tensor" for ret in rv.target._schema.returns)
    ):
        # for graphs whose result is one node with multiple outputs
        return True
    return False


def make_graph_return_tuple(
    gm: GraphModule,
    inputs: Sequence[InputType],
    compile_gm: Callable[..., Any],
) -> Callable[..., Any]:
    """
    Mutate gm so it returns a tuple.  This is only needed for graphs
    not created by torchdynamo that return non-tuples.
    """
    node = output_node(gm)
    (rv,) = node.args
    rv, spec = pytree.tree_flatten(rv)
    with gm.graph.inserting_before(node):
        gm.graph.output(rv)
    gm.graph.erase_node(node)
    assert graph_returns_tuple(gm)

    compiled_fn = compile_gm(gm, inputs)

    @functools.wraps(compiled_fn)
    def wrapper(*args: Any, **kwargs: Any) -> Any:
        return pytree.tree_unflatten(compiled_fn(*args, **kwargs), spec)

    return wrapper


def handle_dynamo_export_graph(
    gm: GraphModule,
    inputs: Sequence[InputType],
    compile_gm: Callable[..., Any],
) -> Callable[..., Any]:
    """
    `torch._dynamo.export` embeds pytrees in the FX graph codegen object,
    convert that to a normal FX graph so inductor can compile it.
    """
    codegen = gm.graph._codegen
    gm.graph._codegen = torch.fx.graph.CodeGen()
    gm.recompile()

    compiled_fn = compile_gm(gm, codegen.process_inputs(*inputs))

    @functools.wraps(compiled_fn)  # type: ignore[misc]
    def wrapper(*args: Any) -> Any:
        return codegen.process_outputs(compiled_fn(*codegen.process_inputs(*args)))

    return wrapper


def _check_triton_bf16_support(graph: GraphLowering) -> None:
    def warn_and_skip(device: Optional[torch.device]) -> Never:
        from torch._dynamo.exc import SkipFrame

        assert device is not None

        device_interface = get_interface_for_device(device.type)
        device_props = device_interface.get_device_properties(device)
        warnings.warn(
            f"{device_props.name} does not support bfloat16 compilation natively, skipping"
        )
        raise SkipFrame("BF16 is not supported")

    for node in itertools.chain(graph.graph_inputs.values(), graph.graph_outputs):
        if not isinstance(node, IRNode):
            continue
        device_type = get_device_type(node)
        if (
            not device_type
            or not is_gpu(device_type)
            or node.get_dtype() != torch.bfloat16
        ):
            continue
        # Print warning and skip frame if attempting to compile for bfloat16
        # on device without hardware support for dtype
        device_interface = get_interface_for_device(device_type)
        if device_interface.is_bf16_supported(including_emulation=False):
            return
        warn_and_skip(node.get_device())


def _aoti_flatten_inputs(
    gm: torch.fx.GraphModule,
    args: Union[list[Any], tuple[Any, ...]],
    kwargs: Optional[dict[str, Any]] = None,
    *,
    options: Optional[dict[str, Any]] = None,
) -> tuple[list[Any], dict[str, Any]]:
    """
    Flatten the inputs to the graph module and return the flat inputs and options.
    Add "aot_inductor.serialized_in_spec" and "aot_inductor.serialized_out_spec" to the options.
    """
    from .compile_fx import graph_returns_tuple

    assert graph_returns_tuple(gm), (
        "Graph output must be a tuple(). This is so that we can avoid "
        "pytree processing of the outputs. Please change the module to "
        "have tuple outputs."
    )

    # We will serialize the pytree info into the .so as constant strings
    in_spec = None
    out_spec = None
    if isinstance(gm.graph._codegen, torch.fx.graph._PyTreeCodeGen):
        codegen = gm.graph._codegen
        gm.graph._codegen = torch.fx.graph.CodeGen()
        gm.recompile()

        if codegen.pytree_info.in_spec is not None:
            in_spec = codegen.pytree_info.in_spec
        if codegen.pytree_info.out_spec is not None:
            out_spec = codegen.pytree_info.out_spec

    else:
        if hasattr(gm, "_in_spec"):
            in_spec = gm._in_spec
        if hasattr(gm, "_out_spec"):
            out_spec = gm._out_spec

    serialized_in_spec = pytree.treespec_dumps(in_spec) if in_spec is not None else ""
    serialized_out_spec = (
        pytree.treespec_dumps(out_spec) if out_spec is not None else ""
    )

    flat_args_with_path, received_spec = pytree.tree_flatten_with_path(
        (args, kwargs or {})
    )

    # Replace non-tensor (constant) inputs with Nones, since these are not being
    # used anyways by the graph
    flat_example_inputs = [
        x[1] if isinstance(x[1], torch.Tensor) else None for x in flat_args_with_path
    ]

    if in_spec is not None and received_spec != in_spec:
        raise ValueError(  # noqa: B904
            "Trying to flatten user inputs with exported input tree spec: \n"
            f"{in_spec}\n"
            "but actually got inputs with tree spec of: \n"
            f"{received_spec}"
        )

    options = (
        {
            "aot_inductor.serialized_in_spec": serialized_in_spec,
            "aot_inductor.serialized_out_spec": serialized_out_spec,
        }
        if options is None
        else {
            **options,
            "aot_inductor.serialized_in_spec": serialized_in_spec,
            "aot_inductor.serialized_out_spec": serialized_out_spec,
        }
    )
    return flat_example_inputs, options<|MERGE_RESOLUTION|>--- conflicted
+++ resolved
@@ -31,7 +31,15 @@
     TypeVar,
     Union,
 )
-from typing_extensions import Never, override, ParamSpec, Protocol, TypedDict, Unpack, Self
+from typing_extensions import (
+    Never,
+    override,
+    ParamSpec,
+    Protocol,
+    Self,
+    TypedDict,
+    Unpack,
+)
 from unittest import mock
 
 import torch._inductor.async_compile  # noqa: F401 required to warm up AsyncCompile pools
@@ -142,8 +150,8 @@
 
 if TYPE_CHECKING:
     import types
-    from asyncio import Future
     from collections.abc import Generator, Sequence
+    from concurrent.futures import Future
 
     from torch._inductor.output_code import _StrideExprStr
     from torch._ops import OpOverload
@@ -189,22 +197,11 @@
     name = "TORCHINDUCTOR_FX_COMPILE_MODE"
     value = os.environ.get(name)
     if value is None:
-<<<<<<< HEAD
-        return NORMAL
-    modes = {
-        "normal": FxCompileMode.NORMAL,
-        "serialize": FxCompileMode.SERIALIZE,
-        "subprocess": FxCompileMode.SUBPROCESS,
-        "async": FxCompileMode.ASYNC,
-    }
-    if value not in modes:
-=======
         return FxCompileMode.NORMAL
     try:
         value = value.upper()
         return FxCompileMode[value]
     except KeyError:
->>>>>>> 991d90f7
         import logging
 
         log = logging.getLogger(__name__)
