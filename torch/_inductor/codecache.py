--- conflicted
+++ resolved
@@ -1674,29 +1674,6 @@
                 "use_relative_path": config.is_fbcode(),
                 "vec_isa": picked_vec_isa,
             }
-<<<<<<< HEAD
-            object_build_options = CppTorchDeviceOptions(
-                **compile_command,
-                compile_only=True,
-            )
-
-            # potentially, precompile the AOT header for this device
-            if config.aot_inductor.precompile_headers:
-                header_file = _get_cpp_wrapper_header(
-                    device_type, aot_mode=graph.aot_mode
-                )
-                object_build_options.precompiled_header = _precompile_header(
-                    header_file,
-                    cpp_command,
-                    **compile_command,
-                )
-
-            object_builder = CppBuilder(
-                name=str(cpp_path_operator.stem),
-                sources=cpp_path,
-                output_dir=str(cpp_path_operator.parent),
-                BuildOption=object_build_options,
-=======
             # If we're packaging via CMake, we build the whole code at max optimization.
             wrapper_build_options = CppTorchDeviceOptions(
                 compile_only=True,
@@ -1708,12 +1685,23 @@
                 **compile_command,
             )
 
+            # potentially, precompile the AOT header for this device
+            if config.aot_inductor.precompile_headers:
+                header_file = _get_cpp_wrapper_header(
+                    device_type, aot_mode=graph.aot_mode
+                )
+                wrapper_build_options.precompiled_header = _precompile_header(
+                    header_file,
+                    cpp_command,
+                    min_optimize=not config.aot_inductor.package_cpp_only,
+                    **compile_command,
+                )
+
             wrapper_builder = CppBuilder(
                 name=str(wrapper_path_operator.stem),
                 sources=wrapper_path,
                 output_dir=str(wrapper_path_operator.parent),
                 BuildOption=wrapper_build_options,
->>>>>>> 33526fd7
             )
             wrapper_compile_cmd = wrapper_builder.get_command_line()
             wrapper_o = wrapper_builder.get_target_file_path()
