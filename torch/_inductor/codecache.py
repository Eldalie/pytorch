from __future__ import annotations

import base64
import copyreg
import dataclasses
import functools
import hashlib
import importlib
import io
import itertools
import json
import logging
import os
import pickle
import pkgutil
import re
import shlex
import shutil
import struct
import subprocess
import sys
import tempfile
import textwrap
import threading
import warnings
from bisect import bisect_right
from copy import copy
from ctypes import c_void_p, CDLL, cdll
from datetime import timedelta
from functools import partial
from pathlib import Path
from time import time, time_ns
from types import ModuleType
from typing import (
    Any,
    Callable,
    cast,
    NoReturn,
    Optional,
    TYPE_CHECKING,
    TypeVar,
    Union,
)
from typing_extensions import Self

import torch
import torch.distributed as dist
from torch import SymInt, Tensor
from torch._dynamo.utils import CompileEventLogger, counters, dynamo_timed
from torch._inductor import config, exc, metrics
from torch._inductor.codegen.cuda import cuda_env
from torch._inductor.codegen.rocm.compile_command import (
    rocm_compile_command,
    rocm_compiler,
)
from torch._inductor.cpp_builder import (
    _set_gpu_runtime_env,
    _TORCH_PATH,
    _transform_cuda_paths,
    CppBuilder,
    CppOptions,
    CppTorchDeviceOptions,
    get_compiler_version_info,
    get_name_and_dir_from_output_file_path,
    normalize_path_separator,
)
from torch._inductor.cpu_vec_isa import pick_vec_isa
from torch._inductor.custom_graph_pass import CustomGraphPass, CustomGraphPassType
from torch._inductor.freezing_utils import has_frozen_params, is_frozen_param
from torch._inductor.runtime.compile_tasks import (
    _reload_python_module,
    _reload_python_module_in_subproc,
)
from torch._inductor.runtime.runtime_utils import cache_dir, default_cache_dir
from torch._inductor.utils import (
    ALIGN_BYTES,
    clear_on_fresh_inductor_cache,
    is_linux,
    is_windows,
)
from torch._logging import trace_structured
from torch._subclasses.fake_tensor import (
    extract_tensor_metadata,
    FakeTensor,
    TensorMetadata,
)
from torch._utils_internal import log_cache_bypass
from torch.compiler import config as cconfig
from torch.compiler._cache import CacheArtifactManager, CacheArtifactType
from torch.fx.experimental.symbolic_shapes import has_hint, hint_int, ShapeEnv
from torch.utils._ordered_set import OrderedSet

from .remote_cache import create_cache
from .runtime import autotune_cache
from .runtime.autotune_cache import AutotuneCacheBundler
from .triton_bundler import TritonBundler


if config.is_fbcode():
    from triton.fb import build_paths

    from torch._inductor.fb.utils import (
        log_global_cache_errors,
        log_global_cache_stats,
        log_global_cache_vals,
        use_global_cache,
    )
else:

    def log_global_cache_errors(*args: Any, **kwargs: Any) -> None:  # type: ignore[misc]
        pass

    def log_global_cache_stats(*args: Any, **kwargs: Any) -> None:  # type: ignore[misc]
        pass

    def log_global_cache_vals(*args: Any, **kwargs: Any) -> None:  # type: ignore[misc]
        pass

    def use_global_cache() -> bool:  # type: ignore[misc]
        return False


if TYPE_CHECKING:
    from collections.abc import Generator, KeysView, Sequence
    from concurrent.futures import Future

    from .compile_fx import _CompileFxKwargs, CompiledFxGraph
    from .graph import GraphLowering
    from .ir import ChoiceCaller
    from .output_code import CompiledFxGraphConstants, OutputCode
    from .remote_cache import JsonDataTy, RemoteCache
    from .runtime.hints import HalideInputSpec, HalideMeta
    from .runtime.triton_heuristics import CachingAutotuner
    from .utils import InputType

    T = TypeVar("T")


_IS_WINDOWS = sys.platform == "win32"
LOCK_TIMEOUT = 600

output_code_log = torch._logging.getArtifactLogger(__name__, "output_code")
log = logging.getLogger(__name__)


def get_cpp_wrapper_cubin_path_name() -> str:
    return "cubin_path" if torch.version.hip is None else "hsaco_path"


@functools.lru_cache(None)
def get_global_cache_path_impl(global_cache_dir: str) -> Optional[Path]:
    return (
        Path(os.path.join(global_cache_dir, CacheBase.get_system()["hash"]))
        if global_cache_dir is not None
        else None
    )


class CacheBase:
    @staticmethod
    @functools.lru_cache(None)
    def get_system() -> dict[str, Any]:
        try:
            from triton.compiler.compiler import triton_key

            # Use triton_key instead of triton.__version__ as the version
            # is not updated with each code change
            triton_version = triton_key()
        except ModuleNotFoundError:
            triton_version = None

        try:
            system: dict[str, Any] = {
                "device": {"name": None},
                "version": {
                    "triton": triton_version,
                },
            }
            device_properties = torch.cuda.get_device_properties(
                torch.cuda.current_device()
            )
            if torch.version.cuda is not None:
                system["device"]["name"] = device_properties.name
                system["version"]["cuda"] = torch.version.cuda
            else:
                system["device"]["name"] = device_properties.gcnArchName
                system["version"]["hip"] = torch.version.hip
        except (AssertionError, RuntimeError):
            # If cuda is not installed, none of the above config is relevant.
            system = {}

        system["hash"] = hashlib.sha256(
            json.dumps(system, sort_keys=True).encode("utf-8")
        ).hexdigest()

        return system

    @staticmethod
    @clear_on_fresh_inductor_cache
    @functools.lru_cache(None)
    def get_local_cache_path() -> Path:
        return Path(os.path.join(cache_dir(), "cache", CacheBase.get_system()["hash"]))

    @staticmethod
    def get_global_cache_path() -> Optional[Path]:
        return get_global_cache_path_impl(config.global_cache_dir)

    def __init__(self) -> None:
        self.system = CacheBase.get_system()

    def get_local_cache(self) -> dict[str, Any]:
        local_cache_path = self.get_local_cache_path()
        if not local_cache_path.is_file():
            return {}
        with open(local_cache_path) as local_cache_fp:
            local_cache = json.load(local_cache_fp)
        return local_cache["cache"]

    def update_local_cache(self, local_cache: dict[str, Any]) -> None:
        local_cache_path = self.get_local_cache_path()
        write_atomic(
            str(local_cache_path),
            json.dumps({"system": self.system, "cache": local_cache}, indent=4),
            make_dirs=True,
        )


class LocalCache(CacheBase):
    def lookup(self, *keys: str) -> Optional[dict[str, Any]]:
        cache = self.get_local_cache()

        sub_cache = cache
        for key in keys:
            if key in cache:
                sub_cache = cache[key]
            else:
                return None

        return sub_cache

    def set_value(self, *keys: str, value: Any) -> None:
        cache = self.get_local_cache()

        sub_cache = cache
        for key in keys[0:-1]:
            sub_cache.setdefault(key, {})
            sub_cache = sub_cache[key]
        sub_cache[keys[-1]] = value

        self.update_local_cache(cache)


class PersistentCache(CacheBase):
    @functools.lru_cache(None)  # noqa: B019
    def get_global_cache(self) -> dict[str, Any]:
        global_cache_path = self.get_global_cache_path()
        if global_cache_path is None or not global_cache_path.is_file():
            return {}
        with open(global_cache_path) as global_cache_fp:
            global_cache = json.load(global_cache_fp)
        return global_cache["cache"]

    def lookup(
        self,
        choices: list[ChoiceCaller],
        op: str,
        inputs: str,
        benchmark: Optional[Callable[[Any], dict[ChoiceCaller, float]]],
    ) -> dict[ChoiceCaller, float]:
        """
        Check to see if we have benchmarked the given choice callers. For each
        choice caller:

            1. Check global_cache[op][inputs][choice][precision], return benchmark if cached.
            2. Check local_cache[op][inputs][choice][precision], return benchmark if cached.
            3. If benchmark is not None:
                a. `max_autotune_gemm=True`: benchmark the choice, update
                    local_cache[op][inputs][choice], and return the benchmark.
                b. `max_autotune_gemm=False`: don't benchmark the choice, return nothing.
        """
        precision = torch.get_float32_matmul_precision()

        log_stats = partial(log_global_cache_stats, self.system, op, inputs, precision)
        log_vals = partial(log_global_cache_vals, self.system, op, inputs, precision)
        log_errors = partial(
            log_global_cache_errors, self.system, op, inputs, precision
        )
        timings = {}

        def check_cache(cache: dict[str, Any], callback: Any = None) -> bool:
            """Check if `cache` contains data for all the choices"""
            hit = True
            for choice in choices:
                choice_hash = choice.hash_key()
                if choice_hash in cache.get(op, {}).get(inputs, {}).get(precision, {}):
                    # cache hit
                    timings[choice] = cache[op][inputs][precision][choice_hash]
                else:
                    # cache miss
                    hit = False
                    break
            if callback:
                callback(cached=hit)
            return hit

        if config.max_autotune or config.max_autotune_gemm:
            local_cache = self.get_local_cache() if config.autotune_local_cache else {}
            # check local cache first since it is data specific to the current machine
            if (
                not check_cache(local_cache)
                and not (
                    use_global_cache()
                    and check_cache(self.get_global_cache(), callback=log_stats)
                )
                and benchmark is not None
            ):
                try:
                    # re-benchmark everything to try to get consistent numbers from the same machine
                    timings = benchmark(choices)
                    assert all(choice in timings for choice in choices)
                    local_cache.setdefault(op, {})
                    local_cache[op].setdefault(inputs, {}).setdefault(precision, {})
                    for choice, timing in timings.items():
                        local_cache[op][inputs][precision][choice.hash_key()] = timing
                except RuntimeError as e:
                    # catch and log autotuning failures
                    log_errors(e)
                    raise e

                self.update_local_cache(local_cache)

                timings_to_log = {
                    choice.hash_key(): timings[choice] for choice in choices
                }
                log_vals(timings_to_log)
        elif use_global_cache():
            # only check global cache, not local one
            check_cache(self.get_global_cache(), callback=log_stats)
            # may have a partial cache hit, where not everything is benchmarked

        return timings


def get_lock_dir() -> str:
    lock_dir = os.path.join(cache_dir(), "locks")
    if not os.path.exists(lock_dir):
        os.makedirs(lock_dir, exist_ok=True)
    return lock_dir


def sha256_hash(data: bytes) -> str:
    # [:51] to strip off the "Q====" suffix common to every hash value.
    return base64.b32encode(hashlib.sha256(data).digest())[:51].decode("utf-8").lower()


def code_hash(code: Union[str, bytes], extra: Union[str, bytes] = "") -> str:
    hashing_str = code if isinstance(code, bytes) else code.encode("utf-8")
    if extra:
        extra_b = extra if isinstance(extra, bytes) else extra.encode("utf-8")
        hashing_str = hashing_str + b"||" + extra_b
    return "c" + sha256_hash(hashing_str)


def get_path(
    basename: str, extension: str, specified_dir: str = ""
) -> tuple[str, str, str]:
    if specified_dir:
        if os.path.isabs(specified_dir):
            subdir = specified_dir
        else:
            subdir = os.path.join(cache_dir(), specified_dir)
    else:
        subdir = os.path.join(cache_dir(), basename[1:3])
    path = os.path.join(subdir, f"{basename}.{extension}")
    return basename, subdir, path


def get_hash(
    content: Union[str, bytes], extra: str = "", hash_type: str = "code"
) -> str:
    if hash_type == "code":
        return code_hash(content, extra)
    if hash_type in ["cubin", "hsaco", "spv"]:
        return code_hash(repr(content))
    raise AssertionError(f"Unknown hash type {hash_type}")


def write(
    content: Union[str, bytes],
    extension: str,
    extra: str = "",
    hash_type: str = "code",
    specified_dir: str = "",
) -> tuple[str, str]:
    # use striped content to compute hash so we don't end up with different
    # hashes just because the content begins/ends with different number of
    # spaces.
    key: str = get_hash(content.strip(), extra, hash_type)
    basename, _subdir, path = get_path(key, extension, specified_dir)
    if not os.path.exists(path):
        write_atomic(path, content, make_dirs=True)
    return basename, path


def write_text(text: str) -> str:
    """
    Write the `text` to a file and return the path computed based on the hash.
    """
    return write(text, "txt")[1]


def write_atomic(
    path_: str,
    content: Union[str, bytes],
    make_dirs: bool = False,
    encode_utf_8: bool = False,
) -> None:
    # Write into temporary file first to avoid conflicts between threads
    # Avoid using a named temporary file, as those have restricted permissions
    assert isinstance(
        content, (str, bytes)
    ), "Only strings and byte arrays can be saved in the cache"
    path = Path(path_)
    if make_dirs:
        path.parent.mkdir(parents=True, exist_ok=True)
    tmp_path = path.parent / f".{os.getpid()}.{threading.get_ident()}.tmp"
    write_mode = "w" if isinstance(content, str) else "wb"
    with tmp_path.open(write_mode, encoding="utf-8" if encode_utf_8 else None) as f:
        f.write(content)
    try:
        tmp_path.rename(target=path)
    except FileExistsError:
        if not _IS_WINDOWS:
            raise
        # On Windows file exist is expected: https://docs.python.org/3/library/pathlib.html#pathlib.Path.rename
        # Below two lines code is equal to `tmp_path.rename(path)` on non-Windows OS.
        # 1. Copy tmp_file to Target(Dst) file.
        shutil.copy2(src=tmp_path, dst=path)
        # 2. Delete tmp_file.
        os.remove(tmp_path)


@dataclasses.dataclass
class TensorMetadataAndValues:
    """
    TensorMetadata plus the elements as a list of raw values.
    Used for hashing inlined constants.
    """

    tensor_metadata: TensorMetadata
    values: list[Any]


def _ident(x: T) -> T:
    return x


def extract_tensor_metadata_for_cache_key(t: Tensor) -> TensorMetadata:
    """
    Extracts the tensor metadata and removes fields of the TensorMetadata
    that are not needed for caching
    """
    meta = extract_tensor_metadata(t)
    if not hasattr(t, "_is_inductor_static"):
        meta = dataclasses.replace(meta, storage_offset=0, storage_bytes=None)

    return meta


class FxGraphCachePickler(pickle.Pickler):
    """
    Custom pickler to customize the pickling of some objects (Tensors), only for the
    purpose of computing a hash for keying into the FxGraphCache. Tensors contain
    objects that don't pickle and/or vary between runs, and we want to capture the
    data that allow us to compute a stable, but safe hash.
    """

    def __init__(
        self,
        gm: torch.fx.GraphModule,
        has_user_defined_triton_kernels: bool = False,
    ) -> None:
        """
        Create an FX graph pickler. If include_non_inlined=True, then pickling will
        include the _values_ for all Tensors. (Note that any tensors are constants
        attached as attributes to the GraphModule). Otherwise, pickling will include
        only the metadata for these tensors.
        """
        self._stream = io.BytesIO()
        super().__init__(self._stream)

        self.dispatch_table = copyreg.dispatch_table.copy()
        self.dispatch_table.update(
            {
                FakeTensor: functools.partial(self._reduce_fake_tensor),
                torch.Tensor: functools.partial(self._reduce_tensor),
                torch.nn.parameter.Parameter: functools.partial(self._reduce_tensor),
                torch.SymInt: functools.partial(self._reduce_symint),
                torch.fx.experimental._backward_state.BackwardState: functools.partial(
                    self._reduce_unsupported
                ),
            }
        )
        if has_user_defined_triton_kernels:
            # Need to use runtime type as GraphModule generates a singleton in __new__ function
            self.dispatch_table[gm.__class__] = functools.partial(
                self._reduce_graph_module
            )

        # Run with pickler.fast so it doesn't intern strings, making the hash result more predictable
        # TODO: pickler.fast is technically deprecated. Will this work on new python versions?
        self.fast = True

    def _reduce_fake_tensor(
        self, t: Tensor
    ) -> tuple[Callable[[T], T], tuple[TensorMetadata]]:
        """
        Custom reducer to pickle FakeTensors.
        """
        metadata = extract_tensor_metadata_for_cache_key(t)
        return (_ident, (metadata,))

    def _reduce_tensor(
        self, t: Tensor
    ) -> tuple[Callable[[T], T], tuple[Union[TensorMetadata, TensorMetadataAndValues]]]:
        """
        Custom reducer to pickle Tensors.  If we see tensors, we know they're constants
        stored as attributes on the GraphModule.
        """
        from .graph import GraphLowering

        if t.is_mkldnn:
            # TODO: These tensors don't currently pickle, so we can't cache a compiled
            # graph containing them. Just fail now. If mkldnn tensors get pickling
            # support, we can remove this.
            raise BypassFxGraphCache("mkldnn tensors unpickleable")

        metadata = extract_tensor_metadata_for_cache_key(t)

        # If this is a non-inlined frozen parameter, we consider the metadata only.
        if is_frozen_param(t) and not GraphLowering.can_inline_constant(t):
            return (_ident, (metadata,))

        # Very large tensors will be expensive to copy to cpu and hash. Let's at least
        # report any slowness.
        start = time()
        values = t.tolist()
        elapsed = time() - start
        if elapsed > 1.0:
            warnings.warn(
                f"FX graph cache copying of a large constant took {elapsed:.1}s. "
                "Please file an issue."
            )

        return (_ident, (TensorMetadataAndValues(metadata, values),))

    def _reduce_symint(self, s: SymInt) -> tuple[Callable[[T], T], tuple[str]]:
        """
        Custom reducer to pickle SymInts.
        """
        # For hashing purposes, we only care about the name of the symbol and not the
        # backed value. We evaluate guards stored with a cached graph to ensure a cached
        # entity with SymInt args is safe to reuse.
        return (_ident, (str(s),))

    def _reduce_unsupported(self, s: Any) -> NoReturn:
        """
        Custom reducer to handle any objects that we don't support and therefore
        raise to bypass caching.
        """
        raise BypassFxGraphCache("Reduce unsupported")

    def _reduce_graph_module(
        self, gm: torch.fx.GraphModule
    ) -> tuple[Any, tuple[dict[str, Any], str]]:
        """
        Custom reducer for graph module to handle irrelevant data for user
        defined triton kernels
        Essentially what we are doing here is a huge hack where user defined
        triton kernel contain a dynamo time side table and the arguments to the
        call_function are indicies into this side table. These arguments are not
        for hashing purposes since we included the source code into the cache
        key and the numbers are prone to give false negatives due to ordering.
        """
        fn, (data, imports) = gm.__reduce__()
        code = data["_code"]
        code = re.sub(r"kernel_idx = \d+", "", code)
        code = re.sub(r"constant_args_idx = \d+", "", code)
        data["_code"] = code
        return fn, (data, imports)

    def dumps(self, obj: Any) -> bytes:
        """
        Pickle an object and return a byte string.
        """
        try:
            self.dump(obj)
            return self._stream.getvalue()
        except (TypeError, AttributeError) as e:
            # Some configs options may not pickle.
            log.warning("Failed to pickle cache key", exc_info=True)
            raise BypassFxGraphCache("Failed to pickle cache key") from e
        finally:
            # Reset our stream for the next dump.
            self._stream.seek(0)
            self._stream.truncate(0)

    def get_hash(self, obj: Any) -> str:
        """
        Serialize an object and return a hash of the bytes.
        """
        serialized_data = self.dumps(obj)
        return sha256_hash(serialized_data)

    def debug_lines(self, inp: FxGraphHashDetails) -> list[str]:
        """
        Get a printable string describing in more detail all the attributes
        comprising an object. Useful for debugging when one graph hashes
        to a different value than another.
        """

        def get_str(obj: Any) -> str:
            if isinstance(obj, torch.Tensor):
                return str(extract_tensor_metadata_for_cache_key(obj))
            elif isinstance(obj, bytes):
                return "<bytes>"
            elif type(obj) in self.dispatch_table:
                # Run the reducer on the object
                return str(self.dispatch_table[type(obj)](obj)[1])
            else:
                return str(obj)

        lines = []
        for attr, obj in vars(inp).items():
            if isinstance(obj, list):
                for ii in range(len(obj)):
                    h = self.get_hash(obj[ii])
                    lines.append(f"[{h}] {attr}[{ii}]: {get_str(obj[ii])}")
            elif isinstance(obj, dict):
                for k, v in obj.items():
                    h = self.get_hash(v)
                    lines.append(f"[{h}] {attr}[{k}]: {get_str(v)}")
            else:
                h = self.get_hash(obj)
                lines.append(f"[{h}] {attr}: {get_str(obj)}")
        return lines


def build_code_hash(
    roots: list[str] | None, prefix: str, hasher: hashlib._Hash
) -> None:
    for lib in sorted(pkgutil.iter_modules(roots, prefix), key=lambda x: x.name):
        spec = lib.module_finder.find_spec(lib.name, None)
        assert spec is not None
        module = spec.origin
        assert module is not None
        with open(module, "rb") as f:
            hasher.update(spec.name.encode("utf-8"))
            hasher.update(f.read())
        if lib.ispkg:
            # need to also hash submodules
            build_code_hash(spec.submodule_search_locations, f"{spec.name}.", hasher)


@functools.lru_cache(None)
def torch_key() -> bytes:
    """
    Compute a key that contains relevant information about torch source files
    """
    with dynamo_timed("inductor_codecache_torch_key", log_pt2_compile_event=True):
        if not config.is_fbcode():

            def get_code_hash(root: str) -> bytes:
                # This function isn't meant to be used outside of torch_key, just a
                # helper for clarity. Instead, use torch_key() directly when you need
                # a hash representing the state of the source code.
                extra_files = (
                    "codegen/aoti_runtime/interface.cpp",
                    "script.ld",
                )
                inductor_root = os.path.dirname(__file__)
                extra_files = [os.path.join(inductor_root, x) for x in extra_files]
                hasher = hashlib.sha256()
                hasher.update(torch.__version__.encode("utf-8"))
                build_code_hash([root], "", hasher)
                for path in extra_files:
                    if os.path.exists(path):
                        with open(path, "rb") as f:
                            hasher.update(f.read())
                return hasher.digest()

            return get_code_hash(_TORCH_PATH)

        from libfb.py import parutil

        return parutil.get_file_contents("torch/src_hash.txt").rstrip().encode("ascii")


def get_inductor_root() -> str:
    return os.path.dirname(__file__)


@dataclasses.dataclass
class OrderedSetHolder:
    """
    See FxGraphHashDetails. Holds a sorted list to support stable hashing
    of set kwargs.
    """

    items: list[Any]


class BypassFxGraphCache(Exception):
    """
    Exception to indicate that the FxGraphCache should be bypassed.
    """


class FxGraphHashDetails:
    """
    Object to capture all the details for a compiled FX graph relevant to computing
    a safe and stable cache key.
    """

    # Excluded kwargs param that are not stable between runs
    EXCLUDED_KWARGS = ["graph_id"]

    def __init__(
        self,
        gm: torch.fx.GraphModule,
        example_inputs: Sequence[InputType],
        fx_kwargs: _CompileFxKwargs,
        inputs_to_check: Sequence[int],
    ) -> None:
        self.gm = gm
        self.example_inputs = example_inputs
        self.cache_key_tag = cconfig.cache_key_tag

        # Order kwargs so hashing is stable to changes in kwarg order. Although
        # it's technically a _CompileFxKwargs we don't actually need it typed as
        # such since we're just using it to generate a hash.
        self.fx_kwargs: dict[str, object] = {}
        for k, v in sorted(fx_kwargs.items()):
            if k not in self.EXCLUDED_KWARGS:
                if type(v) in (set, OrderedSet):  # noqa: set_linter
                    # Special case to handle set params. Python sets can't be
                    # ordered, so sort the elements and store them in a proxy.
                    self.fx_kwargs[k] = OrderedSetHolder(sorted(v))  # type: ignore[call-overload]
                else:
                    self.fx_kwargs[k] = v

        from torch._higher_order_ops.triton_kernel_wrap import (
            kernel_side_table,
            triton_kernel_wrapper_functional,
            triton_kernel_wrapper_mutation,
        )
        from torch._inductor.codegen.wrapper import (
            user_defined_triton_kernel_transitive_closure_source_code,
        )

        # Node meta will not be part of gm's reduce function, so lets remember
        # the kernel source code separately
        self.user_defined_triton_source: list[Any] = []
        if gm is not None:
            for module in gm.modules():
                if not isinstance(module, torch.fx.GraphModule):
                    continue
                for node in itertools.chain(
                    module.graph.find_nodes(
                        op="call_function", target=triton_kernel_wrapper_functional
                    ),
                    module.graph.find_nodes(
                        op="call_function", target=triton_kernel_wrapper_mutation
                    ),
                ):
                    from triton.runtime.autotuner import Autotuner

                    kernel = kernel_side_table.get_kernel(node.kwargs["kernel_idx"])
                    configs = None
                    if isinstance(kernel, Autotuner):
                        if kernel.configs:
                            configs = str(
                                sorted(
                                    sorted(str(kv) for kv in c.all_kwargs().items())
                                    for c in kernel.configs
                                )
                            )
                        kernel = kernel.fn

                    kernel_source = (
                        user_defined_triton_kernel_transitive_closure_source_code(
                            kernel
                        )
                    )
                    constant_args = kernel_side_table.get_constant_args(
                        node.kwargs["constant_args_idx"]
                    )
                    self.user_defined_triton_source.append(
                        (kernel_source, constant_args, configs)
                    )

        # Alignment checks
        self.inputs_to_check = inputs_to_check

        no_tensor_inputs = not any(isinstance(x, torch.Tensor) for x in example_inputs)
        # This device index is usually already encoded by the device of the inputs
        # but fx graphs don't necessarily have tensor inputs. If there aren't any,
        # we need to guard on the device index in case we allocate cuda tensors
        if no_tensor_inputs and torch.accelerator.is_available():
            self.default_cuda_device_index = torch.accelerator.current_device_index()

        # 'Deterministic algorithms' can affect codegen via lowering to cuda kernels.
        self.deterministic_algorithms_settings = (
            torch.are_deterministic_algorithms_enabled(),
            torch.is_deterministic_algorithms_warn_only_enabled(),
            torch.utils.deterministic.fill_uninitialized_memory,  # type: ignore[attr-defined]
        )

        # Global settings affecting matmul codegen.
        self.cuda_matmul_settings = (
            torch.backends.cuda.matmul.allow_tf32,
            torch.backends.cuda.matmul.allow_fp16_reduced_precision_reduction,
            torch.backends.cuda.matmul.allow_bf16_reduced_precision_reduction,
        )

        # Also hash on various system info (including the triton compiler version).
        self.torch_version = torch_key()
        self.system_info = CacheBase.get_system()
        self.inductor_config = config.save_config_portable()
        # Custom post grad passes should provide an ID to hash.
        self.post_grad_custom_pre_pass = self._get_custom_pass_detail(
            config.post_grad_custom_pre_pass
        )
        self.post_grad_custom_post_pass = self._get_custom_pass_detail(
            config.post_grad_custom_post_pass
        )

    def _get_custom_pass_detail(
        self, custom_pass: CustomGraphPassType
    ) -> Optional[Any]:
        if not custom_pass:
            return None
        assert isinstance(custom_pass, CustomGraphPass)
        return custom_pass.uuid()


def compiled_fx_graph_hash(
    gm: torch.fx.GraphModule,
    example_inputs: Sequence[InputType],
    fx_kwargs: _CompileFxKwargs,
    inputs_to_check: Sequence[int],
) -> tuple[str, list[str]]:
    """
    Generate a unique hash of the FX graph for caching.
    """
    details = FxGraphHashDetails(gm, example_inputs, fx_kwargs, inputs_to_check)
    has_user_defined_triton_kernels = len(details.user_defined_triton_source) != 0
    pickler = FxGraphCachePickler(gm, has_user_defined_triton_kernels)

    # The prefix distinguishes among the other kinds of objects we
    # cache in this module.
    key = "f" + pickler.get_hash(details)
    debug_lines = pickler.debug_lines(details)
    debug_str = "\n".join(debug_lines)
    log.debug(f"FX graph cache hash details for key {key}:\n{debug_str}")  # noqa: G004
    return key, debug_lines


def add_ephemeral_timeout_increase_for_distributed(time_saved_ns: int) -> int:
    """
    Ephemerally increases the NCCL timeout when compiling for a distributed job
    Returns amount of seconds increased
    """
    if not torch.distributed.is_available() or not torch.distributed.is_initialized():
        return 0

    increased_timeout_sec = int(time_saved_ns // 1e9)  # convert to seconds

    if config.is_fbcode():
        fudge_factor = torch._utils_internal.justknobs_getval_int(
            "pytorch/remote_cache:ephemeral_timeout_fudge_factor_percentage"
        )
        log.info(
            "Ephemeral NCCL timeout increase fudge factor %d and original increase value %d",
            fudge_factor,
            increased_timeout_sec,
        )
        increased_timeout_sec += int(increased_timeout_sec * fudge_factor / 100)

    log.info("Increasing NCCL timeout by %d", increased_timeout_sec)
    dist.distributed_c10d._add_ephemeral_timeout_for_all_pgs(
        timedelta(seconds=increased_timeout_sec)
    )
    return increased_timeout_sec


class FxGraphCache:
    """
    Supports caching and reusing compiled Fx graphs.

    The overall strategy is as follows:
    - This cache stores entries on disk. When saving an entry, we can't
      serialize callables (that could be C++, Triton, etc.), so we serialize
      their own disk cache location. We then recreate the compiled artifact
      after fetching from disk.
    - For indexing the cache, we gather the fields relevant to identifying an
      FxGraph (the graph module, graph inputs, system settings etc.) into an
      FxGraphCacheDetails object, pickle it, and compute a hash for the key.
      See FxGraphCachePickler.
    - Among the metadata we store, we also include a guards expression that's
      appropriate for validating any symbols for Tensor arguments that have
      symbolic bounds. On cache lookup then, we evaluate those guards in the
      current context to validate that a cached entry can be served.
    - A given graph could have multiple compiled versions, corresponding to
      different sets of guards. Therefore, we store cache entries in the form:
          <temp dir>/<fx graph hash>/<serialized metatdata>
    - On lookup, we compute the key from the graph details, iterate over all
      leaf files in the corresponding subdirectory, deserialize the entry, and
      evaluate its guards expression. If the evaluation succeeds, we have a
      cache hit. If it fails, we compile the graph and store a new entry.
    - Finally, on a cache hit, we need to make sure any guards that would
      have been created during compilation are added to the current context.
    """

    # TODO(masnesral): Investigate whether it's beneficial to store compiled graphs
    # in an in-memory cache after loading from disk.
    @staticmethod
    def _get_tmp_dir() -> str:
        """
        Get the toplevel temporary directory for storing compiled graphs.
        """
        return os.path.join(cache_dir(), "fxgraph")

    @staticmethod
    def _get_tmp_dir_for_key(key: str) -> str:
        """
        Return the disk location for a given cache key.
        """
        return os.path.join(FxGraphCache._get_tmp_dir(), key[1:3], key)

    @staticmethod
    def _filter_backed_symints(inputs: Sequence[InputType]) -> list[torch.SymInt]:
        """
        Get the backed SymInt objects from the input list. Note that we can never
        have guards that depend on unbacked symint.
        """
        return [s for s in inputs if isinstance(s, torch.SymInt) and has_hint(s)]

    @staticmethod
    def _get_shape_env() -> Optional[ShapeEnv]:
        """
        Helper to get the shape env from the tracing context.
        """
        ctx = torch._guards.TracingContext.try_get()
        if not ctx:
            return None
        return ctx.fake_mode.shape_env

    @staticmethod
    def _lookup_graph(
        key: str,
        example_inputs: Sequence[InputType],
        local: bool,
        remote_cache: Optional[RemoteCache[JsonDataTy]],
        constants: CompiledFxGraphConstants,
    ) -> tuple[Optional[CompiledFxGraph], dict[str, Any]]:
        """
        Lookup a compiled graph in the cache by key. On a hit, return the
        deserialized CompiledFxGraph object. On a miss, return None.
        """
        shape_env = FxGraphCache._get_shape_env()
        assert shape_env is not None

        symints = FxGraphCache._filter_backed_symints(example_inputs)
        hints = [hint_int(s) for s in symints]

        def iterate_over_candidates() -> (
            Generator[tuple[CompiledFxGraph, bytes], None, None]
        ):
            if local:
                subdir = FxGraphCache._get_tmp_dir_for_key(key)
                if os.path.exists(subdir):
                    for path in sorted(os.listdir(subdir)):
                        try:
                            with open(os.path.join(subdir, path), "rb") as f:
                                content = f.read()
                                yield pickle.loads(content), content
                        except Exception:
                            log.warning(
                                "fx graph cache unable to load compiled graph",
                                exc_info=True,
                            )

            if remote_cache:
                try:
                    if (cache_data := remote_cache.get(key)) is not None:
                        assert isinstance(cache_data, dict)
                        data = cache_data["data"]
                        assert isinstance(data, (str, bytes))
                        content = base64.b64decode(data)
                        yield pickle.loads(content), content
                except Exception:
                    log.warning(
                        "fx graph cache unable to load compiled graph", exc_info=True
                    )

        # Iterate over any entries in the subdir for this key and evaluate
        # their guards to determine whether there's a hit.
        graph = None
        pickled_content = None
        cache_info: dict[str, Any] = dict()

        for candidate, pickled_content in iterate_over_candidates():
            if not candidate.guards_expr:
                # No guards to evaluate, so this is a hit.
                graph = candidate
                break

            # Evaluate the guard expression in the current context.
            # If there's not a cache hit, we don't want the evaluation to
            # affect the current env, e.g., cause the creation of new guards,
            # so we evaluate with the hints instead of the symbols.
            hit = bool(
                shape_env.evaluate_guards_expression(candidate.guards_expr, hints)
            )
            log.debug(
                "fx graph cache key %s evaluating guards [%s] with values %s => hit=%s",
                key,
                candidate.guards_expr,
                hints,
                hit,
            )
            if hit:
                graph = candidate
                break

        if graph is None:
            return None, cache_info

        if pickled_content is not None:
            CacheArtifactManager.record_artifact(
                CacheArtifactType.INDUCTOR, key, pickled_content
            )

        if bundle := graph._triton_bundle:
            triton_bundler_meta = TritonBundler.read_and_emit(bundle)
            if (meta := triton_bundler_meta) is not None:
                cache_info["triton_bundler_meta"] = str(meta)
                # TODO: Clean up autograd cache integration
                CompileEventLogger.try_add_pt2_compile(
                    "inductor_compile", cached_kernel_names=meta.cached_kernel_names
                )
                if len(meta.cached_kernel_names) > 0:
                    CompileEventLogger.increment_toplevel("num_triton_bundles", 1)

        try:
            artifact_path = graph.after_deserialization(constants)

            from .graph import GraphLowering

            # This is used by tests to check the output for specific details.
            if GraphLowering.save_output_code is not None:
                GraphLowering.save_output_code(graph.source_code)

        except OSError:
            # Not expected, but in case the PyCodeCache entry is removed from
            # underneath us, treat it as a cache miss and recompile.
            return None, cache_info

        inductor_meta = autotune_cache.inductor_meta_from_config()
        code = graph.source_code
        AutotuneCacheBundler.begin_compile(inductor_meta, code=code)

        # Now re-evaluate with the symints to add any guards to the current env.
        if graph.guards_expr:
            check = bool(
                shape_env.evaluate_guards_expression(graph.guards_expr, symints)
            )
            assert check is True
            log.debug(
                "fx graph cache key %s post-load guards: %s", key, shape_env.guards
            )

        # Increment the cached metrics/counters by the amounts recorded when the FX
        # graph was compiled for this cache entry. Pretending these counters
        # were incremented normally is useful for testing with the cache enabled.
        metrics.CachedMetricsHelper.apply_deltas(graph.metrics_deltas)
        counters["inductor"] += graph.counter_deltas

        output_code_log.debug("Output code: \n%s", code)
        output_code_log.debug("Output code written to: %s", artifact_path)
        # On cache hit, use artifact path as filename
        trace_structured(
            "inductor_output_code",
            lambda: {"filename": artifact_path},
            payload_fn=lambda: code,
        )
        return graph, cache_info

    @staticmethod
    def _write_to_local_cache(key: str, content: bytes) -> None:
        subdir = FxGraphCache._get_tmp_dir_for_key(key)
        if not os.path.exists(subdir):
            os.makedirs(subdir, exist_ok=True)

        # Use a hash of the serialized CompiledFxGraph to get a unique file
        # name. The specific name doesn't matter since a lookup involves
        # iterating over all entries in the parent subdir.
        path = os.path.join(subdir, sha256_hash(content))
        write_atomic(path, content, make_dirs=True)

    @staticmethod
    def _save_graph(
        key: str,
        compiled_graph: OutputCode,
        example_inputs: Sequence[InputType],
        local: bool,
        remote_cache: Optional[RemoteCache[JsonDataTy]],
    ) -> None:
        """
        Store a serialized CompiledFxGraph on disk.
        """
        from .compile_fx import CompiledFxGraph

        assert isinstance(
            compiled_graph, CompiledFxGraph
        ), f"serialization for {type(compiled_graph)} NYI"
        disk_compiled_graph = copy(compiled_graph)
        disk_compiled_graph.prepare_for_serialization()

        # Before serializing, compute the guard expression that will be used to
        # ensure that a CompiledFxGraph is valid when loaded from the cache. It's
        # sufficient to consider only the SymInt args to the fx graph since the
        # Tensor shapes are already captured in the hash for the cache key. Any
        # Tensor arg with a symbolic shape will have a SymInt arg for the graph.
        shape_env = FxGraphCache._get_shape_env()
        assert shape_env is not None
        symints = FxGraphCache._filter_backed_symints(example_inputs)
        guards = shape_env.get_pruned_guards(symints)
        disk_compiled_graph.guards_expr = shape_env.produce_guards_expression(
            placeholders=symints, guards=guards
        )

        try:
            content = pickle.dumps(disk_compiled_graph)
        except Exception:
            log.warning(
                "fx graph cache unable to serialize compiled graph", exc_info=True
            )
            counters["inductor"]["fxgraph_cache_pickle_error"] += 1
            return

        try:
            CacheArtifactManager.record_artifact(
                CacheArtifactType.INDUCTOR, key, content
            )
            if local:
                FxGraphCache._write_to_local_cache(key, content)

            if remote_cache:
                time_taken_ms = int((disk_compiled_graph._time_taken_ns or 0) // 1e6)
                cache_data: JsonDataTy = {
                    "data": base64.b64encode(content).decode("ascii"),
                    "time_taken_ms": time_taken_ms,
                }
                remote_cache.put(key, cache_data)
        except Exception:
            log.warning("fx graph unable to write to cache", exc_info=True)
            counters["inductor"]["fxgraph_cache_write_error"] += 1

    @staticmethod
    def _check_can_cache(gm: torch.fx.GraphModule) -> None:
        """
        Check some conditions that would preclude caching and raise BypassFxGraphCache
        to bypass in case caching is not possible.
        """
        # Post grad custom passes must implement the CustomGraphPass or we don't
        # know how to include them in the cache key calculation.
        for p in (config.post_grad_custom_pre_pass, config.post_grad_custom_post_pass):
            if p and (not isinstance(p, CustomGraphPass) or not p.uuid()):
                raise BypassFxGraphCache("Unsupported post grad custom pass")

        # Freezing can embed constants that wouldn't be static across runs.
        if has_frozen_params(gm) and not torch._utils_internal.justknobs_check(
            "pytorch/inductor:allow_freezing_with_caching"
        ):
            raise BypassFxGraphCache("Skipping graph with frozen constants")

        if config.aot_inductor.use_runtime_constant_folding:
            raise BypassFxGraphCache(
                "Runtime constant folding can introduce constants that aren't "
                "static across runs"
            )

        from torch._inductor.compiler_bisector import CompilerBisector

        if CompilerBisector.bisection_enabled:
            log.debug("dont cache graph when bisect enabled")
            raise BypassFxGraphCache

        # The treatment of guards in the caching implementation requires that
        # we have a shape env.
        if FxGraphCache._get_shape_env() is None:
            log.debug("fx graph cache no shape env")
            raise BypassFxGraphCache("No shape env")

        # We skip caching if there are any torchbind objects.
        for module in gm.modules():
            if not isinstance(module, torch.fx.GraphModule):
                continue
            for node in module.graph.nodes:
                if (
                    isinstance(node.target, torch._ops.HigherOrderOperator)
                    and not node.target.cacheable()
                ):
                    raise BypassFxGraphCache(
                        f"Can't cache HigherOrderOperator: {node.target.name()}"
                    )
                if node.op == "getattr" and isinstance(
                    getattr(gm, node.target), torch._C.ScriptObject
                ):
                    raise BypassFxGraphCache("Can't cache torchbind objects")

    @staticmethod
    def prepare_key(
        gm: torch.fx.GraphModule,
        example_inputs: Sequence[InputType],
        fx_kwargs: _CompileFxKwargs,
        inputs_to_check: Sequence[int],
        remote: bool,
    ) -> tuple[Optional[tuple[str, list[str]]], dict[str, Any]]:
        """
        Checks that the inductor input is cacheable, then computes
        and returns the cache key for the input.
        Returns (key_info, cache_info) where:
        - key_info is (hash_key, debug_lines), and
        - cache_info will contain debug info in the event of BypassFxGraphCache.

        NB: It is possible to have this function return a union instead. But
        I personally believe it is more annoying/difficult to read in that format.
        """
        try:
            FxGraphCache._check_can_cache(gm)
            key, debug_lines = compiled_fx_graph_hash(
                gm, example_inputs, fx_kwargs, inputs_to_check
            )
        except BypassFxGraphCache as e:
            counters["inductor"]["fxgraph_cache_bypass"] += 1
            log.info("Bypassing FX Graph Cache because '%s'", e)
            if remote:
                log_cache_bypass("bypass_fx_graph", str(e))
            cache_info = {
                "cache_state": "bypass",
                "cache_bypass_reason": str(e),
                "cache_event_time": time_ns(),
            }
            return None, cache_info
        # If key exists, then cache_info will come from load_with_key
        return (key, debug_lines), {}

    @staticmethod
    def get_remote_cache() -> Optional[RemoteCache[JsonDataTy]]:
        """
        Attempts to load the remote cache, returns None on error.
        """
        cache_id = "fx-graph-v1"
        return create_cache(
            cache_id,
            config.is_fbcode(),
            "FbRemoteFxGraphCache",
            "RemoteFxGraphCache",
        )

    @staticmethod
    def load_with_key(
        key: str,
        debug_lines: list[str],
        example_inputs: Sequence[InputType],
        local: bool,
        remote_cache: Optional[RemoteCache[JsonDataTy]],
        is_backward: bool,
        constants: CompiledFxGraphConstants,
    ) -> tuple[Optional[CompiledFxGraph], dict[str, Any]]:
        """
        Lookup the graph with the given key, and return results and metadata.
        Doesn't do any logging on its own, because AOTAutograd handles a cache miss
        differently from FXGraphCache.
        """
        compiled_graph, cache_info = FxGraphCache._lookup_graph(
            key, example_inputs, local, remote_cache, constants
        )
        cache_info = {
            **cache_info,
            "key": key,
            "components": debug_lines,
            "cache_event_time": time_ns(),
        }
        if compiled_graph is not None:
            log.info("fx graph cache hit for key %s", key)
            counters["inductor"]["fxgraph_cache_hit"] += 1
            cache_info["cache_state"] = "hit"
            if remote_cache:
                # Count remote cache hit stats
                CompileEventLogger.increment_toplevel(
                    "inductor_fx_remote_cache_hit_count", 1
                )
                CompileEventLogger.add_to_set_toplevel(
                    "inductor_fx_remote_cache_hit_keys", key
                )

            if (time_saved_ns := compiled_graph._time_taken_ns) is not None:
                cache_info["time_saved_ns"] = time_saved_ns
                CompileEventLogger.increment_toplevel(
                    "distributed_ephemeral_timeout_us", time_saved_ns // 1000
                )
                if (
                    ephemeral_increase := add_ephemeral_timeout_increase_for_distributed(
                        time_saved_ns
                    )
                ) != 0:
                    cache_info["ephemeral_timeout_increase"] = ephemeral_increase
        else:
            if remote_cache:
                # Count remote cache miss stats
                CompileEventLogger.increment_toplevel(
                    "inductor_fx_remote_cache_miss_count", 1
                )
                CompileEventLogger.add_to_set_toplevel(
                    "inductor_fx_remote_cache_miss_keys", key
                )
            log.info("fx graph cache miss for key %s", key)
            counters["inductor"]["fxgraph_cache_miss"] += 1
            cache_info["cache_state"] = "miss"

        return compiled_graph, cache_info

    @staticmethod
    def clear() -> None:
        """
        Clear out the on-disk cache.
        """
        try:
            shutil.rmtree(FxGraphCache._get_tmp_dir())
        except FileNotFoundError:
            pass


@functools.lru_cache(None)
def split_aot_inductor_output_path(path: str) -> tuple[str, str]:
    """Returns the path where the AOT Inductor compiled kernels are stored."""
    if path.endswith(".so"):
        return os.path.split(path)
    elif path.endswith(".pt2"):
        return os.path.split(path)
    else:
        return path, ""


@clear_on_fresh_inductor_cache
class CudaKernelParamCache:
    cache: dict[str, dict[str, str]] = {}
    cache_clear = staticmethod(cache.clear)

    @classmethod
    def set(cls, key: str, params: dict[str, str], cubin: str, bin_type: str) -> None:
        _, path = write(
            cubin,
            bin_type,
            hash_type=bin_type,
            specified_dir=split_aot_inductor_output_path(
                config.aot_inductor.output_path
            )[0],
        )
        params[get_cpp_wrapper_cubin_path_name()] = path

        cls.cache[key] = params

    @classmethod
    def get(cls, key: str) -> Optional[dict[str, str]]:
        return cls.cache.get(key, None)

    @classmethod
    def get_keys(cls) -> KeysView[str]:
        return cls.cache.keys()


class AotCodeCompiler:
    @classmethod
    def compile(
        cls,
        graph: GraphLowering,
        source_code: str,
        serialized_extern_kernel_nodes: Optional[str],
        device_type: str,
        additional_files: list[str],
    ) -> Union[list[str], str]:
        """
        Returns the .so path, or returns a list of files that were generated if
        config.aot_inductor.package=True.
        """
        generated_files = additional_files

        if sys.platform == "win32":
            raise RuntimeError("AotCodeCompiler not yet supported for inductor")

        _set_gpu_runtime_env()  # cpp_extension consults the env

        picked_vec_isa = pick_vec_isa()
        vec_isa_cmd_gen = CppBuilder(
            name="o",
            sources="i",
            BuildOption=CppTorchDeviceOptions(
                vec_isa=picked_vec_isa,
                device_type=device_type,
                aot_mode=graph.aot_mode,
            ),
        )
        # write function will calc source_code hash, the same source code with different
        # ISA level should be generate different hash.
        # So we need get a command_line which contains isa related parameter as a part of hash key.
        # And then pass the command_line to below write function as extra parameter to
        # guarantee the source code hash contains ISA difference.
        cpp_command = repr(vec_isa_cmd_gen.get_command_line())

        # Meta internal AOTInductor CPU
        fbcode_aot_cpu_re = (
            config.is_fbcode() and device_type == "cpu" and graph.aot_mode
        )
        use_relative_path = fbcode_aot_cpu_re

        (
            specified_output_path,
            specified_artifact_name,
        ) = split_aot_inductor_output_path(config.aot_inductor.output_path)
        key, cpp_path = write(
            source_code,
            "cpp",
            extra=cpp_command,
            specified_dir=specified_output_path,
        )

        if config.aot_inductor.package:
            generated_files.append(cpp_path)

        output_code_log.info("Output code written to: %s", cpp_path)
        trace_structured(
            "graph_dump",
            lambda: {
                "name": "inductor_aot_code",
                "type": "cpp",
                "filename": cpp_path,
            },
            payload_fn=lambda: source_code,
        )

        # We use a file lock below to protect FS operations. The lock file
        # is scoped to the 'key', so make sure the consts_s is protected
        # by the same lock:
        cpp_path_operator = Path(cpp_path)
        specified_sub_dir = cpp_path_operator.parent / key
        if not specified_sub_dir.exists():
            specified_sub_dir.mkdir(exist_ok=True)
        cmake_path = str(Path(specified_sub_dir) / "CMakeLists.txt")

        def _compile_consts(consts: bytes, platform: str) -> str:
            if platform == "linux":
                if graph.mutated_buffers & OrderedSet(graph.constants.keys()):
                    # .data section is between .text and .bss. When the size of .data is large,
                    # during the linking, the relocation of .text against .bss may overflow.
                    # Rename it to .ldata so that it won't be in between the .text and .bss section
                    if len(consts) > 2_000_000_000:
                        raise ValueError(
                            "Models with buffer mutation included doesn't support constants greater than 2GB!"
                        )
                    section_attr = '.ldata, "aw"'
                else:
                    section_attr = '.lrodata, "a"'
                symbol_prefix = ""
            elif platform == "darwin":
                section_attr = "__DATA,__data"
                symbol_prefix = "_"
            else:
                raise RuntimeError(f"Unsupported platform: {platform}")

            is_large_consts = len(consts) > 1024
            consts_asm = f"\t.section\t{section_attr}\n"
            consts_asm += f"\t.balign {ALIGN_BYTES}\n"
            consts_asm += f"\t.globl\t{symbol_prefix}_binary_constants_bin_start\n"
            consts_asm += f"{symbol_prefix}_binary_constants_bin_start:\n"
            if not is_large_consts:
                for c in consts:
                    consts_asm += f"\t.byte {c}\n"
                # Add one element even if constants are empty
                # Otherwise assembler will not put them in data section
                if not consts:
                    consts_asm += "\t.space 1\n"
            else:
                consts_asm += "\t.quad 0x1234567899abcdef\n"
                consts_asm += f"\t.space {len(consts) - 8}\n"
            consts_asm += f".globl\t{symbol_prefix}_binary_constants_bin_end\n"
            consts_asm += f"{symbol_prefix}_binary_constants_bin_end:\n"
            _, consts_s = write(
                consts_asm,
                "S",
                specified_dir=str(specified_sub_dir),
            )
            consts_s = Path(consts_s)
            object_build_options = CppTorchDeviceOptions(
                # Intel compiler failed to compile this manully constructed assembly file.
                # it is ok to use gcc to compile the .S to a .o and linked with Intel comiler .
                device_type=device_type if device_type != "xpu" else "cpu",
                aot_mode=graph.aot_mode,
                compile_only=True,
                use_relative_path=use_relative_path,
            )
            object_builder = CppBuilder(
                name=str(consts_s.stem),
                sources=str(consts_s),
                output_dir=str(consts_s.parent),
                BuildOption=object_build_options,
            )
            consts_o = object_builder.get_target_file_path()
            object_builder.build()

            if is_large_consts:
                with open(consts_o, "r+b") as f:
                    f.seek(0)
                    hdr = f.read(1024)
                    # Search for magic number and write the actual data over it
                    start_idx = hdr.find(b"\xef\xcd\xab\x99\x78\x56\x34\x12")
                    assert start_idx != -1
                    f.seek(start_idx)
                    pos = 0
                    while pos < len(consts):
                        rc = f.write(consts[pos:])
                        pos += rc

            # Remove the .S file to save space
            os.remove(consts_s)

            return consts_o

        from torch.utils._filelock import FileLock

        lock_dir = get_lock_dir()
        lock = FileLock(os.path.join(lock_dir, key + ".lock"), timeout=LOCK_TIMEOUT)
        with lock:
            if serialized_extern_kernel_nodes:
                extern_kernel_nodes_json = str(cpp_path_operator.with_suffix(".json"))
                with open(extern_kernel_nodes_json, "w") as f:
                    f.write(serialized_extern_kernel_nodes)

                if config.aot_inductor.package:
                    generated_files.append(extern_kernel_nodes_json)

            metadata = config.aot_inductor.metadata
            metadata["AOTI_DEVICE_KEY"] = device_type

            # Save user provided metadata
            meta_json = str(
                cpp_path_operator.with_name(f"{cpp_path_operator.stem}_metadata.json")
            )
            for k, v in config.aot_inductor.metadata.items():
                assert isinstance(k, str) and isinstance(
                    v, (str)
                ), "Metadata must only contain strings"

            with open(meta_json, "w") as f:
                f.write(json.dumps(config.aot_inductor.metadata))

            if config.aot_inductor.package:
                generated_files.append(meta_json)

            output_so = (
                config.aot_inductor.output_path
                if specified_artifact_name
                else str(cpp_path_operator.with_suffix(".so"))
            )
            all_cuda = all(
                graph.get_original_value_of_constant(name).is_cuda
                for name in graph.constants.keys()
                if name not in graph.folded_constants
            )

            def _to_bytes(t: torch.Tensor, all_cuda: bool) -> bytes:
                def _pad_to_alignment(raw_bytes: bytes) -> bytes:
                    padded_bytes = raw_bytes.ljust(
                        (len(raw_bytes) + ALIGN_BYTES - 1) // ALIGN_BYTES * ALIGN_BYTES,
                        b"\x00",
                    )
                    return padded_bytes

                # This serializes the tensor's untyped_storage to bytes by accessing
                # the raw data of the underlying structure.
                import ctypes

                if t.numel() == 0:
                    return b""

                if t.is_mkldnn:
                    data_ptr = torch.ops.mkldnn.data_ptr(t)
                    nbytes = torch.ops.mkldnn._nbytes(t)
                else:
                    t_cpu = t.untyped_storage().cpu()
                    data_ptr = t_cpu.data_ptr()
                    nbytes = t_cpu.nbytes()

                raw_array = ctypes.cast(
                    data_ptr,
                    ctypes.POINTER(ctypes.c_ubyte * nbytes),
                )
                raw_bytes = bytes(raw_array.contents)
                return raw_bytes if all_cuda else _pad_to_alignment(raw_bytes)

            if config.aot_inductor.package_constants_in_so:
                serialized_weights = b"".join(
                    _to_bytes(graph.get_original_value_of_constant(name), all_cuda)
                    for name in graph.constants.keys()
                    if name not in graph.folded_constants
                )
            else:
                serialized_weights = b""

            consts_size = len(serialized_weights)

            # TODO: Fix mmap weights with cuda
            use_mmap_weights = not config.is_fbcode() and consts_size > 2_000_000_000
            if config.aot_inductor.force_mmap_weights:
                use_mmap_weights = True

            compile_command = {
                "aot_mode": graph.aot_mode,
                "device_type": device_type,
                "use_mmap_weights": use_mmap_weights,
                "use_relative_path": use_relative_path,
                "vec_isa": picked_vec_isa,
            }
            object_build_options = CppTorchDeviceOptions(
                **compile_command,
                compile_only=True,
            )

            # potentially, precompile the AOT header for this device
            if config.aot_inductor.precompile_headers:
                header_file = _get_cpp_wrapper_header(
                    device_type, aot_mode=graph.aot_mode
                )
                object_build_options.precompiled_header = _precompile_header(
                    header_file,
                    cpp_command,
                    **compile_command,
                )

            object_builder = CppBuilder(
                name=str(cpp_path_operator.stem),
                sources=cpp_path,
                output_dir=str(cpp_path_operator.parent),
                BuildOption=object_build_options,
            )
            compile_cmd = object_builder.get_command_line()
            output_o = object_builder.get_target_file_path()

            log.debug("aot compilation command: %s", compile_cmd)
            if config.aot_inductor.package_cpp_only:
                # Not doing the actual compilation here
                compile_flags = str(
                    cpp_path_operator.with_name(
                        f"{cpp_path_operator.stem}_compile_flags.json"
                    )
                )
                object_build_options.save_flags_to_json(compile_flags)
                generated_files.append(compile_flags)
                object_builder.save_compile_cmd_to_cmake(cmake_path)
                object_builder.save_src_to_cmake(cmake_path, cpp_path)
                generated_files.append(cmake_path)
            else:
                object_builder.build()

            if not use_mmap_weights:
                aot_constants = serialized_weights
                magic_number = 0
            else:
                magic_number = cast(
                    int, torch.randint(0, torch.iinfo(torch.int64).max, (1,)).item()
                )
                aot_constants = struct.pack("qq", consts_size + 8, magic_number)

            consts_o = _compile_consts(aot_constants, sys.platform)
            gpu_codecache: Union[ROCmCodeCache, CUDACodeCache] = (
                ROCmCodeCache() if torch.version.hip else CUDACodeCache()
            )
            kernels_o = [
                entry.output_path
                for entry in gpu_codecache.cache.values()
                if entry.output_path.endswith(".o")
            ]
            kernels_o = " ".join(kernels_o)

            output_name, output_dir = get_name_and_dir_from_output_file_path(output_so)
            so_build_options = CppTorchDeviceOptions(
                vec_isa=picked_vec_isa,
                device_type=device_type,
                aot_mode=graph.aot_mode,
                use_relative_path=use_relative_path,
            )

            so_builder = CppBuilder(
                name=output_name,
                sources=[output_o, consts_o, kernels_o]
                if kernels_o
                else [output_o, consts_o],
                output_dir=output_dir,
                BuildOption=so_build_options,
            )
            link_cmd = so_builder.get_command_line()
            output_so = so_builder.get_target_file_path()

            log.debug("aot linkage command: %s", link_cmd)

            # Append cmds to the end of codegen-ed wrapper file
            with open(cpp_path, "a") as f:
                f.write("\n")
                f.write(f"// Compile cmd\n// {compile_cmd}\n")
                f.write(f"// Link cmd\n// {link_cmd}\n")

            if config.aot_inductor.package_cpp_only:
                linker_flags = str(
                    cpp_path_operator.with_name(
                        f"{cpp_path_operator.stem}_linker_flags.json"
                    )
                )
                so_build_options.save_flags_to_json(linker_flags)
                generated_files.append(linker_flags)

                # If we only want to package the cpp, then we need to save the
                # weights separately into a bin, and we also need to prevent compiling the so

                if use_mmap_weights:
                    weight_file = str(
                        cpp_path_operator.with_name(
                            f"{cpp_path_operator.stem}_serialized_weights.bin"
                        )
                    )
                    with open(weight_file, "wb") as f_weights:
                        f_weights.write(serialized_weights)
                        f_weights.write(struct.pack("q", magic_number))

                    generated_files.append(weight_file)

                generated_files.append(consts_o)
                generated_files.append(kernels_o)

                so_builder.save_src_to_cmake(cmake_path, consts_o)
                for kernel_o in kernels_o.split():
                    so_builder.save_src_to_cmake(cmake_path, kernel_o)
                so_builder.save_link_cmd_to_cmake(cmake_path)
            else:
                so_builder.build()

                for o_file in [
                    output_o,
                    consts_o,
                ]:
                    # Remove these as they are not needed anymore
                    os.remove(o_file)

                if use_mmap_weights:
                    import resource

                    page_size_ = resource.getpagesize()
                    page_size = max(16384, page_size_)

                    with open(output_so, "a+b") as f_so:
                        so_size = f_so.tell()
                        # Page align the weights
                        f_so.write(b" " * (page_size - so_size % page_size))
                        f_so.write(serialized_weights)
                        f_so.write(struct.pack("q", magic_number))

                if config.aot_inductor.package:
                    generated_files.append(output_so)

        if config.aot_inductor.package:
            # We want to return the directory that contains all the AOTI
            # generated files, not just the so
            # return os.path.split(output_so)[0]
            return generated_files

        return output_so


<<<<<<< HEAD
# Given a path to an input cpp file and an output path,
# Attempts to compile the file, storing the output in "output_path"
def compile_file(
    input_path: Union[str, list[str]], output_path: str, cmd: list[str]
) -> None:
    with dynamo_timed("compile_file"):
        return _compile_file(input_path, output_path, cmd)


def _compile_file(
    input_path: Union[str, list[str]], output_path: str, cmd: list[str]
) -> None:
    input_paths = [input_path] if isinstance(input_path, str) else input_path
    input_files = [
        os.path.basename(ip) if config.is_fbcode() else ip for ip in input_paths
    ]
    try:
        if config.is_fbcode():
            output_name = os.path.basename(output_path)
            # When we build remotely, we need to make sure to carefully copy any files
            # that are required during the compilation process into our build directly.
            # This is where all of the ATen/c10/Torch includes come from.
            torch_includes_path = os.path.join(_TORCH_PATH, "include")
            with tempfile.TemporaryDirectory() as tmp_dir:
                # Copy everything to tmp compilation folder
                shutil.copy(_LINKER_SCRIPT, os.path.join(tmp_dir, "script.ld"))
                for p, f in zip(input_paths, input_files):
                    shutil.copy(p, os.path.join(tmp_dir, f))
                dest_include_path = os.path.join(tmp_dir, "include")
                shutil.copytree(torch_includes_path, dest_include_path)
                # Run the build
                output_file_path = _run_build_command(cmd, tmp_dir, output_name)
                # Copy output from the build
                if os.path.exists(output_path):
                    os.remove(output_path)
                shutil.copy(output_file_path, output_path)
        else:
            subprocess.check_output(cmd, stderr=subprocess.STDOUT)
    except subprocess.CalledProcessError as e:
        output = e.output.decode("utf-8")
        openmp_problem = "'omp.h' file not found" in output or "libomp" in output
        if openmp_problem and sys.platform == "darwin":
            instruction = (
                "\n\nOpenMP support not found. Please try one of the following solutions:\n"
                "(1) Set the `CXX` environment variable to a compiler other than Apple clang++/g++ "
                "that has builtin OpenMP support;\n"
                "(2) install OpenMP via conda: `conda install llvm-openmp`;\n"
                "(3) install libomp via brew: `brew install libomp`;\n"
                "(4) manually setup OpenMP and set the `OMP_PREFIX` environment variable to point to a path"
                " with `include/omp.h` under it."
            )
            output += instruction
        raise exc.CppCompileError(cmd, output) from e
=======
# Putting this fn in cpp.py (unfortunately) causes a deadlock, which is why it's in codecache.py.
# Why? importing from cpp.py invokes codecache.pick_vec_isa(), which takes out a lock.
# Cycle goes:
# - CppCodeCache.load()
# - pick_vec_isa()
# - valid_vec_isa_list()
# - VecISA.__bool__() <-- takes out a lock
# - compile_file() <-- imports cpp_prefix_path from cpp, which causes us to try to take out the same lock.
@clear_on_fresh_inductor_cache
@functools.lru_cache
def cpp_prefix_path() -> str:
    path = Path(__file__).parent / "codegen/cpp_prefix.h"
    with path.open() as f:
        content = f.read()
        _, filename = write(
            content,
            "h",
        )
    return normalize_path_separator(filename)


def cpp_prefix() -> str:
    filename = cpp_prefix_path()
    if config.is_fbcode():
        # We need relative paths, since we bundle up
        # everything that we compile into a folder for remote compilation.
        return f'#include "{os.path.basename(filename)}"'
    else:
        return f'#include "{filename}"'
>>>>>>> 91a7c07c


_libgomp: Optional[CDLL] = None


def custom_op_wrapper(op: str, *args: Any) -> Union[list[c_void_p], c_void_p]:
    # This function will be called from generated cpp wrapper code in the JIT mode.
    # Because tensors will be passed in as AtenTensorHandle, we need to explicitly convert them.
    def convert_arg(arg: Any) -> Any:
        if str(type(arg)) == "<class 'PyCapsule'>":
            # No easy way to do isinstance check on PyCapsule
            return torch._C._aoti.alloc_tensor_by_stealing_from_void_ptr(arg)
        elif isinstance(arg, (list, tuple)):
            return type(arg)(convert_arg(a) for a in arg)
        else:
            return arg

    converted_args = [convert_arg(arg) for arg in args]

    assert op.startswith("torch.ops."), (
        op + " can not be called through custom_op_wrapper"
    )
    func = None
    for i, s in enumerate(op.split(".")):
        if i == 0:
            func = importlib.import_module(s)
        func = getattr(func, s)

    assert callable(func), op + " can not be loaded through custom_op_wrapper"

    # convert any kwarg-only arguments to kwargs
    kwargs = dict()
    for func_arg, conv_arg in zip(func._schema.arguments, converted_args):
        if func_arg.kwarg_only:
            kwargs[func_arg.name] = conv_arg
    if kwargs:
        del converted_args[-len(kwargs) :]

    result = func(*converted_args, **kwargs)
    if isinstance(result, (list, tuple)):
        # unsafe_alloc_void_ptrs_from_tensors expects result contains tensor only
        result = [torch.tensor([]) if r is None else r for r in result]
        for i, r in enumerate(result):
            assert isinstance(r, torch.Tensor), op + " returns a list of non-tensors"
        return torch._C._aoti.unsafe_alloc_void_ptrs_from_tensors(result)  # type: ignore[arg-type]
    else:
        assert isinstance(result, torch.Tensor), op + " returns a non-tensor"
        return torch._C._aoti.unsafe_alloc_void_ptr_from_tensor(result)


# Precompiled headers are persistent past program runtime, but associated with one
# specific compiler version and set of flags.  We explicitly use default_cache_dir here
# because these headers need to be global, rather than ignored by fresh_inductor_cache.
_HEADER_DIR = os.path.join(default_cache_dir(), "precompiled_headers")
_HEADER_LOCK_DIR = os.path.join(_HEADER_DIR, "locks")


@functools.lru_cache(None)
def _precompile_header(
    header: str,
    hashable_cmd_line: str,
    **compile_command: Any,
) -> str:
    # Get the preprocessed output from the header file to be precompiled.  This allows
    # us to properly invalidate the file cache when any header dependency changes.
    with tempfile.NamedTemporaryFile(buffering=0, suffix=".h") as preprocessing_header:
        preprocessing_header.write(f"#include <{header}>\n".encode())
        preprocessor = CppBuilder(
            name=preprocessing_header.name,
            sources=preprocessing_header.name,
            BuildOption=CppTorchDeviceOptions(**compile_command, preprocessing=True),
        )
        preprocessor.build()

        def _get_file_checksum(filename: str) -> str:
            """Reading the whole preprocessed header in for hashing is very expensive,
            but calling a fast hashing utility in a subprocess is cheap."""
            if _IS_WINDOWS:
                cmd_output = subprocess.run(
                    ["certutil", "-hashfile", filename, "SHA512"],
                    capture_output=True,
                    text=True,
                )
                return cmd_output.stdout.splitlines()[1]

            cmd_output = subprocess.run(
                ["sha512sum", filename], capture_output=True, text=True
            )
            return cmd_output.stdout.split()[0]

        # hash, then cleanup, the preprocessor output file
        preprocessor_file_name = preprocessor.get_target_file_path()
        preprocessor_hash = _get_file_checksum(preprocessor_file_name)
        os.unlink(preprocessor_file_name)

    header_build_option = CppTorchDeviceOptions(**compile_command, precompiling=True)
    header_hash, header_full_path = write(
        content=f"#include <{header}>\n",
        extension="h",
        extra=(
            hashable_cmd_line
            + preprocessor_hash
            + get_compiler_version_info(header_build_option.get_compiler())
        ),
        specified_dir=_HEADER_DIR,
    )
    cpp_builder = CppBuilder(
        name=header_full_path,
        sources=header_full_path,
        BuildOption=header_build_option,
    )
    # _worker_compile_cpp will automatically ignore any compilation whose result already
    # exists, so this is always safe.
    os.makedirs(_HEADER_LOCK_DIR, exist_ok=True)
    _worker_compile_cpp(
        os.path.join(_HEADER_LOCK_DIR, f"{header_hash}.lock"),
        cpp_builder,
        header_full_path,
        cpp_builder.get_target_file_path(),
    )

    return header_full_path


def _get_cpp_wrapper_header(device: str, aot_mode: bool = False) -> str:
    """Given a device type (and optionally whether we're in AOT Inductor mode), returns
    the path to the cpp_wrapper header file to be precompiled."""
    base_device = device.split(":")[0]
    is_array_ref = config.aot_inductor.allow_stack_allocation and base_device == "cpu"
    return (
        "torch/csrc/inductor/"
        f"{'aoti_include' if aot_mode else 'cpp_wrapper'}/"
        f"{'array_ref' if is_array_ref else base_device}.h"
    )


@clear_on_fresh_inductor_cache
class CppCodeCache:
    cache: dict[str, Callable[[], Union[CDLL, ModuleType]]] = {}
    cache_clear = staticmethod(cache.clear)
    cpp_compile_command_flags: dict[str, Any] = {}

    @staticmethod
    def _load_library_inner(path: str, key: str) -> Union[CDLL, ModuleType]:
        return cdll.LoadLibrary(path)

    @classmethod
    def _load_library(cls, path: str, key: str) -> Union[CDLL, ModuleType]:
        try:
            result = cls._load_library_inner(path, key)
            result.key = key  # type: ignore[union-attr]
            return result
        except (ImportError, OSError) as e:
            if "gomp" in str(e) and os.path.exists("/usr/lib64/libgomp.so.1"):
                # hacky workaround for fbcode/buck
                global _libgomp
                _libgomp = cdll.LoadLibrary("/usr/lib64/libgomp.so.1")
                result = cls._load_library_inner(path, key)
                result.key = key  # type: ignore[union-attr]
                return result
            if "failed to map segment from shared object" in str(e):
                raise OSError(
                    f"{e}.  The most common reason this may occur is if the {tempfile.gettempdir()} folder "
                    "is mounted with noexec (e.g., by default Docker mounts tmp file systems "
                    f"as noexec).  Please remount {tempfile.gettempdir()} with exec enabled, or set another "
                    "temporary directory with TORCHINDUCTOR_CACHE_DIR environment variable."
                ) from e
            raise

    @classmethod
    def _get_uncompiled_header(cls, device: str) -> str | None:
        """
        Given a device type, returns the path to a CPP header file to be precompiled.
        Currently, this is only utilized by the cpp_wrapper classes.
        """
        return None

    @classmethod
    def load_async(
        cls,
        source_code: str,
        device_type: str = "cpu",
        submit_fn: Any = None,
        extra_flags: Sequence[str] = (),
    ) -> Any:
        compile_command = {
            **cls.cpp_compile_command_flags,
            "device_type": device_type,
            "vec_isa": pick_vec_isa(),
            "extra_flags": extra_flags,
        }

        _set_gpu_runtime_env()  # cpp_extension consults the env

        cpp_build_option = CppTorchDeviceOptions(**compile_command)
        command_gen = CppBuilder(name="o", sources="i", BuildOption=cpp_build_option)
        # write function will calc source_code hash, the same source code with different
        # ISA level should be generate different hash.
        # So we need get a command_line which contains isa related parameter as a part of hash key.
        # And then pass the command_line to below write function as extra parameter to
        # guarantee the source code hash contains ISA difference.
        vec_isa_cmd = repr(command_gen.get_command_line())
        key, input_path = write(source_code, "cpp", extra=vec_isa_cmd)

        if key not in cls.cache:
            from torch.utils._filelock import FileLock

            lock_path = os.path.join(get_lock_dir(), key + ".lock")
            output_name, output_dir = get_name_and_dir_from_output_file_path(input_path)
            """
            If `fb_code` env, it need to be dispatched to original `compile_file` function.
            So, we still need to prepare parameters for the function: `input_path` and `fb_output_path`.
            """
            fb_output_path = input_path[:-3] + "so"
            future: Optional[Future[Any]] = None
            lib = None

            # if requested, pre-compile any headers
            if config.cpp_cache_precompile_headers and (
                header_file := cls._get_uncompiled_header(device_type)
            ):
                cpp_build_option.precompiled_header = _precompile_header(
                    header_file,
                    vec_isa_cmd,
                    **compile_command,
                )

            cpp_builder = CppBuilder(
                name=output_name,
                sources=input_path,
                output_dir=output_dir,
                BuildOption=cpp_build_option,
            )

            worker_fn = functools.partial(
                _worker_compile_cpp,
                lock_path,
                cpp_builder,
                input_path,
                fb_output_path,
            )

            binary_path = normalize_path_separator(
                fb_output_path
                if config.is_fbcode()
                else cpp_builder.get_target_file_path()
            )

            def load_fn() -> Any:
                nonlocal lib
                if lib is None:
                    if future is not None:
                        future.result()
                    result = worker_fn()
                    assert result is None
                    lib = cls._load_library(binary_path, key)
                    assert lib is not None
                return lib

            if submit_fn is not None:
                with FileLock(lock_path, timeout=LOCK_TIMEOUT):
                    if not os.path.exists(binary_path):
                        future = submit_fn(worker_fn)

            cls.cache[key] = load_fn

        return cls.cache[key]

    @classmethod
    def load(cls, source_code: str, device_type: str = "cpu") -> Any:
        return cls.load_async(source_code, device_type)()


def _worker_compile_cpp(
    lock_path: str,
    cpp_builder: CppBuilder,
    fb_input_path: str,
    fb_output_path: str,
) -> None:
    from torch.utils._filelock import FileLock

    with FileLock(lock_path, timeout=LOCK_TIMEOUT):
        binary_path = (
            fb_output_path if config.is_fbcode() else cpp_builder.get_target_file_path()
        )
        if not os.path.exists(binary_path):
            cpp_builder.build()


# Customized Python binding for cpp kernels
@clear_on_fresh_inductor_cache
class CppPythonBindingsCodeCache(CppCodeCache):
    cache: dict[str, Callable[[], Union[CDLL, ModuleType]]] = {}
    cache_clear = staticmethod(cache.clear)
    cpp_compile_command_flags = {
        # kernels have no dependency on libtorch
        "include_pytorch": False,
        "shared": True,
    }
    entry_function = "kernel"
    call_entry_function = "kernel(%s);Py_RETURN_NONE;"
    extra_parse_arg = ""
    suffix_template = textwrap.dedent(
        """
        // Python bindings to call %s():
        #define PY_SSIZE_T_CLEAN
        #include <Python.h>
        #include <sstream>
        #include <cstdlib>

        #ifndef _MSC_VER
        #if __cplusplus < 202002L
        // C++20 (earlier) code
        // https://en.cppreference.com/w/cpp/language/attributes/likely
        #define likely(x)       __builtin_expect(!!(x), 1)
        #define unlikely(x)     __builtin_expect(!!(x), 0)
        #endif
        #else
        #define likely(x) (x)
        #define unlikely(x) (x)
        #endif

        // This is defined in guards.cpp so we don't need to import PyTorch headers that are slooow.
        // We manually link it below to workaround issues with fbcode build.
        static void* (*_torchinductor_pyobject_tensor_data_ptr)(PyObject* obj);

        template <typename T> static inline T parse_arg(PyObject* args, size_t n) {
            static_assert(std::is_pointer_v<T>, "arg type must be pointer or long");
            return static_cast<T>(_torchinductor_pyobject_tensor_data_ptr(PyTuple_GET_ITEM(args, n)));
        }
        template <> inline int64_t parse_arg<int64_t>(PyObject* args, size_t n) {
            auto result = PyLong_AsSsize_t(PyTuple_GET_ITEM(args, n));
            if(unlikely(result == -1 && PyErr_Occurred()))
                throw std::runtime_error("expected int arg");
            return result;
        }
        template <> inline uintptr_t parse_arg<uintptr_t>(PyObject* args, size_t n) {
            auto result = PyLong_AsVoidPtr(PyTuple_GET_ITEM(args, n));
            if(unlikely(result == reinterpret_cast<void*>(-1) && PyErr_Occurred()))
                throw std::runtime_error("expected int arg");
            return reinterpret_cast<uintptr_t>(result);
        }

        %s

        static PyObject* %s_py(PyObject* self, PyObject* args) {
            try {
                if(unlikely(!PyTuple_CheckExact(args)))
                    throw std::runtime_error("tuple args required");
                if(unlikely(PyTuple_GET_SIZE(args) != %s))
                    throw std::runtime_error("requires %s args");
                %s
            } catch(std::exception const& e) {
                PyErr_SetString(PyExc_RuntimeError, e.what());
                return nullptr;
            } catch(...) {
                PyErr_SetString(PyExc_RuntimeError, "unhandled error");
                return nullptr;
            }
        }

        static PyMethodDef py_methods[] = {
            {"%s", %s_py, METH_VARARGS, ""},
            {NULL, NULL, 0, NULL}};

        static struct PyModuleDef py_module =
            {PyModuleDef_HEAD_INIT, "%s", NULL, -1, py_methods};

        PyMODINIT_FUNC PyInit_%s(void) {
            const char* str_addr = std::getenv("_TORCHINDUCTOR_PYOBJECT_TENSOR_DATA_PTR");
            if(!str_addr) {
                PyErr_SetString(PyExc_RuntimeError, "_TORCHINDUCTOR_PYOBJECT_TENSOR_DATA_PTR must be set");
                return nullptr;
            }
            std::istringstream iss(str_addr);
            uintptr_t addr = 0;
            iss >> addr;
            _torchinductor_pyobject_tensor_data_ptr =
                reinterpret_cast<decltype(_torchinductor_pyobject_tensor_data_ptr)>(addr);
            PyObject* module = PyModule_Create(&py_module);
            if (module == NULL) {
                return NULL;
            }
            #ifdef Py_GIL_DISABLED
                PyUnstable_Module_SetGIL(mod, Py_MOD_GIL_NOT_USED);
            #endif
            return module;
        }
        """
    )

    @classmethod
    def _load_library_inner(cls, path: str, key: str) -> ModuleType:
        os.environ["_TORCHINDUCTOR_PYOBJECT_TENSOR_DATA_PTR"] = str(
            torch._C._dynamo.guards._torchinductor_pyobject_tensor_data_ptr  # type: ignore[attr-defined]
        )
        module_name = f"{key}.{cls.entry_function}"
        try:
            return sys.modules[module_name]
        except KeyError:
            pass
        spec = importlib.util.spec_from_file_location(module_name, path)
        assert spec is not None
        module = importlib.util.module_from_spec(spec)
        sys.modules[module_name] = module
        spec.loader.exec_module(module)  # type: ignore[union-attr]
        return module

    @classmethod
    def load_pybinding_async(
        cls,
        argtypes: list[str],
        source_code: str,
        device_type: str = "cpu",
        num_outputs: int = -1,
        submit_fn: Any = None,
        extra_flags: Sequence[str] = (),
    ) -> Any:
        """
        Wrap a C++ function in fast Python bindings.

        Args:
            argtypes: The types of args to ENTRY_FUNCTION(), e.g. ["float*", "long"]
            source_code: C++ source code containing a ENTRY_FUNCTION() function

        Returns:
            A python version of ENTRY_FUNCTION()
        """
        parseargs = ", ".join(
            f"parse_arg<{argtype.replace('const ', '')}>(args, {n})"
            for n, argtype in enumerate(argtypes)
        )
        suffix = cls.suffix_template % (
            cls.entry_function,
            cls.extra_parse_arg % num_outputs if cls.extra_parse_arg else "",
            cls.entry_function,
            len(argtypes),
            len(argtypes),
            cls.call_entry_function % parseargs,
            cls.entry_function,
            cls.entry_function,
            cls.entry_function,
            cls.entry_function,
        )
        get_result = cls.load_async(
            source_code + suffix,
            device_type,
            submit_fn=submit_fn,
            extra_flags=extra_flags,
        )
        result = None

        def future() -> Any:
            nonlocal result
            if result is None:
                result = get_result()
                assert isinstance(result, ModuleType)
            return getattr(result, cls.entry_function)

        return future

    @classmethod
    def load_pybinding(cls, *args: Any, **kwargs: Any) -> Any:
        return cls.load_pybinding_async(*args, **kwargs)()


@clear_on_fresh_inductor_cache
class CppWrapperCodeCache(CppPythonBindingsCodeCache):
    cache: dict[str, Callable[[], Union[CDLL, ModuleType]]] = {}
    cache_clear = staticmethod(cache.clear)
    cpp_compile_command_flags = {
        "include_pytorch": True,
        "shared": True,
    }
    entry_function = "inductor_entry_cpp"
    call_entry_function = "return inductor_entry_cpp(%s);"
    extra_parse_arg = textwrap.dedent(
        """
        #include <torch/csrc/inductor/aoti_torch/c/shim.h>

        static inline std::vector<AtenTensorHandle> unpack_tensor_handle_list(PyObject* pyvec) {
            std::vector<AtenTensorHandle> result;
            size_t result_len = PyList_GET_SIZE(pyvec);
            result.reserve(result_len);
            for (size_t i = 0; i < result_len; i++) {
                // AtenTensorHandle is essentially a pointer
                void* elem = PyCapsule_GetPointer(PyList_GET_ITEM(pyvec, i), NULL);
                result.push_back(reinterpret_cast<AtenTensorHandle>(elem));
            }
            return result;
        }

        static inline PyObject* pack_tensor_handle_list(const std::vector<AtenTensorHandle>& cppvec) {
            size_t result_len = cppvec.size();
            PyObject* result = PyList_New(static_cast<Py_ssize_t>(result_len));
            for (size_t i = 0; i < result_len; i++) {
                PyObject *elem =
                    cppvec[i] == nullptr
                        ? Py_None
                        // Store AtenTensorHandle as PyCapsulate
                        : PyCapsule_New(reinterpret_cast<void*>(cppvec[i]), NULL, NULL);
                PyList_SET_ITEM(result, i, elem);
            }
            return result;
        }

        template <> inline std::vector<AtenTensorHandle> parse_arg<std::vector<AtenTensorHandle>>(PyObject* args, size_t n) {
            return unpack_tensor_handle_list(PyTuple_GET_ITEM(args, n));
        }

        PyObject* inductor_entry_cpp(std::vector<AtenTensorHandle>&& input_handles) {
            // For outputs, we only allocate a vector to hold returned tensor handles,
            // not allocating the actual output tensor storage here
            std::vector<AtenTensorHandle> output_handles(%s);
            try {
                inductor_entry_impl(input_handles.data(), output_handles.data());
                if (PyErr_Occurred()) {
                    return nullptr;
                }
                return pack_tensor_handle_list(output_handles);
            } catch(std::exception const& e) {
                PyErr_SetString(PyExc_RuntimeError, e.what());
                return nullptr;
            } catch(...) {
                PyErr_SetString(PyExc_RuntimeError, "unhandled error");
                return nullptr;
            }
        }
        """
    )

    @classmethod
    def _get_uncompiled_header(cls, device: str) -> str | None:
        """
        Given a device type, returns the path to a CPP header file to be precompiled.
        Currently, this is only utilized by the cpp_wrapper classes.
        """
        return _get_cpp_wrapper_header(device)


@clear_on_fresh_inductor_cache
class HalideCodeCache(CppPythonBindingsCodeCache):
    cache: dict[str, Callable[[], Union[ModuleType, CDLL]]] = {}
    cache_clear = staticmethod(cache.clear)
    _standalone_runtime_path: Optional[str] = None
    prefix = textwrap.dedent(
        """
        #include "{halideruntime_h}"
        #include "{headerfile}"
        #include <stdexcept>
        #include <cmath>

        namespace c10 {{
            inline long div_floor_integer(long a, long b) {{
                if ((a<0) != (b<0)) {{
                    const auto quot = a / b;
                    const auto rem = a % b;
                    return rem ? quot - 1 : quot;
                }}
                return a / b;
            }}
        }}
        """
    )
    glue_template_cpp = prefix + textwrap.dedent(
        """
        void kernel({argdefs}) {{
            {buffers}
            int err = halide_kernel({buffer_names});
            if(err != 0) throw std::runtime_error("halide_kernel failed");
        }}
        """
    )
    glue_template_cuda = prefix + textwrap.dedent(
        """
        #include <cuda.h>
        static const halide_device_interface_t* cuda_interface = halide_cuda_device_interface();

        void kernel({argdefs}, uintptr_t stream) {{
            {buffers}
            int err = halide_kernel(reinterpret_cast<void*>(stream), {buffer_names});
            if(err != 0) throw std::runtime_error("halide_kernel failed");
        }}
        """
    )
    standalone_runtime_cuda_init = textwrap.dedent(
        """
        #include "{}"
        #include <cuda.h>

        static int acquire_context(void* user_context,
                                   void** cuda_context_out,
                                   bool create) {{
            return cuCtxGetCurrent(reinterpret_cast<CUcontext*>(cuda_context_out));
        }}

        static int release_context(void* user_context) {{
            return 0;
        }}

        static int get_stream(void* user_context,
                              void* cuda_context,
                              void** stream_out) {{
            *stream_out = user_context;
            return 0;
        }}

        static int register_halide_hooks() {{
            halide_set_cuda_acquire_context(&acquire_context);
            halide_set_cuda_release_context(&release_context);
            halide_set_cuda_get_stream(&get_stream);
            return 0;
        }}

        int inductor_register_halide_hooks_result = register_halide_hooks();
        """
    )

    @classmethod
    def _codegen_buffer(cls, name: str, arg: HalideInputSpec, cuda: bool) -> list[str]:
        assert arg.shape is not None
        assert arg.stride is not None and len(arg.shape) == len(arg.stride)
        assert arg.offset is not None
        data_ptr = f"{arg.alias_of or arg.name} + {arg.offset}"
        if cuda:
            device = f"reinterpret_cast<uint64_t>({data_ptr})"
            device_interface = "cuda_interface"
            host = "nullptr"
            flags = "halide_buffer_flag_device_dirty"
        else:
            device = "0"
            device_interface = "nullptr"
            host = f"reinterpret_cast<uint8_t*>({data_ptr})"
            flags = "halide_buffer_flag_host_dirty"

        dims = []
        for size, stride in zip(arg.shape, arg.stride):
            dims.append(f"halide_dimension_t(0, {size}, {stride})")

        return [
            f"halide_buffer_t {name};",
            f"halide_dimension_t {name}_dims[] = {{{', '.join(dims)}}};",
            f"{name}.device = {device};",
            f"{name}.device_interface = {device_interface};",
            f"{name}.host = {host};",
            f"{name}.flags = {flags};",
            f"{name}.type = {arg.halide_type()};",
            f"{name}.dimensions = {len(dims)};",
            f"{name}.dim = {name}_dims;",
            f"{name}.padding = nullptr;",
        ]

    @classmethod
    def _codegen_glue(cls, meta: HalideMeta, headerfile: object) -> str:
        is_cuda = meta.is_cuda()
        assert is_cuda is ("user_context" in meta.target)
        assert "no_runtime" in meta.target
        buffers = []
        buffer_names = []
        for i, arg in enumerate(meta.argtypes):
            if arg.is_buffer():
                buffer_names.append(f"&hl_buf_{i}")
                buffers.extend(cls._codegen_buffer(f"hl_buf_{i}", arg, is_cuda))
            else:
                assert "*" not in arg.ctype
                buffer_names.append(arg.name)
        buffers = "\n".join([f"    {line}" for line in buffers]).lstrip()

        glue_template = cls.glue_template_cuda if is_cuda else cls.glue_template_cpp
        glue_code = glue_template.format(
            halideruntime_h=cls.find_header(
                "HalideRuntimeCuda.h" if is_cuda else "HalideRuntime.h"
            ),
            headerfile=headerfile,
            argdefs=", ".join(
                f"{a.bindings_type()} {a.name}"
                for a in meta.argtypes
                if a.alias_of is None
            ),
            buffers=buffers,
            buffer_names=", ".join(buffer_names),
        )
        return glue_code

    @classmethod
    @functools.lru_cache(None)
    def config_hash(cls) -> str:
        command_gen = CppBuilder(
            name="O",
            sources="I",
            BuildOption=CppOptions(),
        )
        command_line = command_gen.get_command_line()
        return sha256_hash(
            "\n".join(
                [
                    cls.glue_template_cpp,
                    cls.glue_template_cuda,
                    cls.standalone_runtime_cuda_init,
                    command_line,
                ]
            ).encode("utf-8")
        )

    @staticmethod
    def _search_for_file(suffix: str, errmsg: str) -> str:
        spec = importlib.machinery.PathFinder.find_spec("halide")
        if spec is None or not spec.submodule_search_locations:
            raise RuntimeError("halide python bindings not installed")
        try:
            search = spec.submodule_search_locations[0]
            for file in os.listdir(search):
                if file.endswith(".so"):
                    try:
                        out = subprocess.check_output(
                            ["ldd", os.path.join(search, file)]
                        )
                    except subprocess.SubprocessError:
                        continue
                    m = re.search(r"(/.*)/libHalide.so", out.decode("utf-8"))
                    if m:
                        path = os.path.join(os.path.abspath(m.group(1)), suffix)
                        if os.path.exists(path):
                            return os.path.abspath(path)
        except Exception as e:
            raise RuntimeError(errmsg) from e
        raise RuntimeError(errmsg)

    @staticmethod
    @functools.lru_cache(None)
    def find_libautoschedule(name: str) -> str:
        sofile = f"libautoschedule_{name.lower()}.so"
        if "HALIDE_LIB" in os.environ:
            path = os.path.join(os.environ["HALIDE_LIB"], sofile)
            if os.path.exists(path):
                return path
        errmsg = (
            f"Can't find {sofile}, set env HALIDE_LIB to the directory containing it"
        )
        return HalideCodeCache._search_for_file(sofile, errmsg)

    @staticmethod
    @functools.lru_cache(None)
    def find_header(name: str) -> str:
        if "HALIDE_INCLUDE" in os.environ:
            path = os.path.join(os.environ["HALIDE_INCLUDE"], name)
            if os.path.exists(path):
                return path
        if "HALIDE_LIB" in os.environ:
            path = os.path.abspath(
                os.path.join(os.environ["HALIDE_LIB"], f"../include/{name}")
            )
            if os.path.exists(path):
                return path
        errmsg = (
            f"Can't find {name}, set env HALIDE_INCLUDE to the directory containing it"
        )
        return HalideCodeCache._search_for_file(f"../include/{name}", errmsg)

    @classmethod
    def generate_halide_async(
        cls, meta: HalideMeta, source_code: str, submit_fn: Any = None
    ) -> Callable[[], Any]:
        dirpath = Path(
            get_path(
                code_hash(
                    source_code,
                    extra=repr((cls.config_hash(), meta)),
                ),
                "halide",
            )[2]
        )
        os.makedirs(dirpath, exist_ok=True)
        wait_for_compile = None
        genfile = str(dirpath / "generate_kernel.py")
        libfile = str(dirpath / "halide_kernel.a")
        headerfile = str(dirpath / "halide_kernel.h")
        donefile = str(dirpath / "done")
        lockfile = str(dirpath / "lock")
        need_compile = not os.path.exists(donefile)
        jobs: list[Any] = []
        if need_compile:
            write_atomic(genfile, source_code)
            cmd = [
                sys.executable,
                genfile,
                "-g",
                "kernel",
                "-o",
                f"{dirpath}",
                "-f",
                "halide_kernel",
                "-e",
                "static_library,h,schedule",
            ]
            if meta.scheduler:
                cmd.extend(["-p", cls.find_libautoschedule(meta.scheduler)])
            cmd.extend(meta.args())
            jobs.append(functools.partial(subprocess.check_call, cmd))

        binding_types = [
            arg.bindings_type() for arg in meta.argtypes if arg.alias_of is None
        ]
        if meta.is_cuda():
            binding_types.append("uintptr_t")  # stream
        bindings_future = cls.load_pybinding_async(
            binding_types,
            cls._codegen_glue(meta, headerfile),
            extra_flags=(libfile, cls.build_standalone_runtime()),
            submit_fn=jobs.append if need_compile else None,
            device_type="cuda" if meta.is_cuda() else "cpu",
        )

        if need_compile:
            jobs.append(functools.partial(touch, donefile))
            task = functools.partial(_worker_task_halide, lockfile, jobs)
            if submit_fn:
                wait_for_compile = submit_fn(task).result
            else:
                task()

        def load() -> Callable[[], Any]:
            if wait_for_compile:
                wait_for_compile()
            return bindings_future()

        return load

    @classmethod
    def generate_halide(cls, *args: Any, **kwargs: Any) -> Callable[[], Any]:
        return cls.generate_halide_async(*args, **kwargs)()

    @classmethod
    def build_standalone_runtime(cls) -> str:
        if cls._standalone_runtime_path and os.path.exists(
            cls._standalone_runtime_path
        ):
            return cls._standalone_runtime_path
        device_type = "cuda" if torch.cuda.is_available() else "cpu"
        libname = "libStandaloneHalideRuntime.so"
        target = "host-cuda" if device_type == "cuda" else "host"
        if cls._standalone_runtime_path:
            assert not os.path.exists(cls._standalone_runtime_path)
            # We hit this case in unittests when we run with fresh_inductor_cache()
            # Generating a fresh runtime over and over causes errors because we initialize
            # cuda hundreds of times in the same process and run out of file descriptors.
            # Workaround by jail breaking the current fresh_inductor_cache().
            base = default_cache_dir()
        else:
            base = cache_dir()
        dirpath = Path(base) / f"halide-runtime-{target}-{cls.config_hash()}"
        os.makedirs(dirpath, exist_ok=True)
        donefile = str(dirpath / "done")
        lockfile = str(dirpath / "lock")
        hookfile = str(dirpath / "hooks.cpp")
        afile = str(dirpath / "standalone_halide_runtime.a")
        sofile = str(dirpath / libname)
        if not os.path.exists(donefile):
            import halide as hl  # type: ignore[import-untyped,import-not-found]

            from torch.utils._filelock import FileLock

            with FileLock(lockfile, LOCK_TIMEOUT):
                if not os.path.exists(donefile):
                    with open(hookfile, "w") as f:
                        if device_type == "cuda":
                            f.write(
                                cls.standalone_runtime_cuda_init.format(
                                    cls.find_header("HalideRuntimeCuda.h")
                                )
                            )
                    hl.compile_standalone_runtime(afile, hl.Target(target))

                    name, output_dir = get_name_and_dir_from_output_file_path(sofile)
                    halide_cmd_gen = CppBuilder(
                        name=name,
                        sources=[hookfile, afile],
                        output_dir=output_dir,
                        BuildOption=CppTorchDeviceOptions(
                            device_type=device_type,
                        ),
                    )

                    subprocess.check_call(
                        shlex.split(halide_cmd_gen.get_command_line())
                    )
                    touch(donefile)
        assert os.path.exists(sofile)
        cls._standalone_runtime_path = sofile
        return sofile


def _worker_task_halide(lockfile: str, jobs: list[partial[Any]]) -> None:
    from torch.utils._filelock import FileLock

    try:
        with FileLock(lockfile, LOCK_TIMEOUT):
            for job in jobs:
                job()
    except subprocess.SubprocessError as e:
        if os.environ.get("HALIDE_REPRO") == "1":
            python, script, *cmd = getattr(e, "cmd", ("", "", ""))
            if os.path.basename(python).startswith("python"):
                code = open(script).read()
                main = "    hl.main()"
                assert code.count(main) == 1

                class Out:
                    def __repr__(self) -> str:
                        return "out"

                cmd[cmd.index("-o") + 1] = Out()  # type: ignore[call-overload]
                repl = textwrap.indent(
                    textwrap.dedent(
                        f"""\
                        import sys, tempfile
                        with tempfile.TemporaryDirectory() as out:
                            sys.argv = {["repro.py", *cmd]!r}
                            hl.main()
                        """
                    ),
                    "    ",
                )
                code = code.replace(main, repl)
                with open("repro.py", "w") as fd:
                    fd.write(code.lstrip())
                raise RuntimeError(f"wrote repro.py: {e}") from e
        raise


def touch(filename: str) -> None:
    open(filename, "a").close()


@clear_on_fresh_inductor_cache
class PyCodeCache:
    # Track the loaded modules so we can remove the on-disk artifacts when
    # clearing the cache. Note also that we may load the same path more
    # than once, but attach different attributes, i.e., due to different
    # constant values.
    modules: list[ModuleType] = []
    linemaps: dict[str, list[tuple[Any, ...]]] = {}

    @classmethod
    def write(cls, source_code: str, extra: str = "") -> tuple[str, str]:
        return write(source_code, "py", extra=extra)

    @classmethod
    def load(
        cls,
        source_code: str,
        extra: str = "",
        linemap: Optional[list[tuple[int, str]]] = None,
        attrs: Optional[dict[str, Any]] = None,
    ) -> ModuleType:
        key, path = write(source_code, "py", extra=extra)
        return cls.load_by_key_path(key, path, linemap, attrs)

    @classmethod
    def load_by_key_path(
        cls,
        key: str,
        path: str,
        linemap: Optional[list[tuple[int, str]]] = None,
        attrs: Optional[dict[str, Any]] = None,
    ) -> ModuleType:
        if linemap is None:
            linemap = []

        mod = _reload_python_module(key, path)

        # unzip into separate lines/nodes lists
        cls.linemaps[path] = list(zip(*linemap))

        if attrs is not None:
            for k, v in attrs.items():
                setattr(mod, k, v)

        if not (linemap or attrs):
            mod._reload_in_subproc = functools.partial(  # type: ignore[attr-defined]
                _reload_python_module_in_subproc, key, path
            )

        cls.modules.append(mod)
        return mod

    @classmethod
    def cache_clear(cls, purge: bool = False) -> None:
        """
        Clear the in-memory module cache. If purge=True, also delete all the
        corresponding on-disk source files.
        """
        if purge:
            for mod in cls.modules:
                try:
                    assert mod.__file__
                    os.remove(mod.__file__)
                except FileNotFoundError:
                    pass
        cls.modules.clear()

    @classmethod
    @functools.lru_cache(None)
    def stack_frames_for_code(
        cls, path: str, lineno: int
    ) -> Optional[list[dict[str, Any]]]:
        if path not in cls.linemaps:
            return None
        # [(starting_line, <fx node>), ...]
        lines, nodes = cls.linemaps[path]
        p = bisect_right(lines, lineno)
        if p == 0:
            return None
        entry = nodes[p - 1]
        if not entry:
            return None

        def parse_stack_trace(stack_trace: str) -> list[dict[str, Any]]:
            # ideally fx stores stack traces as data rather than a string
            # but this is not along a performance critical path
            regex = r'File "(.+)", line (\d+), in (.+)\n'
            matches = re.findall(regex, stack_trace)
            return [
                {"filename": f, "line": int(l), "name": n}
                for f, l, n in reversed(matches)
            ]

        return parse_stack_trace(entry)


def _load_triton_kernel_from_source(
    kernel_name: str, source_code: str
) -> CachingAutotuner:
    return getattr(PyCodeCache.load(source_code), kernel_name)


def _cuda_compiler() -> Optional[str]:
    if cuda_env.nvcc_exist(config.cuda.cuda_cxx):
        return config.cuda.cuda_cxx
    if config.is_fbcode():
        return os.path.join(build_paths.sdk_home, "bin", "nvcc")
    if cuda_env.nvcc_exist(os.getenv("CUDACXX")):
        return os.getenv("CUDACXX", "")
    if cuda_env.nvcc_exist(os.getenv("CUDA_HOME")):
        return os.path.realpath(os.path.join(os.getenv("CUDA_HOME", ""), "bin/nvcc"))
    return "nvcc"


def _cutlass_include_paths() -> list[str]:
    if config.is_fbcode():
        from libfb.py import parutil

        cutlass_path = parutil.get_dir_path("cutlass-3-headers")
    else:
        cutlass_path = config.cuda.cutlass_dir
    return [
        # Use realpath to get canonical absolute paths, in order not to mess up cache keys
        os.path.realpath(os.path.join(cutlass_path, "include")),
        os.path.realpath(os.path.join(cutlass_path, "tools/library/include")),
        os.path.realpath(os.path.join(cutlass_path, "tools/library/src")),
        os.path.realpath(os.path.join(cutlass_path, "tools/util/include")),
    ]


def _cuda_lib_options() -> list[str]:
    _set_gpu_runtime_env()  # cpp_extension consults the env
    from torch.utils import cpp_extension

    lpaths = cpp_extension.library_paths(device_type="cuda")
    extra_ldflags: list[str] = []
    if is_linux():
        _transform_cuda_paths(lpaths)
        for path in lpaths:
            # -rpath ensures the DLL can find its dependencies when loaded, even
            # if the library path is non-standard.
            extra_ldflags.extend([f"-L{path}", "-Xlinker", f"-rpath={path}"])
        extra_ldflags.append("-lcuda")
        extra_ldflags.append("-lcudart")
    else:
        raise NotImplementedError(
            "Unsupported env, failed to find cuda libs! Currently only Linux is supported."
        )
    return extra_ldflags


def _nvcc_host_compiler_options() -> list[str]:
    return [
        "-fPIC",
        "-fno-strict-aliasing",
        "-fvisibility=hidden",
        "-Wconversion",
    ]


def _nvcc_compiler_options() -> list[str]:
    arch = cuda_env.get_cuda_arch()
    if arch == "90":
        # Required by cutlass compilation.
        arch = "90a"
    code = [f"sm_{arch}", f"compute_{arch}"]
    if config.cuda.enable_cuda_lto:
        code += [f"lto_{arch}"]
    options = [
        "-t=0",
        "-DCUTLASS_ENABLE_TENSOR_CORE_MMA=1",
        "-DCUTLASS_ENABLE_SM90_EXTENDED_MMA_SHAPES=1",
        "-DCUTE_SM90_EXTENDED_MMA_SHAPES_ENABLED",
        "-w",
        f"-gencode=arch=compute_{arch},code=[{','.join(code)}]",
        config.cuda.compile_opt_level,
        "-std=c++17",
        "--expt-relaxed-constexpr",
        "-DNDEBUG",
    ]
    if config.is_fbcode():
        options.extend(["-ccbin", os.path.dirname(build_paths.gcc)])
    if config.cuda.enable_debug_info:
        options.extend(["-lineinfo", "-g", "-DCUTLASS_DEBUG_TRACE_LEVEL=1"])
    if config.cuda.enable_ptxas_info:
        options.extend(
            [
                "--keep",  # Keep the intermediate files for debugging (including ptx, sass, cubin etc.)
                "--ptxas-options=--warn-on-local-memory-usage",  # warn us if local memory is used in CUDA Kernels
                "--ptxas-options=--warn-on-spills",  # warn us if register spilling happens in CUDA Kernels
                "--resource-usage",  # Report on CUDA resource usage (shared mem, registers etc.)
                "--source-in-ptx",
            ]
        )  # Annotate the ptx file with source information
    if config.cuda.use_fast_math:
        options.extend(
            [
                "--use_fast_math",
                "-DCUTLASS_USE_TANH_FOR_SIGMOID=1",
            ]
        )
    return options


def cuda_compile_command(
    src_files: list[str],
    dst_file: str,
    dst_file_ext: str,
    extra_args: Optional[list[str]] = None,
) -> str:
    if extra_args is None:
        extra_args = []
    include_paths = _cutlass_include_paths()
    cuda_lib_options = _cuda_lib_options()
    nvcc_host_compiler_options = _nvcc_host_compiler_options()
    nvcc_compiler_options = _nvcc_compiler_options()
    options = (
        nvcc_compiler_options
        + extra_args
        + [
            f"-Xcompiler {opt}" if "=" in opt else f"-Xcompiler={opt}"
            for opt in nvcc_host_compiler_options
        ]
        + ["-I" + path for path in include_paths]
        + cuda_lib_options
    )
    src_file = " ".join(src_files)
    res = ""
    if dst_file_ext == "o":
        res = f"{_cuda_compiler()} {' '.join(options)} -c -o {dst_file} {src_file}"
    elif dst_file_ext == "so":
        options.append("-shared")
        res = f"{_cuda_compiler()} {' '.join(options)} -o {dst_file} {src_file}"
    elif dst_file_ext == "exe":
        res = f"{_cuda_compiler()} {' '.join(options)} -o {dst_file} {src_file}"
    else:
        raise NotImplementedError(f"Unsupported output file suffix {dst_file_ext}!")
    log.debug("CUDA command: %s", res)
    return res


class DLLWrapper:
    """A wrapper for a dynamic library."""

    def __init__(
        self,
        lib_path: str,
    ) -> None:
        self.lib_path = lib_path
        self.is_open = False
        self.DLL = cdll.LoadLibrary(lib_path)
        self.is_open = True

    def close(self) -> None:
        if self.is_open:
            self._dlclose()
            self.is_open = False

    def _dlclose(self) -> None:
        f_dlclose = None

        if is_linux():
            syms = CDLL(None)
            if not hasattr(syms, "dlclose"):
                # Apline Linux
                syms = CDLL("libc.so")

            if hasattr(syms, "dlclose"):
                f_dlclose = syms.dlclose
        elif is_windows():
            import ctypes

            kernel32 = ctypes.CDLL("kernel32", use_last_error=True)

            f_dlclose = kernel32.FreeLibrary
        else:
            raise NotImplementedError("Unsupported env, failed to do dlclose!")

        if f_dlclose is not None:
            if is_linux():
                f_dlclose.argtypes = [c_void_p]
                f_dlclose(self.DLL._handle)
            elif is_windows():
                import ctypes
                from ctypes import wintypes

                f_dlclose.argtypes = [wintypes.HMODULE]
                f_dlclose(self.DLL._handle)
        else:
            log.warning(
                "dll unloading function was not found, library may not be unloaded properly!"
            )

    def __getattr__(self, name: str) -> Callable[..., None]:
        if not self.is_open:
            raise RuntimeError(f"Cannot use closed DLL library: {self.lib_path}")

        method = getattr(self.DLL, name)

        def _wrapped_func(*args: Any) -> None:
            err = method(*args)
            if err:
                raise RuntimeError(f"Error in function: {method.__name__}")

        return _wrapped_func

    def __enter__(self) -> Self:
        return self

    def __exit__(self, *args: Any) -> None:
        self.close()

    def __del__(self) -> None:
        self.close()


@clear_on_fresh_inductor_cache
class CUDACodeCache:
    @dataclasses.dataclass
    class CacheEntry:
        input_path: str
        output_path: str

    cache: dict[str, CacheEntry] = {}
    cache_clear = staticmethod(cache.clear)
    _SOURCE_CODE_SUFFIX = "cu"

    @classmethod
    def write(cls, source_code: str, dst_file_ext: str) -> tuple[str, str]:
        """
        Writes source code into a file with dst_file_ext as the file extension.
        Returns the hash key of source code, and the path to the file.
        """

        cuda_command = repr(
            cuda_compile_command(["dummy_input"], "dummy_output", dst_file_ext)
        )
        key, input_path = write(
            source_code, cls._SOURCE_CODE_SUFFIX, extra=cuda_command
        )
        return key, input_path

    @classmethod
    def compile(
        cls, source_code: str, dst_file_ext: str, extra_args: Optional[list[str]] = None
    ) -> tuple[str, str, str]:
        """
        Compiles CUDA source_code into a file with dst_file_ext extension.
        Returns a tuple of dst_file_path, hash_key, source_code_path
        """
        key, input_path = cls.write(source_code, dst_file_ext)
        if key not in cls.cache:
            from torch.utils._filelock import FileLock

            lock_dir = get_lock_dir()
            lock = FileLock(os.path.join(lock_dir, key + ".lock"), timeout=LOCK_TIMEOUT)
            with lock:
                output_path = input_path[: -len(cls._SOURCE_CODE_SUFFIX)] + dst_file_ext
                if not os.path.exists(output_path):
                    cmd = cuda_compile_command(
                        [input_path], output_path, dst_file_ext, extra_args
                    )
                    with open(input_path, "a") as f:
                        f.write("\n")
                        f.write(f"// CUDA Compile cmd\n// {cmd}\n")
                    start_time = time()
                    log.debug("CUDA Compilation: %s", cmd)
                    cmd_parts = cmd.split(" ")
                    try:
                        subprocess.check_output(
                            cmd_parts, stderr=subprocess.STDOUT, env=os.environ
                        )
                    except subprocess.CalledProcessError as error:
                        raise exc.CUDACompileError(cmd_parts, error.output) from error
                    end_time = time()
                    log_duration_msg = f"CUDA Compilation took {end_time - start_time} seconds. Compile command: {cmd}"
                    log.info(log_duration_msg)
                else:
                    log.debug(
                        "CUDA Compilation skipped: %s since output already exists",
                        input_path,
                    )
                cls.cache[key] = CUDACodeCache.CacheEntry(input_path, output_path)

        return (cls.cache[key].output_path, key, input_path)

    @classmethod
    def load(cls, source_code: str, dst_file_ext: str) -> tuple[DLLWrapper, str, str]:
        """
        Compiles source code and loads the generated .so file.
        Returns a tuple of DLLWrapper, hash_key, source_code_path
        """

        if dst_file_ext != "so":
            raise RuntimeError(
                f"Only support loading a .so file for now. "
                f"Requested file extension: {dst_file_ext}. Source code: {source_code}"
            )
        dst_file_path, hash_key, source_code_path = cls.compile(
            source_code, dst_file_ext
        )
        return (DLLWrapper(dst_file_path), hash_key, source_code_path)


@clear_on_fresh_inductor_cache
class ROCmCodeCache:
    @dataclasses.dataclass
    class CacheEntry:
        input_path: str
        output_path: str

    cache: dict[str, CacheEntry] = {}
    cache_clear = staticmethod(cache.clear)
    _SOURCE_CODE_SUFFIX = "cpp"
    _logged_compiler_version = False

    @classmethod
    def write(cls, source_code: str, dst_file_ext: str) -> tuple[str, str]:
        """
        Writes source code into a file with dst_file_ext as the file extension.
        Returns the hash key of source code, and the path to the file.
        """

        cuda_command = repr(
            rocm_compile_command(["dummy_input"], "dummy_output", dst_file_ext)
        )
        key, input_path = write(
            source_code, cls._SOURCE_CODE_SUFFIX, extra=cuda_command
        )
        return key, input_path

    @classmethod
    def compile(
        cls, source_code: str, dst_file_ext: str, extra_args: Optional[list[str]] = None
    ) -> tuple[str, str, str]:
        """
        Compiles source_code into a file with dst_file_ext extension,
        using the compile command specific for the ROCm platform.
        Returns a tuple of dst_file_path, hash_key, source_code_path
        """
        if not cls._logged_compiler_version:
            cls._logged_compiler_version = True
            log.debug(get_compiler_version_info(str(rocm_compiler())))

        key, input_path = cls.write(source_code, dst_file_ext)
        if key not in cls.cache:
            from torch.utils._filelock import FileLock

            lock_dir = get_lock_dir()
            lock = FileLock(os.path.join(lock_dir, key + ".lock"), timeout=LOCK_TIMEOUT)
            with lock:
                output_path = input_path[: -len(cls._SOURCE_CODE_SUFFIX)] + dst_file_ext
                if not os.path.exists(output_path):
                    cmd = rocm_compile_command(
                        [input_path], output_path, dst_file_ext, extra_args
                    )
                    start_time = time()
                    cmd_parts = cmd.split(" ")
                    try:
                        output = subprocess.check_output(
                            cmd_parts,
                            stderr=subprocess.STDOUT,
                            text=True,
                            env=os.environ,
                        )
                        log.debug("Compilation output: %s", output)
                    except subprocess.CalledProcessError as error:
                        raise exc.CUDACompileError(cmd_parts, error.output) from error
                    end_time = time()
                    log_duration_msg = f"Compilation took {end_time - start_time} seconds. Compile command: {cmd}"
                    log.info(log_duration_msg)
                else:
                    log.debug(
                        "Skip compiling %s: output %s already exists",
                        input_path,
                        output_path,
                    )
                cls.cache[key] = ROCmCodeCache.CacheEntry(input_path, output_path)

        return (cls.cache[key].output_path, key, input_path)

    @classmethod
    def load(cls, source_code: str, dst_file_ext: str) -> tuple[DLLWrapper, str, str]:
        """
        Compiles source code and loads the generated .so file.
        Returns a tuple of DLLWrapper, hash_key, source_code_path
        """

        if dst_file_ext != "so":
            raise RuntimeError(
                f"Only support loading a .so file for now. "
                f"Requested file extension: {dst_file_ext}. Source code: {source_code}"
            )
        dst_file_path, hash_key, source_code_path = cls.compile(
            source_code, dst_file_ext
        )
        return (DLLWrapper(dst_file_path), hash_key, source_code_path)


class CodeCacheFuture:
    def result(self) -> Callable[..., Any]:
        raise NotImplementedError


class LambdaFuture(CodeCacheFuture):
    def __init__(
        self, result_fn: Callable[..., Any], future: Optional[Future[Any]] = None
    ) -> None:
        self.result_fn = result_fn
        self.future = future

    def result(self) -> Callable[..., Any]:  # type: ignore[override]
        return self.result_fn()<|MERGE_RESOLUTION|>--- conflicted
+++ resolved
@@ -1789,93 +1789,6 @@
         return output_so
 
 
-<<<<<<< HEAD
-# Given a path to an input cpp file and an output path,
-# Attempts to compile the file, storing the output in "output_path"
-def compile_file(
-    input_path: Union[str, list[str]], output_path: str, cmd: list[str]
-) -> None:
-    with dynamo_timed("compile_file"):
-        return _compile_file(input_path, output_path, cmd)
-
-
-def _compile_file(
-    input_path: Union[str, list[str]], output_path: str, cmd: list[str]
-) -> None:
-    input_paths = [input_path] if isinstance(input_path, str) else input_path
-    input_files = [
-        os.path.basename(ip) if config.is_fbcode() else ip for ip in input_paths
-    ]
-    try:
-        if config.is_fbcode():
-            output_name = os.path.basename(output_path)
-            # When we build remotely, we need to make sure to carefully copy any files
-            # that are required during the compilation process into our build directly.
-            # This is where all of the ATen/c10/Torch includes come from.
-            torch_includes_path = os.path.join(_TORCH_PATH, "include")
-            with tempfile.TemporaryDirectory() as tmp_dir:
-                # Copy everything to tmp compilation folder
-                shutil.copy(_LINKER_SCRIPT, os.path.join(tmp_dir, "script.ld"))
-                for p, f in zip(input_paths, input_files):
-                    shutil.copy(p, os.path.join(tmp_dir, f))
-                dest_include_path = os.path.join(tmp_dir, "include")
-                shutil.copytree(torch_includes_path, dest_include_path)
-                # Run the build
-                output_file_path = _run_build_command(cmd, tmp_dir, output_name)
-                # Copy output from the build
-                if os.path.exists(output_path):
-                    os.remove(output_path)
-                shutil.copy(output_file_path, output_path)
-        else:
-            subprocess.check_output(cmd, stderr=subprocess.STDOUT)
-    except subprocess.CalledProcessError as e:
-        output = e.output.decode("utf-8")
-        openmp_problem = "'omp.h' file not found" in output or "libomp" in output
-        if openmp_problem and sys.platform == "darwin":
-            instruction = (
-                "\n\nOpenMP support not found. Please try one of the following solutions:\n"
-                "(1) Set the `CXX` environment variable to a compiler other than Apple clang++/g++ "
-                "that has builtin OpenMP support;\n"
-                "(2) install OpenMP via conda: `conda install llvm-openmp`;\n"
-                "(3) install libomp via brew: `brew install libomp`;\n"
-                "(4) manually setup OpenMP and set the `OMP_PREFIX` environment variable to point to a path"
-                " with `include/omp.h` under it."
-            )
-            output += instruction
-        raise exc.CppCompileError(cmd, output) from e
-=======
-# Putting this fn in cpp.py (unfortunately) causes a deadlock, which is why it's in codecache.py.
-# Why? importing from cpp.py invokes codecache.pick_vec_isa(), which takes out a lock.
-# Cycle goes:
-# - CppCodeCache.load()
-# - pick_vec_isa()
-# - valid_vec_isa_list()
-# - VecISA.__bool__() <-- takes out a lock
-# - compile_file() <-- imports cpp_prefix_path from cpp, which causes us to try to take out the same lock.
-@clear_on_fresh_inductor_cache
-@functools.lru_cache
-def cpp_prefix_path() -> str:
-    path = Path(__file__).parent / "codegen/cpp_prefix.h"
-    with path.open() as f:
-        content = f.read()
-        _, filename = write(
-            content,
-            "h",
-        )
-    return normalize_path_separator(filename)
-
-
-def cpp_prefix() -> str:
-    filename = cpp_prefix_path()
-    if config.is_fbcode():
-        # We need relative paths, since we bundle up
-        # everything that we compile into a folder for remote compilation.
-        return f'#include "{os.path.basename(filename)}"'
-    else:
-        return f'#include "{filename}"'
->>>>>>> 91a7c07c
-
-
 _libgomp: Optional[CDLL] = None
 
 
