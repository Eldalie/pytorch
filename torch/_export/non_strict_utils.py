--- conflicted
+++ resolved
@@ -157,6 +157,7 @@
     # In strict, these steps are spread across multiple files:
     #   - output_graph.py fakifies inputs.
     #   - [post-tracing] guards.py processes input shape equalities.
+    import torch._functorch.config as _config
 
     combined_args = _combine_args(nn_module, args, kwargs)
     _check_dynamic_shapes(combined_args, dynamic_shapes)
@@ -178,27 +179,6 @@
             "co_filename": code.co_filename,
             "co_firstlineno": code.co_firstlineno,
         }
-<<<<<<< HEAD
-        fake_mode = FakeTensorMode(
-            shape_env=ShapeEnv(
-                tracked_fakes=[],
-                co_fields=co_fields,
-                prefer_deferred_runtime_asserts_over_guards=True,
-                allow_complex_guards_as_runtime_asserts=allow_complex_guards_as_runtime_asserts,
-            ),
-            allow_non_fake_inputs=True,
-            export=True,
-        )
-    else:
-        fake_mode = FakeTensorMode(
-            shape_env=ShapeEnv(
-                tracked_fakes=[],
-                prefer_deferred_runtime_asserts_over_guards=True,
-                allow_complex_guards_as_runtime_asserts=allow_complex_guards_as_runtime_asserts,
-            ),
-            allow_non_fake_inputs=True,
-        )
-=======
         with _config.patch(fake_tensor_allow_unsafe_data_ptr_access=False):
             fake_mode = FakeTensorMode(
                 shape_env=ShapeEnv(
@@ -222,7 +202,6 @@
                 ),
                 allow_non_fake_inputs=True,
             )
->>>>>>> 9d02b399
     if fake_mode.shape_env is None or fake_mode.shape_env.tracked_fakes is None:
         raise ValueError(
             "Detected fake_mode does not have a shape_env with tracked fakes. "
