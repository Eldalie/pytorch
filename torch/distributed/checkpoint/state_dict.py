# mypy: allow-untyped-defs
import contextlib
import functools
import gc
import warnings
from collections.abc import Generator, Iterable
from dataclasses import asdict, dataclass, field
from itertools import chain
from typing import Any, Callable, cast, no_type_check, Optional, Union

import torch
import torch.distributed as dist
import torch.nn as nn
from torch.distributed._shard.sharded_tensor import ShardedTensor
from torch.distributed._state_dict_utils import (
    _broadcast_state_dict,
    _distribute_state_dict,
    _flatten_state_dict,
    _gather_state_dict,
    _offload_state_dict_to_cpu,
    _unflatten_state_dict,
)
from torch.distributed.algorithms._checkpoint.checkpoint_wrapper import (
    _CHECKPOINT_PREFIX,
)
from torch.distributed.fsdp import (
    FullOptimStateDictConfig,
    FullStateDictConfig,
    FullyShardedDataParallel as FSDP,
    OptimStateDictConfig,
    ShardedOptimStateDictConfig,
    ShardedStateDictConfig,
    StateDictConfig,
    StateDictType,
)
from torch.distributed.fsdp._common_utils import (
    _get_module_fsdp_state_if_fully_sharded_module,
    FSDP_WRAPPED_MODULE,
)
from torch.distributed.tensor import DTensor
from torch.nn.modules.module import _IncompatibleKeys
from torch.nn.parallel import DistributedDataParallel as DDP
from torch.utils._pytree import tree_map_only


__all__ = [
    "FQNS_T",
    "PrimitiveType",
    "ValueType",
    "DictValueType",
    "ListDictValueType",
    "OptimizerStateType",
    "StateDictOptions",
    "get_model_state_dict",
    "get_optimizer_state_dict",
    "get_state_dict",
    "set_model_state_dict",
    "set_optimizer_state_dict",
    "set_state_dict",
]


_FLAT_PARAM = "_flat_param"
_PG = "param_groups"
_PARAMS = "params"
_STATE = "state"

FQNS_T = set[str]
PrimitiveType = Union[DTensor, ShardedTensor, torch.Tensor, int, float, str]
ValueType = Union[
    PrimitiveType, list[PrimitiveType], tuple[PrimitiveType], dict[str, "ValueType"]
]
DictValueType = dict[str, ValueType]
ListDictValueType = list[DictValueType]
OptimizerStateType = dict[str, Union[DictValueType, ListDictValueType]]


_patched_state_dict: set[Callable] = set()


@contextlib.contextmanager
def _gc_context():
    is_enabled = gc.isenabled()
    gc.disable()
    try:
        yield
    finally:
        if is_enabled:
            gc.enable()


@dataclass
class StateDictOptions:
    """
    This dataclass specifies how get_state_dict/set_state_dict will work.

    - ``full_state_dict``: if this is set to True, all the tensors in the
      returned state_dict will be gathered. No ShardedTensor and DTensor
      will be in the returned state_dict.

    - ``cpu_offload``: offload all the tensors to cpu. To prevent CPU OOM, if
      ``full_state_dict`` is also true, then only the rank0 will get the
      state_dict and all other ranks will get empty state_dict.

    - ``ignore_frozen_params``: if the value is True, the returned state_dict
      won't contain any frozen parameters -- the ``requires_grad`` is False.
      The default value is False.

    - ``keep_submodule_prefixes`` (deprecated): when ``submodules`` is not None, this option
      indicates whether to keep the submodule prefixes from the state_dict keys.
      or example, if the submodule is ``module.pretrain`` and the full FQN of
      the parameter is ``pretrain.layer1.weight`` of the param. When this option
      is True, the parameter's key in the returned state_dict will be
      ``pretrain.layer1.weight``. If the options is False, the key will be
      ``layer1.weight``.
      Note that if ``keep_submodule_prefixes`` is False, there may be conflicted
      FQNs, hence there should be only one submodule in ``submodules``.

    - ``strict``: the ``strict`` option when ``set_state_dict`` calls
      model.load_state_dict().

    - ``broadcast_from_rank0``: when the option is True, rank0 should receive a
       full state_dict and will broadcast the tensors in the state_dict/
       optim_state_dict one by one to other ranks. Other ranks will receive
       the tensors and shard according to the local shards in the model and
       optimizer. ``full_state_dict`` must be set to True when using this option.
       This option currently only supports DTensor, not the legacy ShardedTensor.
    """

    full_state_dict: bool = False
    cpu_offload: bool = False
    ignore_frozen_params: bool = False
    keep_submodule_prefixes: bool = True
    strict: bool = True
    broadcast_from_rank0: bool = False
    flatten_optimizer_state_dict: bool = False
    dsd_fqn_modifiers: str = "_fqn_modifiers"


@dataclass
class _StateDictInfo(StateDictOptions):
<<<<<<< HEAD
    fqn_param_mapping: Dict[Union[str, torch.Tensor], Union[FQNS_T, torch.Tensor]] = (
        field(default_factory=dict)
    )
    shared_params_mapping: Dict[
=======
    fqn_param_mapping: dict[
        Union[str, torch.Tensor], Union[FQNS_T, torch.Tensor]
    ] = field(default_factory=dict)
    shared_params_mapping: dict[
>>>>>>> d48eb58d
        Union[str, torch.Tensor], Union[FQNS_T, torch.Tensor]
    ] = field(default_factory=dict)
    submodule_prefixes: set[str] = field(default_factory=set)
    handle_model: bool = True
    handle_optim: bool = True
    fsdp_context: Callable = contextlib.nullcontext
    fsdp_modules: list[nn.Module] = field(default_factory=list)


@functools.cache
def _get_fqns(
    model: nn.Module,
    name: str,
    dsd_fqn_modifiers: str = "_fqn_modifiers",
    skip_ddp_prefix: bool = True,
    skip_compiler_prefix: bool = True,
) -> FQNS_T:
    """
    This API is used to convert the name of a parameter to the FQNs. For FSDP
    without `use_orig_params`, the name of FlatParameter can be mapped to
    multiple original parameters. As a result, the return type of this function
    is `Set[str]`.

    Args:
        module (nn.Module): the root model.
        name (str): the name
        skip_ddp_prefix (bool): whether to skip DDP's `module` prefix

    Returns:
        The canonical FQNs based on the model traversal.
    """

    # Remove the checkpoint prefix, if it exists.
    name = name.replace(_CHECKPOINT_PREFIX, "")
    if "." not in name:
        return {name}

    obj_names = name.split(".")
    fqn_obj_names = []
    curr_obj = model
    for i, curr_obj_name in enumerate(obj_names):
        if isinstance(curr_obj, DDP):
            assert curr_obj_name == "module"
            curr_obj = curr_obj.module
            if not skip_ddp_prefix:
                fqn_obj_names.append(curr_obj_name)
        elif isinstance(curr_obj, FSDP):
            if i < len(obj_names) - 1 and obj_names[i + 1] == _FLAT_PARAM:
                prefix = ".".join(fqn_obj_names)
                flat_param = getattr(curr_obj, _FLAT_PARAM)
                if prefix:
                    prefix = f"{prefix}."
                return {f"{prefix}{fqn}" for fqn in flat_param._fqns}
            curr_obj = getattr(curr_obj, FSDP_WRAPPED_MODULE)
            if curr_obj_name != FSDP_WRAPPED_MODULE:
                fqn_obj_names.append(curr_obj_name)
                curr_obj = getattr(curr_obj, curr_obj_name)
        elif isinstance(curr_obj, torch._dynamo.eval_frame.OptimizedModule):
            assert curr_obj_name == "_orig_mod"
            curr_obj = curr_obj._orig_mod
            if not skip_compiler_prefix:
                fqn_obj_names.append(curr_obj_name)
        else:
            # In some modeuls, _fqn_modifiers would not shown in the state_dict keys,
            # skip them in the fqn to ensure load stat dict successfully for them.
            if hasattr(curr_obj, dsd_fqn_modifiers):
                if removed_fqn := getattr(curr_obj, dsd_fqn_modifiers)().get(
                    curr_obj_name
                ):
                    if hasattr(curr_obj, removed_fqn):
                        curr_obj = getattr(curr_obj, removed_fqn)
            fqn_obj_names.append(curr_obj_name)
            if curr_obj_name == nn.modules.module._EXTRA_STATE_KEY_SUFFIX:
                if i != len(obj_names) - 1:
                    raise RuntimeError("Expect `_extra_state` to be the last obj name")
            else:
                curr_obj = getattr(curr_obj, curr_obj_name)

    return {".".join(fqn_obj_names).replace(_CHECKPOINT_PREFIX, "")}


class _EXTRA_STATE:
    pass


def _iterate_valid_model_state(model, dsd_fqn_modifiers="_fqn_modifiers"):
    visited_modules: set[nn.Module] = set()

    def recurse(module: nn.Module, curr_fqn: str) -> Generator:
        visited_modules.add(module)

        curr_fqn = f"{curr_fqn}." if curr_fqn else ""
        for name, submodule in module.named_children():
            if submodule in visited_modules:
                continue
            # if user have state_dict_hooks in their model, they can add the state_dict key changes
            # at dsd_fqn_modifiers in input to align with the function of state_dict_hook
            if (
                hasattr(module, dsd_fqn_modifiers)
                and name in getattr(module, dsd_fqn_modifiers)().values()
            ):
                # skip _fqn_modifiers here thus remove the last `.` added
                new_fqn = curr_fqn[:-1]
            else:
                new_fqn = f"{curr_fqn}{name}"
            yield from recurse(submodule, new_fqn)

        for name, obj in chain(
            module.named_buffers(recurse=False), module.named_parameters(recurse=False)
        ):
            if name in module._non_persistent_buffers_set:
                continue
            new_fqn = f"{curr_fqn}{name}"
            yield new_fqn, obj

        if (
            getattr(module.__class__, "get_extra_state", nn.Module.get_extra_state)
            != nn.Module.get_extra_state
        ):
            new_fqn = f"{curr_fqn}{nn.modules.module._EXTRA_STATE_KEY_SUFFIX}"
            yield new_fqn, _EXTRA_STATE()

    yield from recurse(model, "")


def _verify_options(
    model: nn.Module,
    optims: tuple[torch.optim.Optimizer, ...],
    optim_only: bool,
    *,
    submodules: Optional[set[nn.Module]] = None,
    options: Optional[StateDictOptions] = None,
) -> _StateDictInfo:
    """
    Verify the model and options passed by the user and generates _StateDictInfo.
    """
    if submodules:
        warnings.warn(
            "Getting submodules only model/optim state_dict is deprecated and "
            "will be removed in 2.5. This feature can be achieved by manually "
            "filtering out the state_dict returned from get_state_dict.",
            FutureWarning,
        )
    if optim_only and not optims:
        raise RuntimeError(
            "Optimizers are not passed in but optim_only is set to True."
        )

    options = options or StateDictOptions()

    fqn_param_mapping: dict[
        Union[str, torch.Tensor], Union[set[str], torch.Tensor]
    ] = {}
    shared_params_mapping: dict[
        Union[str, torch.Tensor], Union[set[str], torch.Tensor]
    ] = {}
    for name, param in _iterate_valid_model_state(model):
        if isinstance(param, _EXTRA_STATE):
            continue

        fqns = _get_fqns(model, name)
        fqn = fqn_param_mapping.get(param, None)
        if fqn is not None:
            cast(set[str], fqn_param_mapping[param]).update(fqns)
            shared_params_mapping[param] = fqn_param_mapping[param]
        else:
            # We need to do copy as _get_fqns is lru_cached
            fqn_param_mapping[param] = fqns.copy()
        for fqn in fqns:
            if not isinstance(param, _EXTRA_STATE):
                fqn_param_mapping[fqn] = param

    for param_, fqns_ in list(shared_params_mapping.items()):
        for fqn in fqns_:
            shared_params_mapping[fqn] = cast(torch.Tensor, param_)

    submodule_prefixes: set[str] = set()
    if submodules:
        submodules = set(submodules)
        for name, module in model.named_modules():
            if module not in submodules:
                continue
            fqns = _get_fqns(model, name)
            assert len(fqns) == 1, "Submodule FQN should only have 1 instance"
            submodule_prefixes.update(f"{fqn}." for fqn in fqns)

    if options.broadcast_from_rank0 and not options.full_state_dict:
        raise ValueError(
            "full_state_dict must be True when broadcast_from_rank0 is True."
        )
    fsdp_modules = FSDP.fsdp_modules(model)
    state_dict_config: StateDictConfig
    optim_state_dict_config: OptimStateDictConfig
    fsdp_context: Callable
    if fsdp_modules:
        # FSDP API only work if at least one FSDP instance exists.
        if options.full_state_dict:
            state_dict_config = FullStateDictConfig(
                offload_to_cpu=options.cpu_offload, rank0_only=options.cpu_offload
            )
            optim_state_dict_config = FullOptimStateDictConfig(
                offload_to_cpu=options.cpu_offload,
                rank0_only=(options.cpu_offload or options.broadcast_from_rank0),
            )
            state_dict_type = StateDictType.FULL_STATE_DICT
        else:
            state_dict_config = ShardedStateDictConfig(
                offload_to_cpu=options.cpu_offload,
            )
            optim_state_dict_config = ShardedOptimStateDictConfig(
                offload_to_cpu=options.cpu_offload,
            )
            state_dict_type = StateDictType.SHARDED_STATE_DICT

        @contextlib.contextmanager
        def fsdp_state_dict_type_without_warning(
            module,
            state_dict_type,
            state_dict_config,
            optim_state_dict_config,
        ):
            with warnings.catch_warnings():
                warnings.filterwarnings(
                    "ignore", message="FSDP.state_dict_type", category=FutureWarning
                )
                with FSDP.state_dict_type(
                    module=module,
                    state_dict_type=state_dict_type,
                    state_dict_config=state_dict_config,
                    optim_state_dict_config=optim_state_dict_config,
                ):
                    yield

        fsdp_context = functools.partial(
            fsdp_state_dict_type_without_warning,
            module=model,
            state_dict_type=state_dict_type,
            state_dict_config=state_dict_config,
            optim_state_dict_config=optim_state_dict_config,
        )
    else:
        fsdp_context = contextlib.nullcontext

    return _StateDictInfo(
        **asdict(options),
        fqn_param_mapping=fqn_param_mapping,
        shared_params_mapping=shared_params_mapping,
        submodule_prefixes=submodule_prefixes,
        fsdp_context=fsdp_context,
        fsdp_modules=cast(list[nn.Module], fsdp_modules),
        handle_model=not optim_only,
        handle_optim=(len(optims) > 0),
    )


def _verify_state_dict(
    model_state_dict: dict[str, ValueType],
    optim_state_dict: OptimizerStateType,
    info: _StateDictInfo,
) -> None:
    for module in info.fsdp_modules:
        fsdp_state = _get_module_fsdp_state_if_fully_sharded_module(module)
        assert fsdp_state is not None, "Expected a fsdp_state with a fsdp module."

    # Verify if the model_state_dict and optim_state_dict are valid. This API
    # should give the users an explicit error message to debug or report.
    if (
        info.handle_model
        and not model_state_dict
        and not info.submodule_prefixes
        and not info.ignore_frozen_params
        and not (info.cpu_offload and info.full_state_dict)
        and info.strict
        and not info.broadcast_from_rank0
    ):
        raise RuntimeError(
            "The option indicates that model state_dict is required to save "
            "or load, but model state_dict is empty."
            f"rank = {dist.get_rank()=}."
        )

    if info.handle_optim:
        if (
            not optim_state_dict
            and not (info.cpu_offload and info.full_state_dict)
            and (not info.broadcast_from_rank0)
        ):
            raise RuntimeError(
                "The option indicates that model state_dict is required to save, "
                f"or load but optim state_dict is empty. {optim_state_dict}"
            )

    for key in model_state_dict.keys():
        if _FLAT_PARAM in key:
            raise RuntimeError(
                f"{key} contains {_FLAT_PARAM}. This can happen if the model "
                "is not the root module."
            )


def _state_dict_fn(obj: Union[nn.Module, torch.optim.Optimizer], api: str) -> Callable:
    call = getattr(obj, api)
    if call in _patched_state_dict:
        call = functools.partial(getattr(obj.__class__, api), self=obj)
    return call


def _maybe_full_or_cpu_state_dict(
    state_dict: dict[str, Any], info: _StateDictInfo
) -> dict[str, Any]:
    if info.full_state_dict:
        ranks_only = (
            ()
            if (not info.cpu_offload or not torch.distributed.is_initialized())
            else (0,)
        )
        return _gather_state_dict(
            state_dict, cpu_offload=info.cpu_offload, ranks_only=ranks_only
        )
    elif info.cpu_offload:
        return _offload_state_dict_to_cpu(state_dict)
    else:
        return state_dict


@torch.no_grad()
def _get_model_state_dict(
    model: nn.Module, info: _StateDictInfo
) -> dict[str, ValueType]:
    if not info.handle_model:
        return {}

    with info.fsdp_context():
        state_dict = _state_dict_fn(model, "state_dict")()

    for key in list(state_dict.keys()):
        fqns = _get_fqns(model, key)
        assert len(fqns) == 1, (key, fqns)
        fqn = next(iter(fqns))
        if fqn != key:
            # As we only support FSDP, DDP, and TP, the only cases are
            # wrapper-based DDP and compiler. Verify if the assumption
            # is correct.
            def verify(key, fqn) -> bool:
                if len(fqn) >= len(key):
                    return False
                fqn_split = fqn.split(".")
                key_split = key.split(".")
                fqn_idx = 0
                for key_idx, key_name in enumerate(key_split):
                    if key_name == fqn_split[fqn_idx]:
                        fqn_idx += 1
                        if fqn_idx == len(fqn_split):
                            return key_idx == len(key_split) - 1
                    elif key_name in ("module", "_orig_mod"):
                        continue
                    else:
                        return False
                return True

            if not verify(key, fqn):
                raise RuntimeError(f"An unexpected key, {key}, exists. FQN is {fqn}")
            state_dict[fqn] = state_dict.pop(key)

    if info.submodule_prefixes:
        new_state_dict: dict[str, ValueType] = {}
        # TODO: make this faster.
        for fqn in state_dict.keys():
            for prefix in info.submodule_prefixes:
                if not fqn.startswith(prefix):
                    continue
                if info.keep_submodule_prefixes:
                    new_state_dict[fqn] = state_dict[fqn]
                else:
                    new_fqn = fqn[len(prefix) :]
                    new_state_dict[new_fqn] = state_dict[fqn]
        state_dict = new_state_dict

    if info.ignore_frozen_params:
        for key, param in model.named_parameters():
            if param.requires_grad:
                continue
            fqns = _get_fqns(model, key)
            for fqn in fqns:
                state_dict.pop(fqn)

    for key, p in list(state_dict.items()):
        if torch.is_tensor(p) and p.is_meta:
            state_dict.pop(key)

    return _maybe_full_or_cpu_state_dict(state_dict, info)


@torch.no_grad()
def _load_model_state_dict(
    model: nn.Module,
    state_dict: dict[str, ValueType],
    info: _StateDictInfo,
) -> _IncompatibleKeys:
    if not info.handle_model or (not state_dict and not info.broadcast_from_rank0):
        return _IncompatibleKeys({}, {})

    local_state_dict = {}
    for key, value in _iterate_valid_model_state(model, info.dsd_fqn_modifiers):
        fqns = _get_fqns(model, key, info.dsd_fqn_modifiers)
        fqns_with_prefix = _get_fqns(
            model,
            key,
            info.dsd_fqn_modifiers,
            skip_ddp_prefix=False,
            skip_compiler_prefix=False,
        )

        for fqn, fqn_with_prefix in zip(fqns, fqns_with_prefix):
            if (
                not info.broadcast_from_rank0 or dist.get_rank() == 0
            ) and fqn != fqn_with_prefix:
                load_value = state_dict.pop(fqn, None)
                if load_value is None:
                    if info.strict:
                        raise RuntimeError(f"Missing key: {fqn}.")
                else:
                    state_dict[fqn_with_prefix] = load_value
            local_state_dict[fqn_with_prefix] = value

    assign = False
    if info.broadcast_from_rank0 or info.full_state_dict:
        devices = set()
        for key, value in local_state_dict.items():
            if torch.is_tensor(value) and value.dim() > 0:
                devices.add(value.device)
        # In lora state_dict, there could be multiple devices, with meta device inside.
        # Take the other device in the broadcast/distribtue, and set assign to True
        if torch.device("meta") in devices:
            devices.remove(torch.device("meta"))
            assign = True
        if len(devices) == 0:
            devices.add(dist.distributed_c10d._get_pg_default_device())
        elif len(devices) > 1:
            raise ValueError("Multiple devices found")

        if info.broadcast_from_rank0:
            _broadcast_state_dict(
                state_dict,
                local_state_dict,
                device=devices.pop(),
                strict=info.strict,
                cpu_offload=info.cpu_offload,
            )
        elif info.full_state_dict:
            _distribute_state_dict(state_dict, local_state_dict, device=devices.pop())
        for fqn, local_state in local_state_dict.items():
            state_dict[fqn] = local_state

    with info.fsdp_context():
        return cast(
            _IncompatibleKeys,
            _state_dict_fn(model, "load_state_dict")(
                state_dict=state_dict, strict=info.strict, assign=assign
            ),
        )


def _init_optim_state(optim: torch.optim.Optimizer) -> None:
    """
    Initialize optim states by calling the step() with zero grads.
    """
    if optim.state:
        # The optimizer state is initialized.
        return

    # There are some stateless optimizers like SGD. These optimizer will
    # not return in the above condition. So if gradients exist, we should also
    # return. If gradients do not exist, the following initialization should
    # not disturb SGD because the gradients and lr are both zero.
    for param_group in optim.param_groups:
        for param in param_group[_PARAMS]:
            if param.grad is not None:
                return

    for param_group in optim.param_groups:
        for param in param_group[_PARAMS]:
            if param.requires_grad:
                param.grad = torch.zeros_like(param)

    # Some optimizers will update parameters regardless of grads due to lr, so
    # make lr to zero when calling `step()`.
    lrs = []
    for param_group in optim.param_groups:
        if "lr" in param_group:
            lrs.append(param_group["lr"])
            param_group["lr"] = (
                torch.tensor(0.0)
                if isinstance(param_group["lr"], torch.Tensor)
                else 0.0
            )
    optim.step(closure=None)
    # Whether to recover the "lr" should not matter too much as we will
    # restore checkpointing later.
    for param_group in optim.param_groups:
        if "lr" in param_group:
            param_group["lr"] = lrs.pop(0)
    optim.zero_grad(set_to_none=True)


def _flatten_optim_state_dict(state_dict: OptimizerStateType) -> dict[str, ValueType]:
    """
    This API flattens the optimizer state_dict to support optimizer resharding for
    MPMD, e.g., pipeline parallelism.

    Without the API, the original optimizer state_dict looks like:
    {
        "state": {
            "layer1.weight": {
                "step": 10, "exp_avg": SomeTensor, "exp_avg_sq": SomeTensor
            },
            "layer2.weight": {
                "step": 10, "exp_avg": SomeTensor, "exp_avg_sq": SomeTensor
            },
        },
        "param_group": [
            {
                "lr": 0.0,
                "betas": (0.9, 0.95), ...,
                "params": ["layer1.weight", "layer2.weight"]
            }
        ]
    }

    With this API, the optimizer state_dict looks like:
    {
        "state.layer1.weight.step": 10,
        "state.layer2.weight.step": 10,
        "state.layer1.weight.exp_avg": SomeTensor,
        "state.layer2.weight.exp_avg": SomeTensor,
        "state.layer1.weight.exp_avg_sq": SomeTensor,
        "state.layer2.weight.exp_avg_sq": SomeTensor,
        "param_group.layer1.weight.lr" : 0.1,
        "param_group.layer2.weight.lr" : 0.1,
        "param_group.layer1.weight.betas" : (0.9, 0.95),
        "param_group.layer2.weight.betas" : (0.9, 0.95),
    }

    Note that if any of the value is a container, like the betas in the example,
    this API won't flattent it.
    """

    def _raise_if_type_not_supported(v):
        if not isinstance(v, (torch.Tensor, int, float)):
            raise NotImplementedError(
                "Flattening optimizer state_dict only supports "
                "tensor, int, float states now. "
                f"Type is {type(v)}."
            )

    ret: dict[str, ValueType] = {}
    for fqn, state in cast(DictValueType, state_dict[_STATE]).items():
        for k, v in cast(DictValueType, state).items():
            _raise_if_type_not_supported(v)
            ret[f"{_STATE}.{fqn}.{k}"] = v

    for param_group in cast(ListDictValueType, state_dict[_PG]):
        fqns = param_group.pop(_PARAMS)
        for fqn in cast(list[str], fqns):
            for k, v in param_group.items():
                ret[f"{_PG}.{fqn}.{k}"] = v
    return ret


def _unflatten_optim_state_dict(
    optim: torch.optim.Optimizer,
    state_dict: dict[str, ValueType],
    info: _StateDictInfo,
) -> OptimizerStateType:
    """
    This API unflattens the state_dict generated by _flatten_optim_state_dict().
    See the docstring of _flatten_optim_state_dict() for more detail.
    """
    state: DictValueType = {}
    pg_state: ListDictValueType = []
    return_osd: OptimizerStateType = {_STATE: state, _PG: pg_state}

    for param_group in optim.param_groups:
        pg_state.append({_PARAMS: []})
        for param in param_group[_PARAMS]:
            for fqn in info.fqn_param_mapping[param]:
                params = pg_state[-1][_PARAMS]
                assert isinstance(params, list)  # typing
                params.append(fqn)
                if not param.requires_grad:
                    continue
                state[fqn] = {}
                for state_name in optim.state[param].keys():
                    cast(DictValueType, state[fqn])[state_name] = state_dict[
                        f"{_STATE}.{fqn}.{state_name}"
                    ]

        first_param_fqn = cast(list[str], pg_state[-1][_PARAMS])[0]
        for k in param_group.keys():
            if k == _PARAMS:
                continue
            value = state_dict[f"{_PG}.{first_param_fqn}.{k}"]
            if k not in pg_state[-1]:
                pg_state[-1][k] = value
            elif pg_state[-1][k] != value:
                raise RuntimeError(
                    "All the parameters in the same parameter group should have "
                    f"the same saved param_group value. But {first_param_fqn}.{k} "
                    f"is {value} while other(s) is {pg_state[-1][k]}."
                )

    return return_osd


@torch.no_grad()
def _get_optim_state_dict(
    model: nn.Module,
    optimizers: tuple[torch.optim.Optimizer, ...],
    info: _StateDictInfo,
) -> OptimizerStateType:
    if not info.handle_optim:
        return {}

    optim_state_dict: OptimizerStateType = {_STATE: {}, _PG: []}
    for optim in optimizers:
        _init_optim_state(optim)
        osd = _state_dict_fn(optim, "state_dict")()
        if info.fsdp_modules:
            with info.fsdp_context():
                osd = FSDP.optim_state_dict(model, optim, osd)

            # We need to specially handle FlatParameter FSDP as
            # FlatParameter FSDP converts the FQNs.
            # There are no easy ways to do this conversion systematically.
            # We can only use a string replacment without correctness check.
            if not osd:
                continue
            for k in list(osd[_STATE].keys()):
                if "_orig_mod" in k:
                    osd[_STATE][k.replace("_orig_mod.", "")] = osd[_STATE].pop(k)
            for g in osd[_PG]:
                params = [k.replace("_orig_mod.", "") for k in g[_PARAMS]]
                g[_PARAMS] = params
        else:
            params = list(chain.from_iterable(g[_PARAMS] for g in optim.param_groups))
            param_pid_mapping = dict(zip(params, range(len(params))))
            fqn_pid_mapping = {}
            for key, param in model.named_parameters():
                fqns = _get_fqns(model, key)
                assert len(fqns) == 1
                fqn = next(iter(fqns))
                if param not in param_pid_mapping:
                    continue
                pid = param_pid_mapping[param]
                fqn_pid_mapping[fqn] = pid
                fqn_pid_mapping[pid] = fqn

            for key in list(osd[_STATE].keys()):
                fqn = fqn_pid_mapping[key]
                osd[_STATE][fqn] = osd[_STATE].pop(key)

            for group in osd[_PG]:
                group[_PARAMS] = [fqn_pid_mapping[pid] for pid in group[_PARAMS]]

        if not osd:
            continue

        cast(DictValueType, optim_state_dict[_STATE]).update(osd[_STATE])
        cast(ListDictValueType, optim_state_dict[_PG]).extend(osd[_PG])

    if info.flatten_optimizer_state_dict:
        optim_state_dict = cast(
            OptimizerStateType, _flatten_optim_state_dict(optim_state_dict)
        )

    return _maybe_full_or_cpu_state_dict(optim_state_dict, info)


def _split_optim_state_dict(
    model: nn.Module,
    optim: torch.optim.Optimizer,
    optim_state_dict: OptimizerStateType,
    info: _StateDictInfo,
) -> OptimizerStateType:
    """
    Extract the corresponding optim state_dict from ``optim_state_dict`` for
    ``optim`` and return the result optim state_dict.

    Args:
        model (nn.Module): the root model.
        optim (torch.optim.Optimizer): the optimizer.
        optim_state_dict (Dict[str, ValueType]): the superset optim state_dict that
            contains the optim state_dict of ``optim``.
        info (_StateDictInfo): state dict information.

    Returns:
        The optim state_dict of ``optim``.
    """

    state: DictValueType = {}
    pg_state: ListDictValueType = []
    return_osd: OptimizerStateType = {_STATE: state, _PG: pg_state}
    pg_mapping: dict[int, int] = {}

    if all(
        isinstance(k, int) for k in cast(DictValueType, optim_state_dict[_STATE]).keys()
    ):
        return optim_state_dict

    for param_group in optim.param_groups:
        pg_state.append({_PARAMS: []})
        for param in param_group[_PARAMS]:
            for fqn in info.fqn_param_mapping[param]:
                if fqn in info.shared_params_mapping:
                    in_params = False
                    for loaded_param_group in cast(
                        ListDictValueType, optim_state_dict[_PG]
                    ):
                        if fqn in cast(list[str], loaded_param_group[_PARAMS]):
                            in_params = True
                            break
                else:
                    in_params = True
                if not in_params:
                    continue

                params = pg_state[-1][_PARAMS]
                assert isinstance(params, list)
                params.append(fqn)
                if param.requires_grad:
                    state[fqn] = cast(DictValueType, optim_state_dict[_STATE])[fqn]
                for loaded_param_group in cast(
                    ListDictValueType, optim_state_dict[_PG]
                ):
                    if fqn in cast(list[str], loaded_param_group[_PARAMS]):
                        pg_mapping[id(loaded_param_group)] = len(return_osd[_PG]) - 1

        if len(param_group[_PARAMS]) == 0:
            # Param_group with empty params.
            ret = []
            for loaded_param_group in cast(ListDictValueType, optim_state_dict[_PG]):
                if len(cast(list[str], loaded_param_group[_PARAMS])) == 0:
                    ret.append(loaded_param_group)
            if len(ret) != 1:
                raise ValueError(
                    "There are param groups that have zero parameters. "
                    "In such a case, DSD only support exactly one param group "
                    "with zero parameters."
                    "But the loaded state_dict has zero or more than one param groups "
                    "that have zero parameters."
                )
            if len(optim_state_dict[_PG]) != len(optim.param_groups):
                raise ValueError(
                    "When there is a parameter group that has zero parameters, "
                    "multiple optimizers are not supported."
                )
            pg_mapping[id(loaded_param_group)] = len(return_osd[_PG]) - 1

    for param_group in cast(ListDictValueType, optim_state_dict[_PG]):
        pg_idx = pg_mapping.get(id(param_group), -1)
        if pg_idx == -1:
            continue

        for key, value in param_group.items():
            if key == _PARAMS:
                continue
            # TODO: check if value is the same if exists.
            pg_state[pg_idx][key] = value

    return return_osd


@torch.no_grad()
def _load_optim_state_dict(
    model: nn.Module,
    optimizers: tuple[torch.optim.Optimizer, ...],
    state_dict: OptimizerStateType,
    info: _StateDictInfo,
) -> None:
    if not info.handle_optim:
        return

    for optim in optimizers:
        _init_optim_state(optim)
        if state_dict:
            if _STATE in state_dict:
                optim_state_dict = _split_optim_state_dict(
                    model, optim, state_dict, info
                )
            else:
                optim_state_dict = _unflatten_optim_state_dict(
                    optim, cast(dict[str, ValueType], state_dict), info
                )
        else:
            optim_state_dict = {}
        if info.fsdp_modules:
            # We need to specially handle FlatParameter FSDP as
            # FlatParameter FSDP converts the FQNs.
            for original_fqn, _ in model.named_parameters():
                fqns = _get_fqns(model, original_fqn)
                fqns_with_compiler = _get_fqns(
                    model, original_fqn, skip_compiler_prefix=False
                )
                if fqns == fqns_with_compiler:
                    continue

                assert len(fqns) == 1
                fqn = fqns.pop()
                fqn_with_compiler = fqns_with_compiler.pop()
                for g in optim_state_dict[_PG]:
                    val = cast(dict[str, Any], g)
                    params = [
                        key.replace(fqn, fqn_with_compiler) for key in val[_PARAMS]
                    ]
                    val[_PARAMS] = params
                osd_state = cast(DictValueType, optim_state_dict[_STATE])
                for k in list(osd_state.keys()):
                    if fqn in k:
                        osd_state[k.replace(fqn, fqn_with_compiler)] = osd_state.pop(k)

            with info.fsdp_context():
                optim_state_dict = FSDP.optim_state_dict_to_load(
                    model, optim, optim_state_dict
                )
        elif info.full_state_dict:
            info.full_state_dict = False
            local_state_dict = _get_optim_state_dict(model, (optim,), info)
            info.full_state_dict = True
            device = None

            def _device(t):
                if t.dim() > 0:
                    nonlocal device
                    if device is None:
                        device = t.device
                    elif device != t.device:
                        raise ValueError("Device mismatch")
                return t

            _ = tree_map_only(torch.Tensor, _device, local_state_dict)
            assert device is not None
            flatten_osd, osd_mapping = _flatten_state_dict(optim_state_dict)
            flatten_local_osd, local_osd_mapping = _flatten_state_dict(local_state_dict)
            if info.broadcast_from_rank0:
                _broadcast_state_dict(flatten_osd, flatten_local_osd, device=device)
            else:
                _distribute_state_dict(flatten_osd, flatten_local_osd, device=device)
            # The modifications listed seek to address the problem where optim might possess
            # dissimilar parameters in comparison to optim_state_dict. This is achieved by
            # incorporating differential parameters within local, which may result in optim
            # having additional parameters ultimately.
            for optim_key in flatten_osd.keys():
                if optim_key not in flatten_local_osd:
                    assert optim_key in osd_mapping
                    flatten_local_osd[optim_key] = flatten_osd[optim_key]
                    local_osd_mapping[optim_key] = osd_mapping[optim_key]
            optim_state_dict = _unflatten_state_dict(
                flatten_local_osd, local_osd_mapping
            )
            for pg in optim_state_dict[_PG]:
                if _PARAMS not in pg:
                    cast(dict[str, ValueType], pg)[_PARAMS] = []

        # Note that we do not have to convert the FQN back to param id here if
        # order in optim.param_groups[idx][_PARAMS] is the same as the one in
        # optim_state_dict[_PG][idx][_PARAMS].
        _state_dict_fn(optim, "load_state_dict")(state_dict=optim_state_dict)


def get_model_state_dict(
    model: nn.Module,
    *,
    submodules: Optional[set[nn.Module]] = None,
    options: Optional[StateDictOptions] = None,
) -> dict[str, ValueType]:
    """
    Return the model state_dict of ``model``.

    See ``get_state_dict`` for the detail usage.

    Args:
        model (nn.Module): the nn.Module to the model.
        submodules (deprecated): Optional[Set[nn.Module]]: only return the model parameters
            that belong to the submodules.
        options (StateDictOptions): the options to control how
            model state_dict and optimizer state_dict should be returned. See
            `StateDictOptions` for the details.

    Returns:
        The state_dict for ``model``.

    :rtype: typing.Dict[str, ValueType]
    """
    with _gc_context():
        info = _verify_options(
            model,
            (),
            optim_only=False,
            submodules=submodules,
            options=options,
        )
        model_state_dict = _get_model_state_dict(model, info)
        _verify_state_dict(model_state_dict, {}, info)
        return model_state_dict


def get_optimizer_state_dict(
    model: nn.Module,
    optimizers: Union[torch.optim.Optimizer, Iterable[torch.optim.Optimizer]],
    *,
    submodules: Optional[set[nn.Module]] = None,
    options: Optional[StateDictOptions] = None,
) -> OptimizerStateType:
    """
    Return the combined state_dict for optimizers.

    See ``get_state_dict`` for the detail usage.

    Args:
        model (nn.Module): the nn.Module to the model.
        optimizers (Union[None, Optimizer, Iterable[Optimizer]]):
            The optimizers that are used to optimize ``model``.
        submodules (deprecated): Optional[Set[nn.Module]]: only return the model parameters
            that belong to the submodules.
        options (StateDictOptions): the options to control how
            model state_dict and optimizer state_dict should be returned. See
            `StateDictOptions` for the details.

    Returns:
        The state_dict for ``optimizers``.

    :rtype: OptimizerStateType
    """
    with _gc_context():
        optimizers = (
            (optimizers,)
            if isinstance(optimizers, torch.optim.Optimizer)
            else tuple(optimizers)
        )
        info = _verify_options(
            model,
            optimizers,
            optim_only=True,
            submodules=submodules,
            options=options,
        )
        optim_state_dict = _get_optim_state_dict(model, optimizers, info)
        _verify_state_dict({}, optim_state_dict, info)
        return optim_state_dict


def get_state_dict(
    model: nn.Module,
    optimizers: Union[torch.optim.Optimizer, Iterable[torch.optim.Optimizer]],
    *,
    submodules: Optional[set[nn.Module]] = None,
    options: Optional[StateDictOptions] = None,
) -> tuple[dict[str, ValueType], OptimizerStateType]:
    """
    Return the model state_dict and optimizers state_dict.

    ``get_state_dict`` can process any module that is parallelized by PyTorch
    FSDP/fully_shard, DDP/replicate, tensor_parallel/parallelize_module, and any
    combination of these parallelisms. The main functions of ``get_state_dict``
    are: 1.) returning a model and optimizer state_dict that can be resharded
    with a different number of trainers and/or different parallelisms.
    2.) hiding the parallelism-specific state_dict APIs. Users don't have to call
    these APIs.
    3.) sanity checking the result state_dict.

    The keys of the result state dictionary are the canonical FQNs (Fully
    Qualified Names).  A canonical FQN refers to the FQN based on a parameter's
    position in an nn.Module hierarchy. More specifically, a canonical FQN to a
    parameter is the FQN returned by ``module.named_parameters()`` or
    ``module.named_buffers()`` when the module is not distributed by any
    parallelisms. Since the optimizer internally uses parameter IDs to represent
    a parameter, there will be a conversion from the parameter IDs to the
    canonical FQNs when calling this API.

    ``get_state_dict`` can also process a module that is not parallelized. In
    such a case, ``get_state_dict`` only performs one function -- converting the
    optimizer parameter IDs to the canonical FQNs.

    Example:
        >>> # xdoctest: +SKIP
        >>> import torch
        >>> from torch.distributed.fsdp import FullyShardedDataParallel as FSDP
        >>> from torch.nn.parallel import DistributedDataParallel as DDP
        >>> from torch.distributed.checkpoint.state_dict import get_state_dict

        >>> fsdp_model = FSDP(copy.deepcopy(model))
        >>> fsdp_optim = torch.optim.Adam(model.parameters(), lr=1e-3)
        >>> ddp_model = DDP(copy.deepcopy(model))
        >>> ddp_optim = torch.optim.Adam(model.parameters(), lr=1e-3)


        >>> ddp_state_dict, ddp_optim_state_dict = get_state_dict(ddp_model, ddp_optim)
        >>> fsdp_state_dict, fsdp_optim_state_dict = get_state_dict(
        ...     fsdp_model, fsdp_optim
        ... )

        >>> # if we simply call ddp_model.state_dict() and fsdp_model.state_dict(),
        >>> # the asserts will fail.
        >>> assert ddp_state_dict == fsdp_state_dict
        >>> assert ddp_optim_state == fsdp_optim_state_dict


    Args:
        model (nn.Module): the nn.Module to the model.
        optimizers (Union[None, Optimizer, Iterable[Optimizer]]):
            The optimizers that are used to optimize ``model``.
        submodules (deprecated): Optional[Set[nn.Module]]: only return the model parameters
            that belong to the submodules.
        options (StateDictOptions): the options to control how
            model state_dict and optimizer state_dict should be returned. See
            `StateDictOptions` for the details.

    Returns:
        ``Tuple`` that contain model state_dict and optimizer state_dict.

    :rtype: typing.Tuple[typing.Dict[str, ValueType], OptimizerStateType]
    """

    with _gc_context():
        optimizers = (
            (optimizers,)
            if isinstance(optimizers, torch.optim.Optimizer)
            else tuple(optimizers)
        )
        info = _verify_options(
            model,
            optimizers,
            optim_only=False,
            submodules=submodules,
            options=options,
        )
        model_state_dict = _get_model_state_dict(model, info)
        optim_state_dict = _get_optim_state_dict(model, optimizers, info)
        _verify_state_dict(model_state_dict, optim_state_dict, info)
        return model_state_dict, optim_state_dict


def _unflatten_model_state_dict(
    model: nn.Module,
    state_dict: Union[dict[nn.Module, dict[str, ValueType]], dict[str, ValueType]],
) -> dict[str, ValueType]:
    if not state_dict:
        return {}

    if isinstance(next(iter(state_dict.keys())), nn.Module):
        warnings.warn(
            "Passing model_state_dict as a ``Dict[nn.Module, Dict[str, Any]]``"
            "is deprecated and will be removed in 2.5. If you need this "
            "feature, please preprocessing the model_state_dict to achieve the "
            "same functionality.",
            FutureWarning,
        )
        cast_state_dict = cast(dict[nn.Module, dict[str, ValueType]], state_dict)
        new_state_dict: dict[str, ValueType] = {}
        for submodule, sub_state_dict in cast_state_dict.items():
            for name, m in model.named_modules():
                if m != submodule:
                    continue

                fqns = _get_fqns(model, name)
                assert len(fqns) == 1, "FQNs for a submodule should only have 1 element"
                prefix = f"{next(iter(fqns))}."
                new_state_dict.update(
                    {prefix + subfqn: value for subfqn, value in sub_state_dict.items()}
                )
        return new_state_dict
    else:
        return cast(dict[str, ValueType], state_dict)


def set_model_state_dict(
    model: nn.Module,
    model_state_dict: dict[str, ValueType],
    *,
    options: Optional[StateDictOptions] = None,
) -> _IncompatibleKeys:
    """Load the model state_dict.

    The counterpart of ``get_model_state_dict`` to set the state_dict to the
    model. See ``set_state_dict`` for the detail usage.

    Args:
        model (nn.Module): the nn.Module to the model.
        model_state_dict: (Dict[str, ValueType]):
           the model state_dict to load. If the key of the ``model_state_dict``
           is nn.Module, the key is a submodule of ``model`` and the value should
           be the state_dict of the submodule. When loading the state_dict,
           the prefix of the submodule will be append to the state_dict.
        options (StateDictOptions): the options to control how
            model state_dict and optimizer state_dict should be loaded. See
            `StateDictOptions` for the details.

    Returns:
        ``NamedTuple`` with ``missing_keys`` and ``unexpected_keys`` fields:
            * **missing_keys** is a list of str containing the missing keys
            * **unexpected_keys** is a list of str containing the unexpected keys

    :type model_state_dict: typing.Dict[str, ValueType]
    """
    model_state_dict: dict[str, ValueType] = _unflatten_model_state_dict(
        model, model_state_dict
    )
    with _gc_context():
        info = _verify_options(model, (), optim_only=False, options=options)

        _verify_state_dict(model_state_dict, {}, info)
        return _load_model_state_dict(model, model_state_dict, info)


def set_optimizer_state_dict(
    model: nn.Module,
    optimizers: Union[torch.optim.Optimizer, Iterable[torch.optim.Optimizer]],
    optim_state_dict: OptimizerStateType,
    *,
    options: Optional[StateDictOptions] = None,
) -> None:
    """Load the optimizers state_dict.

    The counterpart of ``get_optimizer_state_dict`` to set the state_dict to the
    optimizers. See ``set_state_dict`` for the detail usage.

    Args:
        model (nn.Module): the nn.Module to the model.
        optimizers (Union[Optimizer, Iterable[Optimizer]]):
            The optimizers that are used to optimize ``model``.
        optim_state_dict: OptimizerStateType:
            the optimizer state_dict to load.
        options (StateDictOptions): the options to control how
            model state_dict and optimizer state_dict should be loaded. See
            `StateDictOptions` for the details.

    Returns:
        None

    :type optim_state_dict: typing.OptimizerStateType
    """
    with _gc_context():
        optimizers = (
            (optimizers,)
            if isinstance(optimizers, torch.optim.Optimizer)
            else tuple(optimizers)
        )
        info = _verify_options(model, optimizers, optim_only=True, options=options)

        _verify_state_dict({}, optim_state_dict, info)
        _load_optim_state_dict(model, optimizers, optim_state_dict, info)


def set_state_dict(
    model: nn.Module,
    optimizers: Union[torch.optim.Optimizer, Iterable[torch.optim.Optimizer]],
    *,
    model_state_dict: dict[str, ValueType],
    optim_state_dict: OptimizerStateType,
    options: Optional[StateDictOptions] = None,
) -> _IncompatibleKeys:
    """Load the model state_dict and optimizers state_dict.

    The counterpart of ``get_state_dict`` to set the state_dict to the model and
    optimizers.  The given ``model_state_dict`` and ``optim_state_dict`` do not
    have to be returned by ``get_state_dict`` but must meet the following
    requirements: 1) all FQNs are canonical FQNs as defined in ``get_state_dict``,
    2) if a tensor is sharded, it must be either a ShardedTensor or DTensor,
    3) optimizer state_dict cannot contain the parameter IDs; the keys should be
    the canonical FQNs.

    Args:
        model (nn.Module): the nn.Module to the model.
        optimizers (Union[Optimizer, Iterable[Optimizer]]):
            The optimizers that are used to optimize ``model``.
        model_state_dict: (Union[Dict[nn.Module, Dict[str, ValueType]], Dict[str, ValueType]]):
           the model state_dict to load. If the key of the ``model_state_dict``
           is nn.Module, the key is a submodule of ``model`` and the value should
           be the state_dict of the submodule. When loading the state_dict,
           the prefix of the submodule will be append to the state_dict.
        optim_state_dict: OptimizerStateType:
            the optimizer state_dict to load.
        options (StateDictOptions): the options to control how
            model state_dict and optimizer state_dict should be loaded. See
            `StateDictOptions` for the details.

    Returns:
        ``NamedTuple`` with ``missing_keys`` and ``unexpected_keys`` fields:
            * **missing_keys** is a list of str containing the missing keys of the model state_dict.
            * **unexpected_keys** is a list of str containing the unexpected keys of the model state_dict.

    :type model_state_dict: typing.Dict[str, ValueType]
    :type optim_state_dict: typing.OptimizerStateType
    """

    model_state_dict: dict[str, ValueType] = _unflatten_model_state_dict(
        model, model_state_dict
    )
    with _gc_context():
        optimizers = (
            (optimizers,)
            if isinstance(optimizers, torch.optim.Optimizer)
            else tuple(optimizers)
        )
        info = _verify_options(
            model, optimizers, optim_only=not model_state_dict, options=options
        )

        _verify_state_dict(model_state_dict, optim_state_dict, info)
        _load_optim_state_dict(model, optimizers, optim_state_dict, info)
        return _load_model_state_dict(model, model_state_dict, info)


# TODO: correct the state_dict function signature.
# TODO: this API is not yet fully tested. Make it private
@no_type_check
def _patch_model_state_dict(
    model: nn.Module,
    *,
    options: Optional[StateDictOptions] = None,
) -> None:
    """Patch the ``state_dict`` and ``load_state_dict`` attributes of ``model``.

    Patch the ``state_dict`` and ``load_state_dict`` attributes of ``model`` to
    be a partial function to call ``get_state_dict`` and ``set_state_dict``.

    Example:
        from torch.distributed.fsdp import FullyShardedDataParallel as FSDP
        from torch.distributed.checkpoint.state_dict import patch_model_state_dict

        model = fsdp(model)
        patch_model_state_dict(model)

    Args:
        model (nn.Module): the nn.Module to the model.
        options (StateDictOptions): the options to control how
            model state_dict and optimizer state_dict should be loaded. See
            `StateDictOptions` for the details.
    Returns:
        None
    """

    _state_dict_call = functools.partial(
        get_model_state_dict,
        model=model,
        options=options,
    )

    def state_dict_call():
        return _state_dict_call()

    model.state_dict = state_dict_call

    _load_state_dict_call = functools.partial(
        set_model_state_dict,
        model=model,
        options=options,
    )

    def load_state_dict_call(state_dict: dict[str, Any]):
        _load_state_dict_call(model_state_dict=state_dict)

    model.load_state_dict = load_state_dict_call

    _patched_state_dict.add(state_dict_call)
    _patched_state_dict.add(load_state_dict_call)


# TODO: correct the load_state_dict function signature.
# TODO: this API is not yet fully tested. Make it private
@no_type_check
def _patch_optimizer_state_dict(
    model: nn.Module,
    *,
    optimizers: tuple[torch.optim.Optimizer, ...],
    options: Optional[StateDictOptions] = None,
) -> None:
    """Patch the ``state_dict`` and ``load_state_dict`` attributes of ``optimizers``.

    Patch the ``state_dict`` and ``load_state_dict`` attributes of ``optimizers`` to
    be a partial function to call ``get_state_dict`` and ``set_state_dict``.

    Note that if there are multiple optimizers, all of the optimizers will be patched.
    So users only need to call one of the state_dict() to get the full result.

    Example:
        from torch.distributed.fsdp import FullyShardedDataParallel as FSDP
        from torch.distributed.checkpoint.state_dict import patch_model_state_dict

        model = fsdp(model)
        patch_model_state_dict(model)

    Args:
        model (nn.Module): the nn.Module to the model.
        options (StateDictOptions): the options to control how
            model state_dict and optimizer state_dict should be loaded. See
            `StateDictOptions` for the details.
    Returns:
        None
    """

    _state_dict_call = functools.partial(
        get_optimizer_state_dict,
        model=model,
        optimizers=optimizers,
        options=options,
    )

    def state_dict_call():
        return _state_dict_call()

    _load_state_dict_call = functools.partial(
        set_optimizer_state_dict,
        model=model,
        optimizers=optimizers,
        options=options,
    )

    def load_state_dict_call(state_dict: dict[str, Any]):
        _load_state_dict_call(optim_state_dict=state_dict)

    _patched_state_dict.add(state_dict_call)
    _patched_state_dict.add(load_state_dict_call)
    optimizers = (
        (optimizers,)
        if isinstance(optimizers, torch.optim.Optimizer)
        else tuple(optimizers)
    )
    for optim in optimizers:
        optim.state_dict = state_dict_call
        optim.load_state_dict = load_state_dict_call<|MERGE_RESOLUTION|>--- conflicted
+++ resolved
@@ -139,18 +139,13 @@
 
 @dataclass
 class _StateDictInfo(StateDictOptions):
-<<<<<<< HEAD
-    fqn_param_mapping: Dict[Union[str, torch.Tensor], Union[FQNS_T, torch.Tensor]] = (
-        field(default_factory=dict)
-    )
-    shared_params_mapping: Dict[
-=======
     fqn_param_mapping: dict[
-        Union[str, torch.Tensor], Union[FQNS_T, torch.Tensor]
+        Union[str, torch.Tensor],
+        Union[FQNS_T, torch.Tensor],
     ] = field(default_factory=dict)
     shared_params_mapping: dict[
->>>>>>> d48eb58d
-        Union[str, torch.Tensor], Union[FQNS_T, torch.Tensor]
+        Union[str, torch.Tensor],
+        Union[FQNS_T, torch.Tensor],
     ] = field(default_factory=dict)
     submodule_prefixes: set[str] = field(default_factory=set)
     handle_model: bool = True
