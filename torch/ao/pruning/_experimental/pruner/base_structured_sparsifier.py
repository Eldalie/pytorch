# mypy: allow-untyped-defs
from itertools import chain
from operator import getitem
from typing import Callable, Optional, Union

import torch
import torch.nn.functional as F
from torch import nn
from torch.ao.pruning.sparsifier.base_sparsifier import BaseSparsifier
from torch.fx import symbolic_trace
from torch.nn.utils import parametrize

from .match_utils import apply_match, MatchAllNode
from .parametrization import BiasHook, FakeStructuredSparsity, module_contains_param
from .prune_functions import (
    prune_conv2d,
    prune_conv2d_activation_conv2d,
    prune_conv2d_activation_pool_conv2d,
    prune_conv2d_conv2d,
    prune_conv2d_pool_activation_conv2d,
    prune_conv2d_pool_flatten_linear,
    prune_linear,
    prune_linear_activation_linear,
    prune_linear_linear,
    prune_lstm_output_layernorm_linear,
    prune_lstm_output_linear,
)


def _get_supported_structured_pruning_modules():
    SUPPORTED_STRUCTURED_PRUNING_MODULES = {  # added to config if None given
        nn.Linear,
        nn.Conv2d,
        nn.LSTM,
    }
    return SUPPORTED_STRUCTURED_PRUNING_MODULES


def _get_supported_activation_functions():
    SUPPORTED_ACTIVATION_FUNCTIONS = {
        F.relu,
        F.rrelu,
        F.hardtanh,
        F.relu6,
        F.sigmoid,
        F.hardsigmoid,
        F.tanh,
        F.silu,
        F.mish,
        F.hardswish,
        F.elu,
        F.celu,
        F.selu,
        F.hardshrink,
        F.leaky_relu,
        F.logsigmoid,
        F.softplus,
        F.prelu,
        F.softsign,
        F.tanhshrink,
        F.gelu,
    }
    return SUPPORTED_ACTIVATION_FUNCTIONS


def _get_supported_activation_modules():
    SUPPORTED_ACTIVATION_MODULES = {
        nn.ReLU,
        nn.RReLU,
        nn.Hardtanh,
        nn.ReLU6,
        nn.Sigmoid,
        nn.Hardsigmoid,
        nn.Tanh,
        nn.SiLU,
        nn.Mish,
        nn.Hardswish,
        nn.ELU,
        nn.CELU,
        nn.SELU,
        nn.Hardshrink,
        nn.LeakyReLU,
        nn.LogSigmoid,
        nn.Softplus,
        nn.PReLU,
        nn.Softsign,
        nn.Tanhshrink,
        nn.GELU,
    }
    return SUPPORTED_ACTIVATION_MODULES


<<<<<<< HEAD
def _get_default_structured_pruning_patterns() -> Dict[
    tuple[Union[Type[nn.Module], Callable, MatchAllNode, str], ...],
    Callable[..., None],
]:
=======
def _get_default_structured_pruning_patterns() -> (
    dict[
        tuple[Union[type[nn.Module], Callable, MatchAllNode, str], ...],
        Callable[..., None],
    ]
):
>>>>>>> 60ca17b6
    """
    Returns the patterns for conv2d / linear conversion for each element in the activation functions/modules defined above.
    """
    patterns: dict[
        tuple[Union[type[nn.Module], Callable, MatchAllNode, str], ...],
        Callable[..., None],
    ] = {
        # linear -> linear
        (nn.Linear, "output"): prune_linear,
        (nn.Linear, nn.Linear): prune_linear_linear,
        # conv2d -> conv2d
        (nn.Conv2d, "output"): prune_conv2d,
        (nn.Conv2d, nn.Conv2d): prune_conv2d_conv2d,
        # TODO LSTM Structured pruning does not support returned state currently.
        # Should find a way to explicitly match getitem(0) instead of getitem.
        # This will also require changing the pruning function.
        # lstm -> getitem(0) -> linear
        (nn.LSTM, getitem, nn.Linear): prune_lstm_output_linear,
        # lstm -> getitem(0) -> layernorm -> linear
        (nn.LSTM, getitem, nn.LayerNorm, nn.Linear): prune_lstm_output_layernorm_linear,
    }

    for activation in chain(
        _get_supported_activation_functions(), _get_supported_activation_modules()
    ):
        patterns.update(
            {
                # linear -> activation -> linear
                (nn.Linear, activation, nn.Linear): prune_linear_activation_linear,
                # conv2d -> activation -> conv2d
                (nn.Conv2d, activation, nn.Conv2d): prune_conv2d_activation_conv2d,
                # conv2d -> activation -> pool -> conv2d
                (
                    nn.Conv2d,
                    activation,
                    nn.AvgPool2d,
                    nn.Conv2d,
                ): prune_conv2d_activation_pool_conv2d,
                (
                    nn.Conv2d,
                    activation,
                    F.avg_pool2d,
                    nn.Conv2d,
                ): prune_conv2d_activation_pool_conv2d,
                (
                    nn.Conv2d,
                    activation,
                    nn.MaxPool2d,
                    nn.Conv2d,
                ): prune_conv2d_activation_pool_conv2d,
                (
                    nn.Conv2d,
                    activation,
                    F.max_pool2d,
                    nn.Conv2d,
                ): prune_conv2d_activation_pool_conv2d,
                # conv2d -> pool -> activation -> conv2d
                (
                    nn.Conv2d,
                    nn.AvgPool2d,
                    activation,
                    nn.Conv2d,
                ): prune_conv2d_pool_activation_conv2d,
                (
                    nn.Conv2d,
                    F.avg_pool2d,
                    activation,
                    nn.Conv2d,
                ): prune_conv2d_pool_activation_conv2d,
                (
                    nn.Conv2d,
                    nn.MaxPool2d,
                    activation,
                    nn.Conv2d,
                ): prune_conv2d_pool_activation_conv2d,
                (
                    nn.Conv2d,
                    F.max_pool2d,
                    activation,
                    nn.Conv2d,
                ): prune_conv2d_pool_activation_conv2d,
                # conv2d -> adaptive pool -> flatten -> linear
                (
                    nn.Conv2d,
                    nn.AdaptiveAvgPool2d,
                    nn.Flatten,
                    nn.Linear,
                ): prune_conv2d_pool_flatten_linear,
                (
                    nn.Conv2d,
                    nn.AdaptiveAvgPool2d,
                    torch.flatten,
                    nn.Linear,
                ): prune_conv2d_pool_flatten_linear,
                (
                    nn.Conv2d,
                    nn.AdaptiveMaxPool2d,
                    nn.Flatten,
                    nn.Linear,
                ): prune_conv2d_pool_flatten_linear,
                (
                    nn.Conv2d,
                    nn.AdaptiveMaxPool2d,
                    torch.flatten,
                    nn.Linear,
                ): prune_conv2d_pool_flatten_linear,
            }
        )
    return patterns


class BaseStructuredSparsifier(BaseSparsifier):
    r"""Base class for structured pruning.

    Abstract methods that need to be implemented:
        - update_mask: Function to compute a new mask for all keys in the
            `groups` attribute.

    Args:
        - defaults [dict]: default configurations will be attached to the
            configuration. Only the keys that don't exist in the `config` will
            be updated.
    """

    def __init__(self, defaults, patterns=None):
        super().__init__(defaults)
        if patterns is None:
            patterns = _get_default_structured_pruning_patterns()
        self.patterns = patterns

    def make_config_from_model(
        self,
        model: nn.Module,
        SUPPORTED_MODULES: Optional[set[type]] = None,
    ) -> None:
        if SUPPORTED_MODULES is None:
            SUPPORTED_MODULES = _get_supported_structured_pruning_modules()
        super().make_config_from_model(model, SUPPORTED_MODULES=SUPPORTED_MODULES)

    def _prepare(self, *args, **kwargs) -> None:
        r"""This function will attach the FakeStructuredSparsity parameterizations
        and BiasHooks at the appropriate points in the model.
        """
        for config in self.groups:
            module = config["module"]
            tensor_name = config["tensor_name"]
            parametrization = config.get("parametrization", FakeStructuredSparsity)
            tensor = getattr(module, tensor_name)

            mask = config.get(
                "mask",
                torch.ones(tensor.shape[0], dtype=torch.bool, device=tensor.device),
            )
            self.state[config["tensor_fqn"]]["mask"] = mask
            parametrize.register_parametrization(
                module, tensor_name, parametrization(mask)
            )

            # if linear / conv, we add in bias hooks
            if isinstance(module, (nn.Linear, nn.Conv2d)):
                prune_bias = config.get("prune_bias", True)
                if module.bias is not None:
                    module.register_parameter(
                        "_bias", nn.Parameter(module.bias.detach())
                    )
                    module.bias = None
                    module.prune_bias = prune_bias

                module.register_forward_hook(
                    BiasHook(module.parametrizations.weight[0], prune_bias)
                )

    def prune(self) -> None:
        r"""
        This function will FX symbolically trace the model and then find instances of the patterns
        defined in self.patterns (by default SUPPORTED_STRUCTURED_PRUNING_PATTERNS ).

        For each pattern, it will apply to corresponding conversion function, which will modify the output
        and input size expected by the modules within the pattern
        """

        self.traced = symbolic_trace(self.model)
        modules = dict(self.traced.named_modules())

        # Right now we check for matches simply by iterating across all the patterns
        # if this is slow we can store patterns in a trie-structure and modify this code for faster lookup
        for node in self.traced.graph.nodes:
            for pattern, convert_fn in self.patterns.items():
                matched = apply_match(modules, pattern, node, [])
                if matched is None:
                    continue

                first_module = modules.get(node.target)
                # check if first module exists and has appropriate parameterization, otherwise skip
                if (
                    first_module is not None
                    and parametrize.is_parametrized(first_module)
                    and module_contains_param(first_module, FakeStructuredSparsity)
                ):
                    convert_block = []
                    for node in matched:
                        if node.op == "call_module":
                            convert_block.append(modules.get(node.target))
                        elif node.op == "call_function":
                            convert_block.append(node.target)
                    convert_fn(*convert_block)

        for module in self.traced.modules():
            if module_contains_param(module, FakeStructuredSparsity):
                raise Exception(  # noqa: TRY002
                    f"Error: {module} still contains FakeStructuredSparsity parametrizations!"
                )

        self.traced.graph.lint()
        self.traced.recompile()
        return self.traced  # type: ignore[return-value]<|MERGE_RESOLUTION|>--- conflicted
+++ resolved
@@ -90,19 +90,10 @@
     return SUPPORTED_ACTIVATION_MODULES
 
 
-<<<<<<< HEAD
-def _get_default_structured_pruning_patterns() -> Dict[
-    tuple[Union[Type[nn.Module], Callable, MatchAllNode, str], ...],
+def _get_default_structured_pruning_patterns() -> dict[
+    tuple[Union[type[nn.Module], Callable, MatchAllNode, str], ...],
     Callable[..., None],
 ]:
-=======
-def _get_default_structured_pruning_patterns() -> (
-    dict[
-        tuple[Union[type[nn.Module], Callable, MatchAllNode, str], ...],
-        Callable[..., None],
-    ]
-):
->>>>>>> 60ca17b6
     """
     Returns the patterns for conv2d / linear conversion for each element in the activation functions/modules defined above.
     """
