# mypy: allow-untyped-defs
"""
Utils for caching the outputs of AOTAutograd
"""
from __future__ import annotations

import base64
import contextlib
import functools
import json
import logging
import os
import pickle
import shutil
import time
from dataclasses import dataclass
from typing import Any, Callable, Dict, List, Optional, Tuple, TYPE_CHECKING, Union

import torch
from torch._dynamo.utils import counters, get_chromium_event_logger
from torch._functorch import config
from torch._higher_order_ops import wrap
from torch._inductor.codecache import (
    _ident,
    add_ephemeral_timeout_increase_for_distributed,
    BypassFxGraphCache,
    create_cache,
    extract_tensor_metadata_for_cache_key,
    FxGraphCache,
    FxGraphCachePickler,
    FxGraphHashDetails,
    write_atomic,
)
from torch._inductor.output_code import CompiledFxGraphConstants
from torch._inductor.runtime.runtime_utils import cache_dir
from torch._inductor.utils import should_use_remote_fx_graph_cache
from torch._logging import LazyString
from torch._utils_internal import log_cache_bypass
from torchgen.utils import dataclass_repr

from .runtime_wrappers import (
    AOTDispatchAutograd,
    AOTDispatchSubclassWrapper,
    CompilerWrapper,
    FunctionalizedRngRuntimeWrapper,
    post_compile,
    RuntimeWrapper,
    SubclassMeta,
)
from .schemas import AOTAutogradCacheInfo, AOTConfig, ViewAndMutationMeta  # noqa: F401


if TYPE_CHECKING:
    from torch._inductor.compile_fx import _CompileFxKwargs
    from torch._inductor.output_code import CompiledFxGraph
    from torch._inductor.remote_cache import JsonDataTy, RemoteCache
    from torch._inductor.utils import BoxedBool
    from torch.fx.node import Node

log = logging.getLogger(__name__)


class BypassAOTAutogradCache(Exception):
    pass


# Used to signify when FXGraphCache missed when AOTAutogradCache uses it
class FXGraphCacheMiss(BypassAOTAutogradCache):
    pass


def should_use_remote_autograd_cache():
    if torch._inductor.config.force_disable_caches:
        return False
    if config.enable_remote_autograd_cache is not None:
        return config.enable_remote_autograd_cache
    if not config.is_fbcode():
        return False

    if torch._utils_internal.is_fb_unit_test():
        return False

    try:
        from torch._inductor.fb.remote_cache import REMOTE_CACHE_VERSION
    except ModuleNotFoundError:
        return False

    jk_name = "pytorch/remote_cache:aot_autograd_cache_version"

    return REMOTE_CACHE_VERSION >= torch._utils_internal.justknobs_getval_int(jk_name)


def should_use_local_autograd_cache():
    if torch._inductor.config.force_disable_caches:
        return False
    return config.enable_autograd_cache


def check_node_safe(node: Node):
    """
    Checks that the node only uses supported operators. We are starting with very
    conservative cacheability constraints, and incrementally adding more support as we expand.

    [Note: AOTAutograd Cacheability checks]
    - Our cache key is computed from the FX graph produced by Dynamo and the input example values
    - A node is "safe" if the same cache key results in a compiled artifact that has the same behavior
        (i.e, the set of inputs that go into our cache key is sufficient to distinguish its behavior)

    To accomplish this safety check, we consider the following functions to be safe:
        - Public functions under modules torch, torch.functional, and torch.nn.functional: these are
        allowed in the graph by dynamo, so we can assume they are safe to cache.
        - method calls on base tensor types
        - Any call_module that dynamo deemed safe to allow AOTAutograd to trace
        - Non callable nodes, such as placeholder, output, get_attr

    The test suite test_aot_autograd_cache.py::AOTAutogradCachePicklerTests tries its best to fully cover/specify this behavior.
    """
    SAFE_TORCH_MODULES = ("torch.functional", "torch.nn.functional")
    SAFE_TORCH_FUNCTIONS = (
        "torch.Size",
        "torch.sym_int",
        "torch._sym_sqrt",
        "torch.sym_float",
        "torch.sym_sum",
        "einops.einops.rearrange",
    )

    SAFE_HOPS = {
        wrap.tag_activation_checkpoint,
    }

    def is_public_torch_api(target):
        # Don't blindly allow private functions in the torch namespace
        is_private = target.__name__.startswith("_")

        return (
            getattr(target, "__module__", None) in SAFE_TORCH_MODULES and not is_private
        )

    def is_safe_torch_function(target):
        """Allowlisted torch functions"""
        return f"{target.__module__}.{target.__name__}" in SAFE_TORCH_FUNCTIONS

    def is_torch_function(target):
        if isinstance(target, (torch._ops.OpOverload, torch._ops.OpOverloadPacket)):
            return True
        if is_public_torch_api(target):
            return True
        is_builtin_fun_or_type = type(target).__name__ == "builtin_function_or_method"
        if is_builtin_fun_or_type:
            return True
        if is_safe_torch_function(target):
            return True
        return False

    def is_tensor(target):
        # Tensors always have example values in meta field
        return "example_value" in target.meta

    # I'd love to use a match statement here, but it wasn't introduced until py3.10
    if node.op == "call_function":
        # We support only torch.* functions for now
        # We can probably add an allowlist of safe non-torch implementations as well
<<<<<<< HEAD
        if not is_torch_function(node.target) and node.target not in SAFE_HOPS:
=======
        if not is_torch_function(node.target):
            module = getattr(node.target, "__module__", None)
            name = getattr(node.target, "__name__", None)
>>>>>>> 6e1ad7a8
            raise BypassAOTAutogradCache(
                f"Unsupported call_function target {node.target}. \n Function module: {module}, \nFunction name: {name}"
            )
    elif node.op == "call_method":
        method_name = node.target
        method_target = node.args[0]
        # Only support method calls on base tensors
        if not is_tensor(method_target):
            module = getattr(method_target, "__module__", None)
            name = getattr(method_target, "__name__", None)
            raise BypassAOTAutogradCache(
                f"Unsupported call_method target {method_target}. \nMethod module: {module}, \nMethod name: {name}"
            )
        if (
            type(method_name) != str
            and type(method_name).__name__ != "method_descriptor"
        ):
            raise BypassAOTAutogradCache(
                f"Unsupported call_method method {node.target}: {method_name}"
            )
    # Cache safe
    elif node.op in ("placeholder", "get_attr", "call_module", "output"):
        # Assumption today for call_module being a safe op:
        # (1) today the only call_module ops that can show up in a graph come from "built-in-nn-modules"
        # that dynamo assumes are safe to trace. If dynamo assumes they are safely to blindly trace, then
        # they should be safe to cache as well.
        # (2) in the steady-state (some time in H2?) we shouldn't see these anymore, once inline builtin nn modules by default
        # (3) We do not allow user made nn modules in the graph today, only function calls.
        pass
    else:
        raise BypassAOTAutogradCache(f"Unsupported node op {node.op}")


def check_cacheable(gm: torch.fx.GraphModule):
    """
    Checks that the graph module only uses supported operators
    """
    nodes = gm.graph.nodes
    if torch._dynamo.compiled_autograd.in_compiled_autograd_region:
        raise BypassAOTAutogradCache(
            "Cannot cache a graph with compiled autograd enabled"
        )
    if torch._inductor.config.freezing:
        raise BypassAOTAutogradCache("Cannot cache a graph with freezing enabled")

    if not (
        torch._inductor.config.fx_graph_cache or should_use_remote_fx_graph_cache()
    ):
        raise BypassAOTAutogradCache("FX graph cache is not enabled")

    tracing_context = torch._guards.TracingContext.try_get()
    if tracing_context and tracing_context.fakify_first_call:
        raise BypassAOTAutogradCache(
            "Won't cache a graph with fakify_first_call enabled"
        )
    for node in nodes:
        check_node_safe(node)


def check_metadata_cacheable(metadata: ViewAndMutationMeta):
    """
    When view replay is turned on, we bypass autograd cache if
    the output is aliased.
    """
    if config.view_replay_for_aliased_outputs:
        for info in metadata.output_info:
            if info.functional_tensor is not None:
                raise BypassAOTAutogradCache(
                    "Cannot cache a graph with functional tensor"
                )


class AOTAutogradCacheDetails(FxGraphHashDetails):
    """
    Object to capture all the details for a dynamo graph module relevant to computing
    a safe and stable cache key for AOTAutograd.
    """

    def __init__(
        self,
        gm: torch.fx.GraphModule,
        example_inputs,
        aot_config: AOTConfig,
        fx_config: _CompileFxKwargs,
    ):
        # FxGraphHashDetails contains all the keys related to inductor. Also includes some system info
        self.aot_config = aot_config
        self.grad_enabled = torch.is_grad_enabled()
        self.disable_amp = torch._C._is_any_autocast_enabled()
        self.deterministic_algorithms = torch.are_deterministic_algorithms_enabled()
        self.autograd_config = config.save_config()
        try:
            # FXGraphCache has constraints on what can be pickled in its inductor
            # config. Check that the gm is cacheable by inductor first,
            # and if it raises an exception, also bypass on our end.
            FxGraphCache._check_can_cache(gm)
            super().__init__(gm, example_inputs, fx_config, [])
        except BypassFxGraphCache as e:
            # Sometimes inductor configs are unpickleable and can fail
            raise BypassAOTAutogradCache from e


class AOTAutogradCachePickler(FxGraphCachePickler):
    def __init__(self, gm: torch.fx.GraphModule):
        super().__init__(gm)
        self.dispatch_table: Dict
        self.dispatch_table.update(
            {
                AOTConfig: functools.partial(self._reduce_aot_config),
                torch.Tensor: functools.partial(self._reduce_tensor),
            }
        )

    def _reduce_aot_config(self, aot_config: AOTConfig):
        """
        Reduce the config to a stable key for caching.
        """
        return (
            _ident,
            (
                aot_config.num_params_buffers,
                aot_config.keep_inference_input_mutations,
                aot_config.is_export,
                aot_config.no_tangents,
                aot_config.dynamic_shapes,
                aot_config.aot_autograd_arg_pos_to_source,
                aot_config.enable_log,
                aot_config.pre_dispatch,
            ),
        )

    def _reduce_tensor(self, tensor):
        """
        Reduce the tensor to a stable key for caching.
        """
        metadata = extract_tensor_metadata_for_cache_key(tensor)
        return (_ident, (metadata,))


def autograd_cache_key(
    gm: torch.fx.GraphModule,
    example_inputs,
    config: AOTConfig,
    fx_config: _CompileFxKwargs,
    # TODO: add args and parameters
) -> Tuple[str, List[str]]:
    """
    Generate a unique hash of the FX graph for caching.
    """
    check_cacheable(gm)
    details = AOTAutogradCacheDetails(gm, example_inputs, config, fx_config)
    pickler = AOTAutogradCachePickler(gm)
    # The prefix distinguishes among the other kinds of objects we cache
    key = "a" + pickler.get_hash(details)
    debug_lines = pickler.debug_lines(details)
    log.debug(
        "Autograd graph cache hash details for key %s:\n%s",
        key,
        LazyString(lambda: "\n".join(debug_lines)),
    )
    return key, debug_lines


@dataclass
class FXGraphCacheLoadable:
    fx_graph_cache_key: str

    def is_backward(self):
        return False

    def load(self, example_inputs, fx_config: _CompileFxKwargs) -> CompiledFxGraph:
        # [Note: AOTAutogradCache and FXGraphCache Guard interactions]
        # As mentioned, AOTAutograd takes in the symint inputs from dynamo's list of arguments.
        # FXGraphCache serializes guards that are needed in the shape_env based on these symint inputs to the graph.
        # The invariant that AOTAutograd uses here is that the sources for symints given to it by dynamo are exactly
        # the same as the ones it passes to inductor, for both the forward and backward passes.
        # (This does not mean that the tensor values passed in are the same: only that their symints are).
        # That is, AOTAutograd and Inductor never create new guards based on symints with different sources
        # than those passed to it by inductor.

        # TODO: We don't cache debug lines for now, but we should for improved debugging
        remote_cache = None
        constants = CompiledFxGraphConstants()
        if should_use_remote_fx_graph_cache():
            remote_cache = FxGraphCache.get_remote_cache()

        result, cache_info = FxGraphCache.load_with_key(
            self.fx_graph_cache_key,
            [],
            example_inputs,
            local=True,
            remote_cache=remote_cache,
            is_backward=self.is_backward(),
            constants=constants,
        )
        if result is None:
            log.info("FXGraphCache cache miss for key %s", self.fx_graph_cache_key)
            raise FXGraphCacheMiss

        # No need to log chromium event because AOTAutograd will log that immediately for us
        torch._logging.trace_structured(
            "artifact",
            metadata_fn=lambda: {
                "name": "fx_graph_cache_hit",  # always a hit
                "encoding": "json",
            },
            payload_fn=lambda: json.dumps(cache_info),
        )

        # TODO: How come cudagraphs could be None here?
        result.post_compile(example_inputs, fx_config["cudagraphs"], constants)  # type: ignore[arg-type]
        return result


@dataclass
class CompiledForward(FXGraphCacheLoadable):
    """
    Cacheable entry for a forward function
    """

    def is_backward(self):
        return False


@dataclass
class CompiledBackward(FXGraphCacheLoadable):
    """
    Cacheable entry for a forward function
    """

    # Used by AOTDispatchAutograd.post_compile
    backward_state_indices: List[int]
    num_symints_saved_for_bw_: int

    def is_backward(self):
        return True


@dataclass
class AOTAutogradCacheEntry:
    """A single entry into the cache."""

    # Forward and Backward info
    compiled_fw: CompiledForward
    compiled_bw: Optional[CompiledBackward]

    # Code of the joint graph using print_readable()
    # Used for logging purposes
    aot_joint_graph_str: Optional[str]
    aot_forward_graph_str: Optional[str]
    aot_backward_graph_str: Optional[str]

    # Runtime_metadata saved right before compilation
    runtime_metadata: ViewAndMutationMeta

    # Wrappers that run after each aot_dispatch_* function
    dispatch_wrappers: List[CompilerWrapper]

    # Used by AOTSubclassWrapper
    maybe_subclass_meta: Optional[SubclassMeta]
    num_fw_outs_saved_for_bw: Optional[int]

    # Used by RuntimeWrapepr
    indices_of_inps_to_detach: List[int]

    # Time taken to trace/compile the forward
    # forward_time_taken includes AOTAutograd tracing time + inductor compilation time
    # backward_time_taken is essentially just the time inductor took to compile
    forward_time_taken_ns: int
    backward_time_taken_ns: int

    # Turn cache entry into the original callable
    def wrap_post_compile(
        self,
        args: List[torch.Tensor],
        aot_config: AOTConfig,
        fx_config: _CompileFxKwargs,
    ) -> Callable:
        """
        This function takes a cache entry and carefully reconstructs the original callable
        that AOTAutograd returned the first time it was run. It does this by running the various
        post compile steps that AOTAutograd runs on its compiled artifact after running the fw/bw compilers.

        In the inference path, this consists of the Subclass, FunctionalzedRngRuntime, and RuntimeWrappers.
        In the autograd path, this consists of AOTAutogradDispatch.post_compile.

        The steps here should match exactly the steps that are run in aot_dispatch_base and aot_dispatch_autograd.

        Notably absent from the cached path are:
        - DebugAssertWrapper
        - FakifiedOutWrapper

        Which we'll handle separately later on, if necessary.
        """

        # Log the output of AOTAutogradCache
        if aot_config.enable_log:
            # TODO: maybe also log to aot_graphs_log
            # Unfortunately aot_graphs_log uses
            # slightly different formatting though
            if self.aot_joint_graph_str is not None:
                torch._logging.trace_structured(
                    "aot_joint_graph", payload_fn=lambda: self.aot_joint_graph_str
                )

            if self.aot_forward_graph_str is not None:
                torch._logging.trace_structured(
                    "artifact",
                    metadata_fn=lambda: {
                        "name": "aot_forward_graph_fw_metadata",
                        "encoding": "string",
                    },
                    payload_fn=lambda: dataclass_repr(self.runtime_metadata),
                )
                if self.maybe_subclass_meta is not None:
                    torch._logging.trace_structured(
                        "artifact",
                        metadata_fn=lambda: {
                            "name": "aot_forward_graph_fw_subclass_metadata",
                            "encoding": "string",
                        },
                        payload_fn=lambda: dataclass_repr(self.maybe_subclass_meta),
                    )

                # It's called an inference graph if not running with autograd
                name = (
                    "aot_forward_graph"
                    if self.aot_backward_graph_str is not None
                    else "aot_inference_graph"
                )
                torch._logging.trace_structured(
                    name, payload_fn=lambda: self.aot_forward_graph_str
                )

            if self.aot_backward_graph_str is not None:
                torch._logging.trace_structured(
                    "aot_backward_graph", payload_fn=lambda: self.aot_backward_graph_str
                )

        compiled_fw_func = self.compiled_fw.load(args, fx_config)
        compiled_bw_func = None
        chromium_log = get_chromium_event_logger()
        if self.compiled_bw is not None:
            compiled_bw_func = self.compiled_bw.load(args, fx_config)
            needs_autograd = True
            chromium_log.try_add_event_data("backend_compile", dispatch_mode="autograd")
        else:
            needs_autograd = False
            chromium_log.try_add_event_data(
                "backend_compile", dispatch_mode="inference"
            )

        # Wrap the forward function in post compile wrappers
        compiled_fw_func = AOTDispatchSubclassWrapper(
            trace_joint=needs_autograd,
            fw_only=None,
            maybe_subclass_meta=self.maybe_subclass_meta,
            num_fw_outs_saved_for_bw=self.num_fw_outs_saved_for_bw,
        ).post_compile(
            compiled_fw_func, aot_config, runtime_metadata=self.runtime_metadata
        )

        req_subclass_dispatch = self.maybe_subclass_meta is not None
        chromium_log.add_event_data(
            "backend_compile", requires_subclass_dispatch=req_subclass_dispatch
        )

        # In autograd case, functionalizedRngWrapper should not modify outs
        return_new_outs = not needs_autograd
        compiled_fw_func = FunctionalizedRngRuntimeWrapper(
            return_new_outs=return_new_outs
        ).post_compile(
            compiled_fw_func, aot_config, runtime_metadata=self.runtime_metadata
        )
        disable_amp = torch._C._is_any_autocast_enabled()

        if needs_autograd:
            assert self.compiled_bw is not None
            # This function is run on both cache miss and cache hit, either here
            # or in aot_dispatch_autograd. On a cache hit,
            # 1. the bw is already compiled
            # 2. we don't need to save to the cache again
            # so those corresponding arguments are set to None.
            compiled_function = AOTDispatchAutograd.post_compile(
                compiled_fw_func,
                compiled_bw_func,
                self.maybe_subclass_meta,
                self.compiled_bw.num_symints_saved_for_bw_,
                self.compiled_bw.backward_state_indices,
                disable_amp,
                self.indices_of_inps_to_detach,
                None,  # lazy_backward_info
                aot_config,
                fw_metadata=self.runtime_metadata,
                try_save_cache_entry=None,
            )
        else:
            compiled_function = RuntimeWrapper(
                indices_of_inps_to_detach=self.indices_of_inps_to_detach,
                trace_joint=False,
                disable_amp=disable_amp,
            ).post_compile(
                compiled_fw_func, aot_config, runtime_metadata=self.runtime_metadata
            )

        compiled_function, _ = post_compile(
            self.dispatch_wrappers,
            compiled_function,
            aot_config,
            runtime_metadata=self.runtime_metadata,
        )

        return compiled_function


@contextlib.contextmanager
def sanitize_gm_for_cache(gm: torch.fx.GraphModule):
    """
    Clears a few fields in a dynamo supplied Graph Module that are not stable between graph inputs, but don't
    affect inductor or aotdispatch correctness.

    These fields **can** be used by code calling into aotdispatch (namely, dynamo), so we can't null them out completely.

    To ensure that these fields are not accessed by inductor or aotdispatch, we clear them during AOTAutogradCache.load,
    and then put them back before returning. This way, we generate a cache key based off of a canonical graph
    without these fields, and also guarantee they aren't used to affect the cache's output.
    """
    IGNORED_FIELDS = (
        "meta",  # metadata used by export
        "compile_subgraph_reason",  # Used by dynamo only for logging, no change in inductor/autograd behavior
        "_param_name_to_source",  # Encapsulated by aot_config.aot_autograd_arg_pos_to_source
    )
    saved_fields = {}
    for field in IGNORED_FIELDS:
        saved_fields[field] = getattr(gm, field, None)
        # Clear the field
        setattr(gm, field, None)
    try:
        yield
    finally:
        # Put the fields back after dispatch_and_compile is complete
        for field, value in saved_fields.items():
            setattr(gm, field, value)


class AOTAutogradCache:
    """
    Caches the results of running AOTAutograd. This class mostly handles the save and load logic, whereas
    AOTAutogradCacheEntry handles the wrapping/unwrapping logic.

    Cache Inputs (AOTAutogradCacheDetails)
    - AOTAutogradCache takes in the following inputs, which are analogous to inputs given
        to AOTAutograd by dynamo:
        - A fx graph module generated by dynamo
        - A list of args, which consists of:
            - Symint inputs to the graph, generated by dynamo
            - The **real tensor** inputs, which inductor uses for cudagraphs
            - Notably, the real tensor inputs don't have symints in their metadata.
        AOTAutograd then retraces those real tensor arguments into FakeTensors later during execution.
        - A set of global configurations that affect AOTAutograd or Inductor behavior.

    It then generates a cache key given these values. Notably, this means AOTAutogradCache currently
    specializes on the sizes and strides of the real tensor inputs when dynamic shapes are turned on.
    In a later PR, we'll likely generate the cache key based on the FakeTensors AOTAutograd generates
    based on the real tensor inputs, which can contain symints.

    # Cache Outputs (AOTAutogradCacheEntry)
    - AOTAutogradCache caches the following values:
        - The compiled forward and backward functions from inductor, via keys to the FXGraphCache
        - Metadata to reconstruct the AOTModule from the compiled inductor artifacts
        - See AOTAutogradCacheEntry for more info

    [Note: Caching guards generated by AOTAutograd and Inductor]
    AOTAutograd and inductor both can introduce new guards to the shape environment. FXGraphCache saves guards with each
    compiled graph inductor generates. On a cache hit, AOTAutograd reloads the compiled forward and backward functions
    from FXGraphCache, giving it new symint arguments from the input args.
    FXGraphCache uses those symints and its saved guards to repopulate the ShapeEnv with guards.
    **No new guards are generated into the shape env after inductor finishes compiling**, so the guards
    saved by inductor are sufficient for correctness for both AOTAutograd and Inductor's caches.
    """

    @staticmethod
    def clear():
        """Clear the cache"""
        try:
            shutil.rmtree(AOTAutogradCache._get_tmp_dir())
        except FileNotFoundError:
            pass

    @staticmethod
    def load(
        dispatch_and_compile: Callable,
        mod: Union[torch.fx.GraphModule, torch._dynamo.utils.GmWrapper],
        args,
        aot_config: AOTConfig,
        cudagraphs: BoxedBool,
        local: bool,
        remote: bool,
    ) -> Callable:
        """
        Load a result from the cache, and reconstruct a runtime wrapper around the object
        """

        gm = mod.gm if isinstance(mod, torch._dynamo.utils.GmWrapper) else mod
        with sanitize_gm_for_cache(gm):
            compiled_fn = None
            cache_info: Dict[str, Any] = {}
            cache_key = None
            debug_lines: List[str] = []
            cache_event_time = time.time_ns()
            cache_state = None
            fx_config: _CompileFxKwargs = {"cudagraphs": cudagraphs}
            try:
                cache_key, debug_lines = autograd_cache_key(
                    gm, args, aot_config, fx_config
                )
                entry: Optional[AOTAutogradCacheEntry] = AOTAutogradCache._lookup(
                    cache_key, local, remote
                )
                if entry is not None:
                    compiled_fn = entry.wrap_post_compile(args, aot_config, fx_config)
                    log.info("AOTAutograd cache hit for key %s", cache_key)
                    counters["aot_autograd"]["autograd_cache_hit"] += 1
                    cache_state = "hit"
                    cache_event_time = time.time_ns()
                    forward_time_saved = entry.forward_time_taken_ns // 1e6
                    backward_time_saved = entry.backward_time_taken_ns // 1e6
                    cache_info.update(
                        {
                            "forward_time_saved_ms": forward_time_saved,
                            "backward_time_saved_ms": backward_time_saved,
                            "time_saved_ms": forward_time_saved + backward_time_saved,
                        }
                    )
                    time_saved_ns = (
                        entry.forward_time_taken_ns + entry.backward_time_taken_ns
                    )
                    # TODO: should we use the same field for remote cache time saved for both
                    # FXGraphCache and AOTAutogradCache?
                    # get_metrics_context().increment(...)
                    if (
                        ephemeral_increase := add_ephemeral_timeout_increase_for_distributed(
                            time_saved_ns
                        )
                    ) != 0:
                        cache_info["ephemeral_timeout_increase"] = ephemeral_increase

                if compiled_fn is None:
                    log.info("AOTAutograd cache miss for key %s", cache_key)
                    counters["aot_autograd"]["autograd_cache_miss"] += 1
                    cache_state = "miss"
                    cache_event_time = time.time_ns()
            # Count missing the FXGraphCache as a miss not a bypass
            except FXGraphCacheMiss as e:
                counters["aot_autograd"]["autograd_cache_miss"] += 1
                # Special counter when we pass autograd cache but
                # fail when on inductor guards
                counters["aot_autograd"]["autograd_cache_guard_miss"] += 1
                cache_state = "miss"
                if config.strict_autograd_cache:
                    raise e
            # Most often this is BypassAOTAutogradCache, but
            # if there's ever different reason we can't cache,
            # we still never want to hard throw an exception, since
            # we can always fallback to a cache bypass.
            # As an example, if the user calls autograd via
            # standalone inductor, we will sometimes get a GraphModule
            # that doesn't actually have a `.graph` on it. Instead
            # of checking every single case, we safely catch the exception
            # in those cases.
            except Exception as e:
                cache_key = None
                counters["aot_autograd"]["autograd_cache_bypass"] += 1
                cache_state = "bypass"
                cache_event_time = time.time_ns()
                cache_info["cache_bypass_reason"] = str(e)
                # TODO: this gets logged implicitly by cache_bypass_reason,
                # and here we explicitly log it into tlparse.
                # We may want to log this as an extra column in Scuba, though.
                cache_info["cache_bypass_hard_exception"] = not isinstance(
                    e, BypassAOTAutogradCache
                )
                if remote:
                    log_cache_bypass("bypass_aot_autograd", str(e))
                if config.strict_autograd_cache:
                    raise e
            if compiled_fn is None:
                # Set the cache key so we can save a cache result later
                if cache_key is not None:
                    aot_config.cache_info = AOTAutogradCacheInfo(
                        cache_key, time.time_ns()
                    )
                compiled_fn = dispatch_and_compile()

            cache_info.update(
                {
                    "key": cache_key,
                    "cache_state": cache_state,
                    "components": debug_lines,
                }
            )
            chromium_log = get_chromium_event_logger()
            chromium_log.log_instant_event(
                f"autograd_cache_{cache_state}", cache_event_time, metadata=cache_info
            )
            chromium_log.try_add_event_data(
                "backend_compile",
                cache_state=cache_state,
                cache_event_time=cache_event_time,
                key=cache_info.get("key"),
                components=cache_info.get("components"),
                cache_bypass_reason=cache_info.get("cache_bypass_reason"),
                remote_cache_enabled=remote,
                local_cache_enabled=local,
            )

            torch._logging.trace_structured(
                "artifact",
                metadata_fn=lambda: {
                    "name": "aotautograd_cache_hash",
                    "encoding": "json",
                },
                payload_fn=lambda: json.dumps(cache_info),
            )
            return compiled_fn

    @staticmethod
    def _get_tmp_dir() -> str:
        """
        Get the toplevel temporary directory for storing compiled graphs.
        """
        return os.path.join(cache_dir(), "aotautograd")

    @staticmethod
    def _lookup(key: str, local: bool, remote: bool) -> Optional[AOTAutogradCacheEntry]:
        """Given a key generated by AOTAutogradCachePickler, look up its location in the cache."""

        if local:
            subdir = os.path.join(AOTAutogradCache._get_tmp_dir(), key)
            # If the directory doesn't exist, we didn't cache this key locally
            if os.path.exists(subdir):
                path = os.path.join(subdir, "entry")
                try:
                    with open(path, "rb") as f:
                        entry: AOTAutogradCacheEntry = pickle.load(f)
                        return entry
                except Exception as e:
                    log.warning(
                        "AOTAutograd cache unable to load compiled graph: %s", e
                    )
                    if config.strict_autograd_cache:
                        raise e

        # Prefer local cache to remote, fallback to remote if local missed
        if remote:
            remote_cache: Optional[
                RemoteCache[JsonDataTy]
            ] = AOTAutogradCache.get_remote_cache()

            if remote_cache is not None:
                try:
                    if (cache_data := remote_cache.get(key)) is not None:
                        assert isinstance(cache_data, dict)
                        data = cache_data["data"]
                        assert isinstance(data, (str, bytes))
                        content = base64.b64decode(data)
                        # TODO: we currently don't have a way of logging the AOTAutograd output on a
                        # cache hit, because we never save it to the cache
                        # If we need to do that, we should do it here
                        return pickle.loads(content)
                except Exception as e:
                    log_cache_bypass(
                        "bypass_aot_autograd", "Unable to deserialize: " + str(e)
                    )
                    log.warning(
                        "remote autograd cache unable to load compiled graph",
                        exc_info=True,
                    )

        # Otherwise both caches missed
        return None

    @staticmethod
    def save(key: str, entry: AOTAutogradCacheEntry, remote: bool):
        """Save a single entry into the cache."""
        try:
            check_metadata_cacheable(entry.runtime_metadata)
            content = pickle.dumps(entry)
        except BypassAOTAutogradCache as e:
            counters["aot_autograd"]["autograd_cache_bypass"] += 1
            log.warning("Bypassing autograd cache due to: %s", e)
            if remote:
                log_cache_bypass("bypass_aot_autograd", str(e))
            return None
        except Exception as e:
            log.warning("AOTAutograd cache unable to serialize compiled graph: %s", e)
            if remote:
                log_cache_bypass(
                    "bypass_aot_autograd", "Unable to serialize: " + str(e)
                )
            if config.strict_autograd_cache:
                raise e
            return None

        subdir = os.path.join(AOTAutogradCache._get_tmp_dir(), key)
        if not os.path.exists(subdir):
            os.makedirs(subdir, exist_ok=True)
        path = os.path.join(subdir, "entry")
        log.info("Writing AOTAutograd cache entry to %s", path)
        write_atomic(path, content)
        counters["aot_autograd"]["autograd_cache_saved"] += 1

        if remote:
            remote_cache: Optional[
                RemoteCache[JsonDataTy]
            ] = AOTAutogradCache.get_remote_cache()
            if remote_cache is not None:
                time_taken_ms = int(
                    (entry.forward_time_taken_ns + entry.backward_time_taken_ns) // 1e6
                )
                cache_data: JsonDataTy = {
                    "data": base64.b64encode(content).decode("ascii"),
                    "time_taken_ms": time_taken_ms,
                }
                remote_cache.put(key, cache_data)

    @staticmethod
    @functools.lru_cache(None)
    def get_remote_cache() -> Optional[RemoteCache[JsonDataTy]]:
        """
        Attempts to load the remote cache, returns None on error.
        """
        cache_id = "autograd-experimental"
        return create_cache(
            cache_id,
            config.is_fbcode(),
            "FbRemoteAOTAutogradCache",
            "RemoteAOTAutogradCache",
        )<|MERGE_RESOLUTION|>--- conflicted
+++ resolved
@@ -161,13 +161,9 @@
     if node.op == "call_function":
         # We support only torch.* functions for now
         # We can probably add an allowlist of safe non-torch implementations as well
-<<<<<<< HEAD
         if not is_torch_function(node.target) and node.target not in SAFE_HOPS:
-=======
-        if not is_torch_function(node.target):
             module = getattr(node.target, "__module__", None)
             name = getattr(node.target, "__name__", None)
->>>>>>> 6e1ad7a8
             raise BypassAOTAutogradCache(
                 f"Unsupported call_function target {node.target}. \n Function module: {module}, \nFunction name: {name}"
             )
