# mypy: allow-untyped-defs
# mypy: disable-error-code="attr-defined,name-defined"
from __future__ import annotations


__all__ = ["ONNXProgram"]

import copy
import gc
import logging
import os
import tempfile
import textwrap
import warnings
from typing import Any, Callable, TYPE_CHECKING

import torch
import torch.utils.pytree.python as pytree
from torch.onnx._internal._lazy_import import onnx, onnxscript_apis, onnxscript_ir as ir
<<<<<<< HEAD
=======
from torch.onnx._internal.exporter import _dynamic_shapes, _ir_passes
from torch.utils import _pytree
>>>>>>> ed3b119c


# NOTE: DO NOT import module from torch.onnx._internal to this module in the global scope
# because ONNXProgram is exposed to the public API

if TYPE_CHECKING:
    from collections.abc import Sequence

    import onnxruntime as ort

_LARGE_MODEL_THRESHOLD = 1536 * 1024 * 1024  # 1536MB

logger = logging.getLogger(__name__)


def _ort_session_initializer(model: str | bytes) -> ort.InferenceSession:
    """Initialize an ONNX Runtime inference session with the specified model."""
    import onnxruntime as ort

    session_options = ort.SessionOptions()
    session_options.log_severity_level = 3  # 3: Error
    possible_providers = (
        "CUDAExecutionProvider",
        "CPUExecutionProvider",
    )
    available_providers = set(ort.get_available_providers())
    providers = [
        provider for provider in possible_providers if provider in available_providers
    ]
    return ort.InferenceSession(
        model, providers=providers, sess_options=session_options
    )


def _count_initializer_size(graph: ir.Graph) -> int:
    """Count the total size of the initializers in bytes."""
    return sum(
        v.const_value.nbytes
        for v in graph.initializers.values()
        if v.const_value is not None
    )


class ONNXProgram:
    """A class to represent an ONNX program that is callable with torch tensors."""

    def __init__(
        self, model: ir.Model, exported_program: torch.export.ExportedProgram | None
    ):
        """Initialize the ONNX program with the specified model and exported program.
        Args:
            model: The ONNX model.
            exported_program: The exported program that produced the ONNX model. Optional.
        """
        self.model: ir.Model = model
        self.exported_program = exported_program
        self._inference_session: ort.InferenceSession | None = None
        self._tempdir: tempfile.TemporaryDirectory | None = None

    def __repr__(self) -> str:
        return f"""\
ONNXProgram(
    model=
{textwrap.indent(str(self.model), ' ' * 8)}
    ,
    exported_program=
{textwrap.indent(str(self.exported_program), ' ' * 8)}
)
"""

    def __call__(self, *args, **kwargs) -> Sequence[torch.Tensor]:
        """Run the ONNX model with the same arguments you would provide to the GraphModule."""
        import onnxruntime as ort

        flatten_args = _process_args(args, kwargs)

        if self._inference_session is None:
            self.initialize_inference_session()

        assert self._inference_session is not None

        # We don't expect non-tensor as inputs
        ort_input = {
            k.name: v.numpy(force=True)
            for k, v in zip(self.model.graph.inputs, flatten_args)
        }
        run_options = ort.RunOptions()
        run_options.log_severity_level = 3  # 3: Error
        logger.debug("Running the inference session with %s arguments.", len(ort_input))
        outputs = self._inference_session.run(None, ort_input, run_options=run_options)
        logger.debug("Inference session run completed.")
        # TODO(justinchuby): Maybe output complex tensors as needed
        return tuple(torch.from_numpy(output) for output in outputs)

    @property
    def model_proto(self) -> onnx.ModelProto:
        """Return the ONNX ``ModelProto`` object."""
        return ir.serde.serialize_model(self.model)

    def optimize(self) -> None:
        """Optimize the ONNX model.

        This method optimizes the ONNX model by performing constant folding and
        eliminating redundancies in the graph. The optimization is done in-place.
        """
        self.model = onnxscript_apis.optimize(self.model)

    def save(
        self,
        destination: str | os.PathLike,
        *,
        include_initializers: bool = True,
        keep_initializers_as_inputs: bool = False,
        external_data: bool | None = None,
    ):
        """Save the ONNX model to the specified destination.

        When ``external_data`` is ``True`` or the model is larger than 2GB,
        the weights are saved as external data in a separate file.

        Initializer (model weights) serialization behaviors:
        * ``include_initializers=True``, ``keep_initializers_as_inputs=False`` (default):
        The initializers are included in the saved model.
        * ``include_initializers=True``, ``keep_initializers_as_inputs=True``:
        The initializers are included in the saved model and kept as model inputs.
        Choose this option if you want the ability to override the model weights
        during inference.
        * ``include_initializers=False``, ``keep_initializers_as_inputs=False``:
        The initializers are not included in the saved model and are not listed
        as model inputs. Choose this option if you want to attach the initializers
        to the ONNX model in a separate, post-processing, step.
        * ``include_initializers=False``, ``keep_initializers_as_inputs=True``:
        The initializers are not included in the saved model but are listed as model
        inputs. Choose this option if you want to supply the initializers during
        inference and want to minimize the size of the saved model.

        Args:
            destination: The path to save the ONNX model to.
            include_initializers: Whether to include the initializers in the saved model.
            keep_initializers_as_inputs: Whether to keep the initializers as inputs in the saved model.
                If `True`, the initializers are added as inputs to the model which means they can be overwritten.
                by providing the initializers as model inputs.
            external_data: Whether to save the weights as external data in a separate file.

        Raises:
            TypeError: If ``external_data`` is ``True`` and ``destination`` is not a file path.
        """
        original_initializers = copy.copy(self.model.graph.initializers)
        original_inputs = copy.copy(self.model.graph.inputs)

        # Adjust the model based on options
        if not include_initializers:
            self.model.graph.initializers.clear()
        if keep_initializers_as_inputs:
            self.model.graph.inputs.extend(original_initializers.values())  # type: ignore[arg-type]

        # Save the model to disk
        if (
            external_data
            or _count_initializer_size(self.model.graph) > _LARGE_MODEL_THRESHOLD
        ):
            onnxscript_apis.save_model_with_external_data(self.model, destination)
        else:
            ir.save(self.model, destination)

        # Revert the changes to the model
        if not include_initializers:
            self.model.graph.initializers.update(original_initializers)
        if keep_initializers_as_inputs:
            self.model.graph.inputs.clear()
            self.model.graph.inputs.extend(original_inputs)

    def apply_weights(self, state_dict: dict[str, torch.Tensor]) -> None:
        """Apply the weights from the specified state dict to the ONNX model.

        Use this method to replace FakeTensors or other weights.

        Args:
            state_dict: The state dict containing the weights to apply to the ONNX model.
        """
        from torch.onnx._internal.exporter import _core

        for name, tensor in state_dict.items():
            if name in self.model.graph.initializers:
                self.model.graph.initializers[name].const_value = _core.TorchTensor(
                    tensor, name
                )
            else:
                warnings.warn(
                    f"Weight '{name}' not found in the model. Skipped applying.",
                    category=torch.onnx.errors.OnnxExporterWarning,
                    stacklevel=1,
                )

    def initialize_inference_session(
        self,
        initializer: Callable[
            [str | bytes], ort.InferenceSession
        ] = _ort_session_initializer,
    ) -> None:
        """Initialize the ONNX Runtime inference session.

        Args:
            initializer: The function to initialize the ONNX Runtime inference
                session with the specified model. By default, it uses the
                :func:`_ort_session_initializer` function.
        """
        # TODO(justinchuby): Allow different inference options
        logger.debug("Initializing the inference session.")
        if (
            byte_size := _count_initializer_size(self.model.graph)
        ) > _LARGE_MODEL_THRESHOLD:
            logger.debug("The model initializers is larger than 1.5GB (%s).", byte_size)
            # Save the model to a temporary file if too large
            self._tempdir = tempfile.TemporaryDirectory(ignore_cleanup_errors=True)
            model_path = os.path.join(self._tempdir.name, "model.onnx")
            self.save(model_path, external_data=True)
            model = model_path
        else:
            model = self.model_proto.SerializeToString()  # type: ignore[assignment]

        self._inference_session = initializer(model)
        logger.debug("Inference session initialized.")

    def release(self) -> None:
        """Release the inference session.

        You may call this method to release the resources used by the inference session.
        """
        # Release the inference session first so that the model file can be deleted
        if self._inference_session is not None:
            self._inference_session = None
        gc.collect()
        if self._tempdir is not None:
            self._tempdir.cleanup()
            self._tempdir = None

    def _rename_dynamic_axes(
        self,
        dynamic_shapes: dict[str, Any] | tuple[Any, ...] | list[Any],
    ) -> None:
        """Rename dynamic axes in a model according to the specified dynamic_axes names."""
        rename_mapping = _dynamic_shapes.create_rename_mapping(
            self.model.graph.inputs, dynamic_shapes
        )
        _ir_passes.rename_axis(self.model, rename_mapping)


def _process_args(args, kwargs) -> tuple[torch.Tensor, ...]:
    """Process input arguments for the ONNX model."""
    args = _flatten_inputs(args, kwargs)
    args = _remove_none_from_inputs(args)
    args = _remove_non_tensor(args)
    args = _convert_complex_to_real_representation(args)
    return args


def _flatten_inputs(model_args, model_kwargs):
    flattened_args, _ = pytree.tree_flatten((model_args, model_kwargs))
    return flattened_args


def _remove_none_from_inputs(model_args):
    return tuple(arg for arg in model_args if arg is not None)


def _remove_non_tensor(model_args):
    """Remove the non-tensor input arguments.

    Dynamo does not support non-tensor input arguments (https://github.com/pytorch/pytorch/issues/99534).

    Specifically, it does put the input into graph with an empty node, but consumed by no ones.
    The concrete value is embedded into the graph as a constant arg of a target node. Meta
    suggests in this case that one should rewrite the model code to make it tensor if the
    input value is supposed to change at runtime. We might need to further investigate
    the feasibility of that suggestion.

    For example,

        def func(x, b=1.0):
            y = x + b
            z = y.relu()
            return (y, z)

        x = torch.randn(1, 1, 2, dtype=torch.float32)
        gm_fun, _ = dynamo.export(func, x, b=8.0, aten_graph=True, tracing_mode="real")

        # class GraphModule(torch.nn.Module):
        #     def forward(self, x, b):
        #         arg0: f32[1, 1, 2], arg1, = fx_pytree.tree_flatten_spec(([x, b], {}), self._in_spec)
        #         # File: path/to/pytorch/test_constant_input.py:5, code: y = x + b
        #         add_tensor: f32[1, 1, 2] = torch.ops.aten.add.Tensor(arg0, 8.0);  arg0 = None

        #         # File: path/to/pytorch/test_constant_input.py:6, code: z = y.relu()
        #         relu_default: f32[1, 1, 2] = torch.ops.aten.relu.default(add_tensor)
        #         return pytree.tree_unflatten([add_tensor, relu_default], self._out_spec)

    Empty torch.fx.Node input leading to a mismatched number of input with PyTorch, as
    it's ignored in ONNX graph. Thus, we delete the useless input here.

    """

    return tuple(
        arg for arg in model_args if not isinstance(arg, (int, float, bool, str))
    )


def _convert_complex_to_real_representation(model_args):
    """Convert complex dtype tensors to real representation tensors.

    ONNX does not support complex dtype tensors. Thus, we convert complex dtype tensors
    to real representation tensors (i.e., float dtype tensors with an extra dimension
    representing the real and imaginary parts of the complex number).
    """
    return tuple(
        torch.view_as_real(arg.resolve_conj())
        if isinstance(arg, torch.Tensor) and arg.is_complex()
        else arg
        for arg in model_args
    )<|MERGE_RESOLUTION|>--- conflicted
+++ resolved
@@ -17,11 +17,7 @@
 import torch
 import torch.utils.pytree.python as pytree
 from torch.onnx._internal._lazy_import import onnx, onnxscript_apis, onnxscript_ir as ir
-<<<<<<< HEAD
-=======
 from torch.onnx._internal.exporter import _dynamic_shapes, _ir_passes
-from torch.utils import _pytree
->>>>>>> ed3b119c
 
 
 # NOTE: DO NOT import module from torch.onnx._internal to this module in the global scope
