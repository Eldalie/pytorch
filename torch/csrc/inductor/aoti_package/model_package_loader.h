--- conflicted
+++ resolved
@@ -9,17 +9,9 @@
  public:
   AOTIModelPackageLoader(
       const std::string& model_package_path,
-<<<<<<< HEAD
-      const bool run_single_threaded);
-  AOTIModelPackageLoader(
-      const std::string& model_package_path,
-      const std::string& model_name,
-      const bool run_single_threaded);
-=======
       const std::string& model_name = "model",
       const bool run_single_threaded = false,
       const size_t num_runners = 1);
->>>>>>> b70d105c
   ~AOTIModelPackageLoader();
 
   AOTIModelContainerRunner* get_runner();
