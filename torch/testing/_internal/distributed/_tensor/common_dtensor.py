# mypy: allow-untyped-defs

# Copyright (c) Meta Platforms, Inc. and affiliates

import itertools
import sys
from dataclasses import dataclass
from functools import partial, wraps
from typing import (
    Any,
    Callable,
    cast,
    TypeVar,
    Union,
)
from collections.abc import Iterator, Sequence

import torch
import torch.distributed as dist
import torch.nn as nn
import torch.nn.functional as F

from torch.distributed._tensor import DeviceMesh, distribute_tensor, Replicate, Shard
from torch.distributed._tensor.placement_types import Placement
from torch.distributed.tensor.parallel import (
    ColwiseParallel,
    parallelize_module,
    PrepareModuleInput,
    RowwiseParallel,
    SequenceParallel,
)
from torch.testing._internal.common_utils import (
    TEST_HPU,
    TEST_CUDA,
    TEST_XPU
)
from torch.testing._internal.common_distributed import (
    MultiProcessTestCase,
    MultiThreadedTestCase,
    skip_if_lt_x_gpu,
    run_subtests,
    TEST_SKIPS,
)

from torch.utils._pytree import tree_flatten, tree_unflatten, TreeSpec

if TEST_CUDA:
    DEVICE_TYPE = "cuda"
elif TEST_HPU:
    DEVICE_TYPE = "hpu"
<<<<<<< HEAD
elif TEST_XPU:
    DEVICE_TYPE = "xpu"
=======
    PG_BACKEND = "hccl"
    DEVICE_COUNT = _get_device_module("hpu").device_count()
elif TEST_XPU:
    DEVICE_TYPE = "xpu"
    PG_BACKEND = "xccl"
    DEVICE_COUNT = _get_device_module("xpu").device_count()
>>>>>>> 00199acd
else:
    DEVICE_TYPE = "cpu"

DEVICE_MODULE = torch.get_device_module(DEVICE_TYPE)
DEVICE_COUNT = DEVICE_MODULE.device_count()
BACKEND = dist.get_default_backend_for_device(DEVICE_TYPE)
NUM_DEVICES = 4

<<<<<<< HEAD
# We use this as a proxy for "multiple GPUs/XPUs/HPUs exist"
if any((TEST_CUDA, TEST_XPU, TEST_HPU)) and DEVICE_COUNT > 1:
    # when we actually have multiple GPUs/XPUs/HPUs, relax the requirement to smaller counts.
=======
# We use this as a proxy for "multiple GPUs exist"
if (TEST_CUDA or TEST_XPU) and DEVICE_COUNT > 1:
    # when we actually have multiple GPUs, relax the requirement to smaller counts.
>>>>>>> 00199acd
    NUM_DEVICES = min(NUM_DEVICES, DEVICE_COUNT)

T = TypeVar("T")


# simple RMSNorm layer for testing
class RMSNormPython(torch.nn.Module):
    def __init__(self, dim: int, eps: float = 1e-6):
        super().__init__()
        self.eps = eps
        self.weight = torch.nn.Parameter(torch.ones(dim))

    def _norm(self, x):
        return x * torch.rsqrt(x.pow(2).mean(-1, keepdim=True) + self.eps)

    def forward(self, x):
        output = self._norm(x)
        return output * self.weight


class MLPModule(nn.Module):
    def __init__(self, device, bias: bool = True):
        super().__init__()
        torch.manual_seed(5)
        self.net1 = nn.Linear(10, 16, bias=bias, device=device)
        self.relu = nn.ReLU()
        self.net2 = nn.Linear(16, 10, bias=bias, device=device)

    def forward(self, x):
        return self.net2(self.relu(self.net1(x)))

    def reset_parameters(self):
        self.net1.reset_parameters()
        self.net2.reset_parameters()


class MLPStacked(nn.Module):
    def __init__(self, device, n_layers: int = 2):
        super().__init__()
        self.layers = nn.ModuleList([MLPModule(device) for i in range(n_layers)])

    def forward(self, x):
        for layer in self.layers:
            x = layer(x)
        return x


@dataclass
class ModelArgs:
    n_layers: int = 2
    vocab_size: int = 8
    max_seq_len: int = 16
    dim: int = 16
    n_heads: int = 4
    dropout_p: float = 0.1
    use_attn_mask: bool = True
    weight_tying: bool = True
    checkpoint_activations: bool = False


class Attention(nn.Module):
    def __init__(self, args: ModelArgs):
        super().__init__()
        assert args.dim % args.n_heads == 0
        self.head_dim = args.dim // args.n_heads
        self.n_heads = args.n_heads
        self.dropout_p = args.dropout_p
        self.resid_dropout = nn.Dropout(args.dropout_p)
        self.use_attn_mask = args.use_attn_mask

        self.wq = nn.Linear(args.dim, args.dim, bias=False)
        self.wk = nn.Linear(args.dim, args.dim, bias=False)
        self.wv = nn.Linear(args.dim, args.dim, bias=False)
        self.wo = nn.Linear(args.dim, args.dim, bias=False)

    def forward(self, x):
        bsz, seq_len, _ = x.size()
        queries, keys, values = self.wq(x), self.wk(x), self.wv(x)
        queries = queries.view(bsz, seq_len, self.n_heads, self.head_dim)
        keys = keys.view(bsz, seq_len, self.n_heads, self.head_dim)
        values = values.view(bsz, seq_len, self.n_heads, self.head_dim)

        queries = queries.transpose(1, 2)  # (bsz, n_heads, seq_len, head_dim)
        keys = keys.transpose(1, 2)  # (bsz, n_heads, seq_len, head_dim)
        values = values.transpose(1, 2)  # (bsz, n_heads, seq_len, head_dim)

        output = F.scaled_dot_product_attention(
            queries,
            keys,
            values,
            None,
            self.dropout_p if self.training else 0,
            self.use_attn_mask,
        )
        output = output.transpose(1, 2).contiguous().view(bsz, seq_len, -1)
        return self.resid_dropout(self.wo(output))


class FeedForward(nn.Module):
    def __init__(self, dim, hidden_dim, dropout_p):
        super().__init__()
        self.w1 = nn.Linear(dim, hidden_dim)
        self.gelu = nn.GELU()
        self.w2 = nn.Linear(hidden_dim, dim)
        self.resid_dropout = nn.Dropout(dropout_p)

    def forward(self, x):
        return self.resid_dropout(self.w2(self.gelu(self.w1(x))))


class TransformerBlock(nn.Module):
    def __init__(self, args: ModelArgs):
        super().__init__()
        self.attention_norm = nn.LayerNorm(args.dim)
        self.attention = Attention(args)
        self.ffn_norm = nn.LayerNorm(args.dim)
        self.feed_forward = FeedForward(
            args.dim, hidden_dim=4 * args.dim, dropout_p=args.dropout_p
        )

    def forward(self, x):
        h = x + self.attention(self.attention_norm(x))
        out = h + self.feed_forward(self.ffn_norm(h))
        return out


# A toy transformer model, partly inspired by the nanoGPT model:
# https://github.com/karpathy/nanoGPT.
class Transformer(nn.Module):
    def __init__(self, args: ModelArgs):
        super().__init__()
        assert args.vocab_size is not None
        assert args.max_seq_len is not None
        self.model_args = args
        self.max_seq_len = args.max_seq_len
        self.tok_embeddings = nn.Embedding(args.vocab_size, args.dim)
        self.pos_embeddings = nn.Embedding(args.max_seq_len, args.dim)
        self.dropout = nn.Dropout(args.dropout_p)
        self.layers = nn.ModuleList()
        for _ in range(args.n_layers):
            self.layers.append(TransformerBlock(args))
        self.norm = nn.LayerNorm(args.dim)
        self.output = nn.Linear(args.dim, args.vocab_size, bias=False)
        if args.weight_tying:
            self.output.weight = self.tok_embeddings.weight
        self.checkpoint_activations = args.checkpoint_activations

    def forward(self, tokens):
        _bsz, seq_len = tokens.size()
        assert seq_len <= self.max_seq_len
        h = self.tok_embeddings(tokens)
        pos = torch.arange(0, seq_len, device=tokens.device)
        p = self.pos_embeddings(pos)  # positional embeddings of shape (seq_len, dim)
        h = h + p
        h = self.dropout(h)
        for layer in self.layers:
            if self.checkpoint_activations:
                h = torch.utils.checkpoint.checkpoint(layer, h, use_reentrant=False)
            else:
                h = layer(h)
        h = self.norm(h)
        output = self.output(h).float()
        return output

    @staticmethod
    def parallelize(
        module: "Transformer", device_mesh: DeviceMesh, use_seq_parallel: bool, local_output_for_attn: bool = False
    ) -> nn.Module:
        assert isinstance(module, Transformer), f"Requires Transformer but got {module}"
        # Parallelize the root submodules.
        if use_seq_parallel:
            root_plan = {
                "tok_embeddings": RowwiseParallel(input_layouts=Replicate(), output_layouts=Shard(1)),
                "pos_embeddings": RowwiseParallel(input_layouts=Replicate(), output_layouts=Shard(0)),
                "norm": SequenceParallel(),
            }
        else:
            root_plan = {
                "tok_embeddings": RowwiseParallel(input_layouts=Replicate(), output_layouts=Replicate()),
                "pos_embeddings": RowwiseParallel(input_layouts=Replicate(), output_layouts=Replicate()),
            }

        module_tp = parallelize_module(module, device_mesh, root_plan)
        # Parallelize the attention and feed forward submodules.
        for layer in module_tp.layers:
            layer_parallelize_plan = {}
            if use_seq_parallel:
                layer_parallelize_plan["attention"] = PrepareModuleInput(
                    input_layouts=Shard(1),
                    desired_input_layouts=Replicate(),
                )
                # shard the RMSNorms
                layer_parallelize_plan["attention_norm"] = SequenceParallel()
                layer_parallelize_plan["ffn_norm"] = SequenceParallel()
            layer_parallelize_plan["attention.wq"] = ColwiseParallel(use_local_output=local_output_for_attn)
            layer_parallelize_plan["attention.wk"] = ColwiseParallel(use_local_output=local_output_for_attn)
            layer_parallelize_plan["attention.wv"] = ColwiseParallel(use_local_output=local_output_for_attn)
            layer_parallelize_plan["attention.wo"] = (
                RowwiseParallel(output_layouts=Shard(1))
                if use_seq_parallel
                else RowwiseParallel()
            )

            layer_parallelize_plan["feed_forward.w1"] = (
                ColwiseParallel(input_layouts=Shard(1))
                if use_seq_parallel
                else ColwiseParallel()
            )
            layer_parallelize_plan["feed_forward.w2"] = (
                RowwiseParallel(output_layouts=Shard(1))
                if use_seq_parallel
                else RowwiseParallel()
            )

            parallelize_module(layer, device_mesh, layer_parallelize_plan)

        # Parallelize the output submodule. If weight tying is enabled, we need to
        # make sure output.weight is sharded consistently as tok_embeddings.weight,
        # at the cost of the all_reduce operation using RowwiseParallel.
        output_parallelize_plan = (
            ColwiseParallel(
                input_layouts=Shard(1),
                output_layouts=Replicate(),
            )
            if use_seq_parallel
            else ColwiseParallel(output_layouts=Replicate())
        )
        parallelize_module(module_tp.output, device_mesh, output_parallelize_plan)

        if local_output_for_attn:
            for layer in module_tp.layers:
                layer.attention.n_heads = module_tp.model_args.n_heads // device_mesh.size()

        # Manually set output.weight so that parameters and gradients are shared.
        if module_tp.model_args.weight_tying:
            module_tp.output.weight = module_tp.tok_embeddings.weight

        return module_tp


def skip_unless_torch_gpu(method: T) -> T:
    """
    Test decorator which skips the test unless there's a GPU available to torch.

    >>> # xdoctest: +SKIP
    >>> @skip_unless_torch_gpu
    >>> def test_some_method(self) -> None:
    >>>   ...
    """
    # The builtin @skip_if_no_gpu relies on os.environ['WORLD_SIZE'] being set.
    return cast(T, skip_if_lt_x_gpu(NUM_DEVICES)(method))


class DTensorTestBase(MultiProcessTestCase):
    @property
    def world_size(self) -> int:
        return NUM_DEVICES

    @property
    def backend(self) -> str:
<<<<<<< HEAD
        backend = BACKEND
=======
        backend = dist.get_default_backend_for_device(DEVICE_TYPE)
>>>>>>> 00199acd
        return backend

    def build_device_mesh(self) -> DeviceMesh:
        return DeviceMesh(self.device_type, list(range(self.world_size)))

    def init_pg(self, eager_init) -> None:
        if "nccl" in self.backend and torch.cuda.device_count() < self.world_size:
            sys.exit(TEST_SKIPS[f"multi-gpu-{self.world_size}"].exit_code)

        if self.backend not in ["nccl", "gloo", "mpi", "cpu:gloo,cuda:nccl", "hccl", "xccl"]:
            raise RuntimeError(f"Backend {self.backend} not supported!")

        device_id = None
<<<<<<< HEAD
        if any(x in self.backend for x in ("nccl", "xccl", "hccl")):
=======
        if "nccl" in self.backend or "xccl" in self.backend:
>>>>>>> 00199acd
            # set device for nccl pg for collectives
            torch.accelerator.set_device_index(self.rank)
            # we only need to set device_id for nccl backend with eager init
            device_id = torch.device(f"{self.device_type}:{self.rank}") if eager_init else None
        # For nccl backend, bind the device to the process if device_id is not None
        # so the nccl communicator is immediately formed and we can use `ncclCommSplit`
        # for form subgroup to avoid unnecesssary overhead.
        dist.init_process_group(
            backend=self.backend,
            world_size=self.world_size,
            rank=self.rank,  # pyre-ignore[16]
            init_method=f"file://{self.file_name}",  # pyre-ignore[16]
            device_id=device_id,
        )

    def destroy_pg(self) -> None:
        # Wait for all ranks to reach here before starting shutdown.
        # FIXME dist.barrier deadlocks with multiple threads and NCCL: https://github.com/pytorch/pytorch/issues/95895
        # dist.all_reduce(torch.zeros((1,), device="cuda" if TEST_CUDA else "cpu"))
        # FIXME can't use the above all_reduce as it causes hangs on bionic and focal. It hangs:
        #  test_dtensor.py  -- DTensorMeshTest.test_dtensor_device_mesh_device_conversion
        dist.barrier()
        dist.destroy_process_group()

    def setUp(self) -> None:
        super().setUp()
        self._spawn_processes()

    # pyre-ignore[2]:
    def _test_op(self, mesh: DeviceMesh, op_call, *args, **kwargs) -> None:
        out = op_call(*args, **kwargs)
        dtc = DTensorConverter(mesh, args, kwargs)
        for d_args, d_kwargs in dtc:
            # pyre can't find assertTrue anymore?
            self.assertEqual(dtc.successful(), True)
            d_out = op_call(*d_args, **d_kwargs)
            self.assertEqual(d_out.full_tensor(), out)

    def run_subtests(self, *args, **kwargs):
        return run_subtests(self, *args, **kwargs)


TestFunc = Callable[[...], object]


# wrapper to initialize comms (processgroup)
def with_comms(eager_init: Union[TestFunc, bool] = False) -> TestFunc:

    def decorator(func, eager_init: bool = False):

        @wraps(func)  # pyre-ignore[6]
        def wrapper(
            self, *args: tuple[object], **kwargs: dict[str, Any]  # type: ignore[misc]
        ) -> None:
            # if enough GPU we can use GPU, otherwise we fallback to CPU
<<<<<<< HEAD
            if not (TEST_CUDA or TEST_XPU or TEST_HPU) or DEVICE_COUNT < self.world_size:
=======
            if not (TEST_CUDA or TEST_XPU) or torch.accelerator.device_count() < self.world_size:
>>>>>>> 00199acd
                self.device_type = "cpu"
            else:
                self.device_type = DEVICE_TYPE

            self.init_pg(eager_init)

            try:
                func(self, *args, **kwargs)  # type: ignore[misc]
            except Exception as e:
                dist.destroy_process_group()
                raise e

            self.destroy_pg()

        return wrapper

    return decorator(func=eager_init) if callable(eager_init) else partial(decorator, eager_init=eager_init)


class DTensorOpTestBase(MultiThreadedTestCase):
    @property
    def world_size(self) -> int:
        return NUM_DEVICES

    @property
    def device_type(self) -> str:
        return DEVICE_TYPE

    def build_device_mesh(self):
        return DeviceMesh(self.device_type, list(range(self.world_size)))

    def setUp(self) -> None:
        super().setUp()
        self._spawn_threads()


# This is a class for converting args/kwargs of an op into distributed args/kwargs
class DTensorConverter:
    def __init__(
        self,
        mesh: DeviceMesh,
        args: tuple[object, ...],
        kwargs: dict[str, object],
    ) -> None:
        self.hit = 0
        self.miss = 0
        self.mesh = mesh
        self.args = args
        self.kwargs = kwargs
        flatten_args, flatten_args_spec = tree_flatten(args)
        flatten_kwargs, flatten_kwargs_spec = tree_flatten(kwargs)

        self.flatten_args: list[object] = flatten_args
        self.flatten_args_spec: TreeSpec = flatten_args_spec
        self.flatten_kwargs: list[object] = flatten_kwargs
        self.flatten_kwargs_spec: TreeSpec = flatten_kwargs_spec

        choices_for_args = [self.gen_sharding_choices_for_arg(arg) for arg in self.flatten_args if isinstance(arg, torch.Tensor)]

        choices_for_args.extend(
            self.gen_sharding_choices_for_arg(arg) for arg in self.flatten_kwargs if isinstance(arg, torch.Tensor)
        )

        self.sharding_combs: Iterator[Sequence[Placement]] = iter(
            itertools.product(*choices_for_args)
        )

    def successful(self) -> bool:
        return self.hit > 0 and self.miss == 0

    def is_supported_tensor(self, t: torch.Tensor) -> bool:
        # TODO: dist tensor need to support quantized and sparse
        # tensors, quantized tensor might be relatively easy, but
        # sparse tensor have special layouts that we need to possibly
        # deal with, until we are clear about them, we don't officially
        # support them.
        return not any(
            [
                t.is_sparse_csr,
                t.is_sparse,
                t.is_mkldnn,
                t.is_quantized,
                t.is_nested,
                torch._is_functional_tensor(t),
                t.is_neg(),
                t.is_conj(),
                t.device.type in ("lazy", "meta"),
                # We need a way to test if a tensor is batched but there
                # is no official APi to do it
                # torch._C._is_batched(t),
            ]
        )

    def gen_sharding_choices_for_arg(self, arg: torch.Tensor) -> Sequence[Placement]:
        mesh_size = self.mesh.size()
        sharding_choices: list[Placement] = [Replicate()]
        # c10d collective does not support bool tensor
        # for bool tensor we treat it as replicated
        if arg.dtype != torch.bool:
            # only generating choices with: replicate, or sharding
            # evenly on a dimension that could be sharded
            sharding_choices = sharding_choices + [
                Shard(i)
                for i, s in enumerate(arg.shape)
                if s > 1 and s % mesh_size == 0
            ]
        # TODO: add multi mesh choices
        # all_choices = itertools.product(
        #     *(self.mesh.ndim * [sharding_choices])
        # )
        return sharding_choices

    def __iter__(self) -> "DTensorConverter":
        return self

    def __next__(self) -> tuple[tuple[object, ...], dict[str, object]]:
        try:
            next_sharding_choices = next(self.sharding_combs)
            idx = 0

            new_args: list[object] = []
            for arg in self.flatten_args:
                if isinstance(arg, torch.Tensor):
                    new_args.append(
                        self.to_dist_tensor(
                            arg, self.mesh, [next_sharding_choices[idx]]
                        )
                    )
                    idx += 1
                else:
                    new_args.append(arg)

            new_kwargs: list[object] = []
            for arg in self.flatten_kwargs:
                if isinstance(arg, torch.Tensor):
                    new_kwargs.append(
                        self.to_dist_tensor(
                            arg, self.mesh, [next_sharding_choices[idx]]
                        )
                    )
                    idx += 1
                else:
                    new_kwargs.append(arg)

            return (
                tree_unflatten(new_args, self.flatten_args_spec),
                tree_unflatten(new_kwargs, self.flatten_kwargs_spec),
            )
        except StopIteration as e:
            raise StopIteration from e

    def to_dist_tensor(
        self, t: torch.Tensor, mesh: DeviceMesh, placements: list[Placement]
    ) -> torch.Tensor:
        if type(t) is torch.Tensor or type(t) is nn.Parameter:
            if self.is_supported_tensor(t):
                self.hit += 1
                if t.ndim == 0:
                    # scalar tensor by default will be replicated
                    r = distribute_tensor(t, mesh, [Replicate()] * mesh.ndim)
                else:
                    # distribute non-scalar tensors
                    r = distribute_tensor(t, mesh, placements)
                if type(t) is nn.Parameter:
                    r = nn.Parameter(  # type: ignore[assignment]
                        r, requires_grad=r.requires_grad
                    )
                return r
            else:
                self.miss += 1
                return t
        elif torch.overrides.is_tensor_like(t):
            # Blindly converting tensor subclasses to dist tensor can cause
            # unpredictable problems, we explicitly disable this conversion
            # for now (i.e. we don't support DTensor holding tensor subclass
            # until there's a strong reason later).
            self.miss += 1
            return t
        else:
            raise RuntimeError(f"Trying to convert to DTensor, but got {type(t)}")<|MERGE_RESOLUTION|>--- conflicted
+++ resolved
@@ -48,17 +48,10 @@
     DEVICE_TYPE = "cuda"
 elif TEST_HPU:
     DEVICE_TYPE = "hpu"
-<<<<<<< HEAD
 elif TEST_XPU:
     DEVICE_TYPE = "xpu"
-=======
-    PG_BACKEND = "hccl"
-    DEVICE_COUNT = _get_device_module("hpu").device_count()
 elif TEST_XPU:
     DEVICE_TYPE = "xpu"
-    PG_BACKEND = "xccl"
-    DEVICE_COUNT = _get_device_module("xpu").device_count()
->>>>>>> 00199acd
 else:
     DEVICE_TYPE = "cpu"
 
@@ -67,15 +60,10 @@
 BACKEND = dist.get_default_backend_for_device(DEVICE_TYPE)
 NUM_DEVICES = 4
 
-<<<<<<< HEAD
+
 # We use this as a proxy for "multiple GPUs/XPUs/HPUs exist"
 if any((TEST_CUDA, TEST_XPU, TEST_HPU)) and DEVICE_COUNT > 1:
     # when we actually have multiple GPUs/XPUs/HPUs, relax the requirement to smaller counts.
-=======
-# We use this as a proxy for "multiple GPUs exist"
-if (TEST_CUDA or TEST_XPU) and DEVICE_COUNT > 1:
-    # when we actually have multiple GPUs, relax the requirement to smaller counts.
->>>>>>> 00199acd
     NUM_DEVICES = min(NUM_DEVICES, DEVICE_COUNT)
 
 T = TypeVar("T")
@@ -336,11 +324,7 @@
 
     @property
     def backend(self) -> str:
-<<<<<<< HEAD
         backend = BACKEND
-=======
-        backend = dist.get_default_backend_for_device(DEVICE_TYPE)
->>>>>>> 00199acd
         return backend
 
     def build_device_mesh(self) -> DeviceMesh:
@@ -354,11 +338,7 @@
             raise RuntimeError(f"Backend {self.backend} not supported!")
 
         device_id = None
-<<<<<<< HEAD
         if any(x in self.backend for x in ("nccl", "xccl", "hccl")):
-=======
-        if "nccl" in self.backend or "xccl" in self.backend:
->>>>>>> 00199acd
             # set device for nccl pg for collectives
             torch.accelerator.set_device_index(self.rank)
             # we only need to set device_id for nccl backend with eager init
@@ -414,11 +394,7 @@
             self, *args: tuple[object], **kwargs: dict[str, Any]  # type: ignore[misc]
         ) -> None:
             # if enough GPU we can use GPU, otherwise we fallback to CPU
-<<<<<<< HEAD
             if not (TEST_CUDA or TEST_XPU or TEST_HPU) or DEVICE_COUNT < self.world_size:
-=======
-            if not (TEST_CUDA or TEST_XPU) or torch.accelerator.device_count() < self.world_size:
->>>>>>> 00199acd
                 self.device_type = "cpu"
             else:
                 self.device_type = DEVICE_TYPE
