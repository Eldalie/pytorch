--- conflicted
+++ resolved
@@ -41,15 +41,8 @@
     TEST_SKIPS,
 )
 from torch.utils.pytree import tree_flatten, tree_unflatten, PyTreeSpec
-
-<<<<<<< HEAD
-
-DEVICE_TYPE = (
-    "cuda" if torch.cuda.is_available() and torch.cuda.device_count() > 1 else "cpu"
-)
-=======
-from torch.utils._pytree import tree_flatten, tree_unflatten, TreeSpec
 from torch._utils import _get_device_module
+
 
 if TEST_CUDA:
     DEVICE_TYPE = "cuda"
@@ -62,7 +55,6 @@
 else:
     DEVICE_TYPE = "cpu"
     PG_BACKEND = "gloo"
->>>>>>> e0f22e54
 
 NUM_DEVICES = 4
 
@@ -452,17 +444,10 @@
         flatten_args, flatten_args_spec = tree_flatten(args)
         flatten_kwargs, flatten_kwargs_spec = tree_flatten(kwargs)
 
-<<<<<<< HEAD
-        self.flatten_args: List[object] = flatten_args
+        self.flatten_args: list[object] = flatten_args
         self.flatten_args_spec: PyTreeSpec = flatten_args_spec
-        self.flatten_kwargs: List[object] = flatten_kwargs
+        self.flatten_kwargs: list[object] = flatten_kwargs
         self.flatten_kwargs_spec: PyTreeSpec = flatten_kwargs_spec
-=======
-        self.flatten_args: list[object] = flatten_args
-        self.flatten_args_spec: TreeSpec = flatten_args_spec
-        self.flatten_kwargs: list[object] = flatten_kwargs
-        self.flatten_kwargs_spec: TreeSpec = flatten_kwargs_spec
->>>>>>> e0f22e54
 
         choices_for_args = [self.gen_sharding_choices_for_arg(arg) for arg in self.flatten_args if isinstance(arg, torch.Tensor)]
 
