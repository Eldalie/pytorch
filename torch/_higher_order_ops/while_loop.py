from typing import Callable, Tuple, Union

import torch
import torch.utils._pytree as pytree

from torch._C import DispatchKey

from torch._higher_order_ops.utils import (
    _has_potential_branch_input_alias,
    _has_potential_branch_input_mutation,
    _set_compilation_env,
    autograd_not_implemented,
    reenter_make_fx,
    UnsupportedAliasMutationException,
)
from torch._ops import HigherOrderOperator
from torch._subclasses.fake_tensor import FakeTensorMode
from torch.fx.experimental.proxy_tensor import (
    disable_proxy_modes_tracing,
    ProxyTorchDispatchMode,
    track_tensor_tree,
)


class WhileLoopOp(HigherOrderOperator):
    def __init__(self):
        super().__init__("while_loop")

    def __call__(
        self,
        cond_fn: Callable,
        body_fn: Callable,
        carried_inputs: Tuple[Union[torch.Tensor, int, float, bool]],
        additional_inputs: Tuple[Union[torch.Tensor, int, float, bool]],
        /,
    ):
        if not isinstance(carried_inputs, tuple):
            raise RuntimeError(
                f"carried_inputs must be a tuple, got {type(carried_inputs)}"
            )
        if not isinstance(additional_inputs, tuple):
            raise RuntimeError(
                f"additional_inputs must be a tuple, got {type(additional_inputs)}"
            )
        if not all(
            isinstance(t, (torch.Tensor, int, float, bool)) for t in carried_inputs
        ):
            raise RuntimeError(
                "carried_inputs must be a tuple of tensors, ints, floats, or bools, got "
                f"{carried_inputs}"
            )

        if not all(
            isinstance(t, (torch.Tensor, int, float, bool)) for t in additional_inputs
        ):
            raise RuntimeError(
                "additional_inputs must be a tuple of tensors, ints, floats, or bools, got "
                f"{additional_inputs}"
            )
        return super().__call__(cond_fn, body_fn, carried_inputs, additional_inputs)


while_loop_op = WhileLoopOp()
# Override while_loop_op.__module__ to "torch.ops.higher_order" so that in the generated
# graph module, while_loop node's target is correctedly printed as torch.ops.higher_order.while_loop
while_loop_op.__module__ = "torch.ops.higher_order"


<<<<<<< HEAD
def while_loop(cond_fn, body_fn, operands):
=======
def while_loop(cond_fn, body_fn, carried_inputs):
>>>>>>> f34905f6
    r"""
    Run body_fn(*carried_inputs) while cond_fn(*carried_inputs) returns a True scalar tensor. Returns the output of body_fn or
    initial carried_inputs.

    .. warning::
        `torch.while_loop` is a prototype feature in PyTorch. It has limited support for input and output types and
        doesn't support training currently. Please look forward to a more stable implementation in a future version of PyTorch.
        Read more about feature classification at: https://pytorch.org/blog/pytorch-feature-classification-changes/#prototype

    `while_loop` is a structured control flow operator. It preserves the loop semantic across the torch.compile and torch.export.

    `while_loop` is equivalent to the following:

        def while_loop(cond_fn, body_fn, carried_inputs):
            val = carried_inputs
            while cond_fn(*val):
                val = body_fn(*val)
            return val

    Args:
        cond_fn (Callable): A callable function that returns a boolean Scalar tensor.

        body_fn (Callable): A callable function that takes the same inputs as `cond_fn` and returns a tuple of tensors

        carried_inputs (Tuple of possibly nested dict/list/tuple of tensors): A tuple of inputs to cond_fn and body_fn. It's also
            the initial value of states that are carried across iterations.

    Example:

        def cond_fn(iter, x):
            return iter.sum() < 10

        def body_fn(iter, x):
            return iter + 1, x.sin()

        while_loop(cond_fn, body_fn, (torch.zeros(1), torch.randn(3, 4)))

    Restrictions:

        - body_fn must return tensors with the same metadata (e.g.shape, dtype) as inputs.

        - body_fn and cond_fn must not in-place mutate the carried_inputs. A clone before the mutation is required.

        - body_fn and cond_fn must not mutate python varialbles (e.g. list/dict) created outside of the body_fn.

        - body_fn and cond_fn's output cannot aliase any of the inputs. A clone is required.

    .. warning::
        Temporal Limitations:

        - 'while_loop' only supports **inference** right now. Autograd will be supported in the future.

    """
<<<<<<< HEAD
    if torch.compiler.is_dynamo_compiling():
        return while_loop_op(cond_fn, body_fn, operands)

    def _validate_input(cond_fn, body_fn, operands):
        if not callable(cond_fn) or not callable(body_fn):
            raise RuntimeError("Expect cond_fn and body_fn to be callbale.")

        if not isinstance(operands, (tuple, list)) or pytree.tree_any(
            lambda t: not isinstance(t, torch.Tensor), operands
        ):
            raise RuntimeError(
                "Expect operands to be a tuple of possibly nested dict/list/tuple that only"
                f"consists of tensor leaves, but got {operands}."
            )

    _validate_input(cond_fn, body_fn, operands)

    with _set_compilation_env(), torch._dynamo.utils.disable_cache_limit():
        return torch.compile(while_loop_op, backend="eager", fullgraph=True)(
            cond_fn, body_fn, operands
=======

    # Currently, additional_inputs is not a user-facing input. It will be automatically set in dynamo.
    # parameters and buffers accessed in cond_fn or body_fn or tensor closures will become additional_inputs.
    additional_inputs: Tuple = tuple()
    if torch.compiler.is_dynamo_compiling():
        return while_loop_op(cond_fn, body_fn, carried_inputs, additional_inputs)

    def _validate_input(cond_fn, body_fn, carried_inputs):
        if not callable(cond_fn) or not callable(body_fn):
            raise RuntimeError("Expect cond_fn and body_fn to be callbale.")

        if not isinstance(carried_inputs, (tuple, list)) or pytree.tree_any(
            lambda t: not isinstance(t, torch.Tensor), carried_inputs
        ):
            raise RuntimeError(
                "Expect carried_inputs to be a tuple of possibly nested dict/list/tuple that only"
                f"consists of tensor leaves, but got {carried_inputs}."
            )

    _validate_input(cond_fn, body_fn, carried_inputs)

    with _set_compilation_env(), torch._dynamo.utils.disable_cache_limit():
        return torch.compile(while_loop_op, backend="eager", fullgraph=True)(
            cond_fn, body_fn, carried_inputs, additional_inputs
>>>>>>> f34905f6
        )


@while_loop_op.py_impl(DispatchKey.CompositeExplicitAutograd)
def while_loop_dense(cond_fn, body_fn, carried_inputs, additional_inputs):
    carried_vals = carried_inputs

    def _is_boolean_scalar_tensor(pred):
        return (
            isinstance(pred, torch.Tensor)
            and pred.size() == torch.Size([])
            and pred.dtype == torch.bool
        )

    if not isinstance(carried_inputs, tuple):
        raise RuntimeError(
            f"carried_inputs must be a tuple but got {type(carried_inputs)}"
        )

    while pred := cond_fn(*carried_vals, *additional_inputs):
        if not _is_boolean_scalar_tensor(pred):
            raise RuntimeError(
                f"cond_fn must return a boolean scalar tensor but got {pred}"
            )
        out = body_fn(*carried_vals, *additional_inputs)
        assert isinstance(
            out, tuple
        ), f"body_fn should return a tuple but got {type(out)}"
        assert len(out) == len(
            carried_inputs
        ), "body_fn should return the same number of elements as carried_inputs"
        carried_vals = out
    return carried_vals


while_loop_op.py_impl(DispatchKey.Autograd)(
    autograd_not_implemented(while_loop_op, deferred_error=True)
)


@while_loop_op.py_impl(ProxyTorchDispatchMode)
def while_loop_tracing(mode, cond_fn, body_fn, carried_inputs, additional_inputs):
    def _trace_while_loop(
        proxy_mode, while_loop_op, cond_fn, body_fn, carried_inputs, additional_inputs
    ):
        pre_dispatch = getattr(proxy_mode, "pre_dispatch", False)
        with disable_proxy_modes_tracing():
<<<<<<< HEAD
            cond_graph = reenter_make_fx(cond_fn, pre_dispatch)(*operands)
            body_graph = reenter_make_fx(body_fn, pre_dispatch)(*operands)
=======
            cond_graph = reenter_make_fx(cond_fn, pre_dispatch)(
                *carried_inputs, *additional_inputs
            )
            body_graph = reenter_make_fx(body_fn, pre_dispatch)(
                *carried_inputs, *additional_inputs
            )
>>>>>>> f34905f6

        next_name = None
        i = 0
        while not next_name:
            candidate = f"while_loop_cond_graph_{i}"
            if hasattr(proxy_mode.tracer.root, candidate):
                i += 1
            else:
                next_name = candidate
        cond_graph_name = next_name
        body_graph_name = f"while_loop_body_graph_{i}"
        assert not hasattr(proxy_mode.tracer.root, body_graph_name)

        proxy_mode.tracer.root.register_module(cond_graph_name, cond_graph)
        proxy_mode.tracer.root.register_module(body_graph_name, body_graph)

        args = (cond_graph, body_graph, carried_inputs, additional_inputs)

        proxy_args = pytree.tree_map(proxy_mode.tracer.unwrap_proxy, args)

        out_proxy = proxy_mode.tracer.create_proxy(
            "call_function", while_loop_op, proxy_args, {}, name="while_loop"
        )

        # body_fn return output with the same pytree and tensor meta data as carried_inputs
        # so we could just return the output after one iteration.
        out = body_fn(*carried_inputs, *additional_inputs)
        return track_tensor_tree(
            out, out_proxy, constant=None, tracer=proxy_mode.tracer
        )

    if mode.enable_tracing:
        return _trace_while_loop(
            mode, while_loop_op, cond_fn, body_fn, carried_inputs, additional_inputs
        )
    else:
        return while_loop_op(cond_fn, body_fn, carried_inputs, additional_inputs)


@while_loop_op.py_impl(FakeTensorMode)
<<<<<<< HEAD
def while_loop_fake_tensor_mode(mode, cond_fn, body_fn, operands):
    with mode:
        return body_fn(*operands)
=======
def while_loop_fake_tensor_mode(
    mode, cond_fn, body_fn, carried_inputs, additional_inputs
):
    with mode:
        return body_fn(*carried_inputs, *additional_inputs)
>>>>>>> f34905f6


@while_loop_op.py_functionalize_impl
def while_loop_func(ctx, cond_fn, body_fn, carried_inputs, additional_inputs):
    unwrapped_carried_inputs = ctx.unwrap_tensors(carried_inputs)
    unwrapped_additional_inputs = ctx.unwrap_tensors(additional_inputs)
    unwrapped_inputs = unwrapped_carried_inputs + unwrapped_additional_inputs
    with ctx.redispatch_to_next() as m:
        functional_cond_fn = ctx.functionalize(cond_fn)
        functional_body_fn = ctx.functionalize(body_fn)
        pre_dispatch = hasattr(ctx, "mode") and ctx.mode.pre_dispatch
        for fn, fn_name in [
            (functional_cond_fn, "cond_fn"),
            (functional_body_fn, "body_fn"),
        ]:
            if _has_potential_branch_input_mutation(
<<<<<<< HEAD
                fn, unwrapped_operands, pre_dispatch=pre_dispatch
=======
                fn, unwrapped_inputs, pre_dispatch=pre_dispatch
>>>>>>> f34905f6
            ):
                raise UnsupportedAliasMutationException(
                    f"torch.while_loop's {fn_name} might be modifying the input!"
                )

            if _has_potential_branch_input_alias(
<<<<<<< HEAD
                fn, unwrapped_operands, pre_dispatch=pre_dispatch
=======
                fn, unwrapped_inputs, pre_dispatch=pre_dispatch
>>>>>>> f34905f6
            ):
                raise UnsupportedAliasMutationException(
                    f"torch.while_loop's {fn_name} might be aliasing the input!"
                )
        ret = while_loop_op(
            functional_cond_fn,
            functional_body_fn,
            unwrapped_carried_inputs,
            unwrapped_additional_inputs,
        )
        return ctx.wrap_tensors(ret)<|MERGE_RESOLUTION|>--- conflicted
+++ resolved
@@ -66,11 +66,7 @@
 while_loop_op.__module__ = "torch.ops.higher_order"
 
 
-<<<<<<< HEAD
-def while_loop(cond_fn, body_fn, operands):
-=======
 def while_loop(cond_fn, body_fn, carried_inputs):
->>>>>>> f34905f6
     r"""
     Run body_fn(*carried_inputs) while cond_fn(*carried_inputs) returns a True scalar tensor. Returns the output of body_fn or
     initial carried_inputs.
@@ -124,28 +120,6 @@
         - 'while_loop' only supports **inference** right now. Autograd will be supported in the future.
 
     """
-<<<<<<< HEAD
-    if torch.compiler.is_dynamo_compiling():
-        return while_loop_op(cond_fn, body_fn, operands)
-
-    def _validate_input(cond_fn, body_fn, operands):
-        if not callable(cond_fn) or not callable(body_fn):
-            raise RuntimeError("Expect cond_fn and body_fn to be callbale.")
-
-        if not isinstance(operands, (tuple, list)) or pytree.tree_any(
-            lambda t: not isinstance(t, torch.Tensor), operands
-        ):
-            raise RuntimeError(
-                "Expect operands to be a tuple of possibly nested dict/list/tuple that only"
-                f"consists of tensor leaves, but got {operands}."
-            )
-
-    _validate_input(cond_fn, body_fn, operands)
-
-    with _set_compilation_env(), torch._dynamo.utils.disable_cache_limit():
-        return torch.compile(while_loop_op, backend="eager", fullgraph=True)(
-            cond_fn, body_fn, operands
-=======
 
     # Currently, additional_inputs is not a user-facing input. It will be automatically set in dynamo.
     # parameters and buffers accessed in cond_fn or body_fn or tensor closures will become additional_inputs.
@@ -170,7 +144,6 @@
     with _set_compilation_env(), torch._dynamo.utils.disable_cache_limit():
         return torch.compile(while_loop_op, backend="eager", fullgraph=True)(
             cond_fn, body_fn, carried_inputs, additional_inputs
->>>>>>> f34905f6
         )
 
 
@@ -218,17 +191,12 @@
     ):
         pre_dispatch = getattr(proxy_mode, "pre_dispatch", False)
         with disable_proxy_modes_tracing():
-<<<<<<< HEAD
-            cond_graph = reenter_make_fx(cond_fn, pre_dispatch)(*operands)
-            body_graph = reenter_make_fx(body_fn, pre_dispatch)(*operands)
-=======
             cond_graph = reenter_make_fx(cond_fn, pre_dispatch)(
                 *carried_inputs, *additional_inputs
             )
             body_graph = reenter_make_fx(body_fn, pre_dispatch)(
                 *carried_inputs, *additional_inputs
             )
->>>>>>> f34905f6
 
         next_name = None
         i = 0
@@ -269,17 +237,11 @@
 
 
 @while_loop_op.py_impl(FakeTensorMode)
-<<<<<<< HEAD
-def while_loop_fake_tensor_mode(mode, cond_fn, body_fn, operands):
-    with mode:
-        return body_fn(*operands)
-=======
 def while_loop_fake_tensor_mode(
     mode, cond_fn, body_fn, carried_inputs, additional_inputs
 ):
     with mode:
         return body_fn(*carried_inputs, *additional_inputs)
->>>>>>> f34905f6
 
 
 @while_loop_op.py_functionalize_impl
@@ -296,22 +258,14 @@
             (functional_body_fn, "body_fn"),
         ]:
             if _has_potential_branch_input_mutation(
-<<<<<<< HEAD
-                fn, unwrapped_operands, pre_dispatch=pre_dispatch
-=======
                 fn, unwrapped_inputs, pre_dispatch=pre_dispatch
->>>>>>> f34905f6
             ):
                 raise UnsupportedAliasMutationException(
                     f"torch.while_loop's {fn_name} might be modifying the input!"
                 )
 
             if _has_potential_branch_input_alias(
-<<<<<<< HEAD
-                fn, unwrapped_operands, pre_dispatch=pre_dispatch
-=======
                 fn, unwrapped_inputs, pre_dispatch=pre_dispatch
->>>>>>> f34905f6
             ):
                 raise UnsupportedAliasMutationException(
                     f"torch.while_loop's {fn_name} might be aliasing the input!"
