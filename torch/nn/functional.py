"""Functional interface."""

import importlib
import math
import warnings
from typing import Callable, List, Optional, Tuple, TYPE_CHECKING, Union

import torch
from torch import _VF, sym_int as _sym_int, Tensor
from torch._C import _add_docstr, _infer_size
from torch._jit_internal import (
    _overload,
    boolean_dispatch,
    BroadcastingList1,
    BroadcastingList2,
    BroadcastingList3,
)
from torch._torch_docs import reproducibility_notes, sparse_support_notes, tf32_notes
from torch.nn import _reduction as _Reduction, grad  # noqa: F401
from torch.nn.modules.utils import _list_with_default, _pair, _single, _triple
from torch.overrides import (
    handle_torch_function,
    has_torch_function,
    has_torch_function_unary,
    has_torch_function_variadic,
)


if TYPE_CHECKING:
    from torch.types import _dtype as DType
else:
    # The JIT doesn't understand Union, nor torch.dtype here
    DType = int

try:
    import numpy as np
except ModuleNotFoundError:
    np = None


conv1d = _add_docstr(
    torch.conv1d,
    r"""
conv1d(input, weight, bias=None, stride=1, padding=0, dilation=1, groups=1) -> Tensor

Applies a 1D convolution over an input signal composed of several input
planes.

{tf32_note}

See :class:`~torch.nn.Conv1d` for details and output shape.

Note:
    {cudnn_reproducibility_note}

Note:
    This operator supports complex data types i.e. ``complex32, complex64, complex128``.
""".format(
        **reproducibility_notes, **tf32_notes
    )
    + r"""

Args:
    input: input tensor of shape :math:`(\text{minibatch} , \text{in\_channels} , iW)`
    weight: filters of shape :math:`(\text{out\_channels} , \frac{\text{in\_channels}}{\text{groups}} , kW)`
    bias: optional bias of shape :math:`(\text{out\_channels})`. Default: ``None``
    stride: the stride of the convolving kernel. Can be a single number or
      a one-element tuple `(sW,)`. Default: 1
    padding: implicit paddings on both sides of the input. Can be a string {'valid', 'same'},
      single number or a one-element tuple `(padW,)`. Default: 0
      ``padding='valid'`` is the same as no padding. ``padding='same'`` pads
      the input so the output has the same shape as the input. However, this mode
      doesn't support any stride values other than 1.

      .. warning::
          For ``padding='same'``, if the ``weight`` is even-length and
          ``dilation`` is odd in any dimension, a full :func:`pad` operation
          may be needed internally. Lowering performance.
    dilation: the spacing between kernel elements. Can be a single number or
      a one-element tuple `(dW,)`. Default: 1
    groups: split input into groups, :math:`\text{in\_channels}` should be divisible by
      the number of groups. Default: 1

Examples::

    >>> inputs = torch.randn(33, 16, 30)
    >>> filters = torch.randn(20, 16, 5)
    >>> F.conv1d(inputs, filters)
""",
)

conv2d = _add_docstr(
    torch.conv2d,
    r"""
conv2d(input, weight, bias=None, stride=1, padding=0, dilation=1, groups=1) -> Tensor

Applies a 2D convolution over an input image composed of several input
planes.

{tf32_note}

See :class:`~torch.nn.Conv2d` for details and output shape.

Note:
    {cudnn_reproducibility_note}

Note:
    This operator supports complex data types i.e. ``complex32, complex64, complex128``.
""".format(
        **reproducibility_notes, **tf32_notes
    )
    + r"""

Args:
    input: input tensor of shape :math:`(\text{minibatch} , \text{in\_channels} , iH , iW)`
    weight: filters of shape :math:`(\text{out\_channels} , \frac{\text{in\_channels}}{\text{groups}} , kH , kW)`
    bias: optional bias tensor of shape :math:`(\text{out\_channels})`. Default: ``None``
    stride: the stride of the convolving kernel. Can be a single number or a
      tuple `(sH, sW)`. Default: 1
    padding: implicit paddings on both sides of the input. Can be a string {'valid', 'same'},
      single number or a tuple `(padH, padW)`. Default: 0
      ``padding='valid'`` is the same as no padding. ``padding='same'`` pads
      the input so the output has the same shape as the input. However, this mode
      doesn't support any stride values other than 1.

      .. warning::
          For ``padding='same'``, if the ``weight`` is even-length and
          ``dilation`` is odd in any dimension, a full :func:`pad` operation
          may be needed internally. Lowering performance.

    dilation: the spacing between kernel elements. Can be a single number or
      a tuple `(dH, dW)`. Default: 1
    groups: split input into groups, both :math:`\text{in\_channels}` and :math:`\text{out\_channels}`
      should be divisible by the number of groups. Default: 1

Examples::

    >>> # With square kernels and equal stride
    >>> filters = torch.randn(8, 4, 3, 3)
    >>> inputs = torch.randn(1, 4, 5, 5)
    >>> F.conv2d(inputs, filters, padding=1)
""",
)  # noqa: E501

conv3d = _add_docstr(
    torch.conv3d,
    r"""
conv3d(input, weight, bias=None, stride=1, padding=0, dilation=1, groups=1) -> Tensor

Applies a 3D convolution over an input image composed of several input
planes.

{tf32_note}

See :class:`~torch.nn.Conv3d` for details and output shape.

Note:
    {cudnn_reproducibility_note}

Note:
    This operator supports complex data types i.e. ``complex32, complex64, complex128``.
""".format(
        **reproducibility_notes, **tf32_notes
    )
    + r"""

Args:
    input: input tensor of shape :math:`(\text{minibatch} , \text{in\_channels} , iT , iH , iW)`
    weight: filters of shape :math:`(\text{out\_channels} , \frac{\text{in\_channels}}{\text{groups}} , kT , kH , kW)`
    bias: optional bias tensor of shape :math:`(\text{out\_channels})`. Default: None
    stride: the stride of the convolving kernel. Can be a single number or a
      tuple `(sT, sH, sW)`. Default: 1
    padding: implicit paddings on both sides of the input. Can be a string {'valid', 'same'},
      single number or a tuple `(padT, padH, padW)`. Default: 0
      ``padding='valid'`` is the same as no padding. ``padding='same'`` pads
      the input so the output has the same shape as the input. However, this mode
      doesn't support any stride values other than 1.

      .. warning::
          For ``padding='same'``, if the ``weight`` is even-length and
          ``dilation`` is odd in any dimension, a full :func:`pad` operation
          may be needed internally. Lowering performance.

    dilation: the spacing between kernel elements. Can be a single number or
      a tuple `(dT, dH, dW)`. Default: 1
    groups: split input into groups, :math:`\text{in\_channels}` should be divisible by
      the number of groups. Default: 1

Examples::

    >>> filters = torch.randn(33, 16, 3, 3, 3)
    >>> inputs = torch.randn(20, 16, 50, 10, 20)
    >>> F.conv3d(inputs, filters)
""",
)  # noqa: E501

conv_transpose1d = _add_docstr(
    torch.conv_transpose1d,
    r"""
conv_transpose1d(input, weight, bias=None, stride=1, padding=0, output_padding=0, groups=1, dilation=1) -> Tensor

Applies a 1D transposed convolution operator over an input signal
composed of several input planes, sometimes also called "deconvolution".

{tf32_note}

See :class:`~torch.nn.ConvTranspose1d` for details and output shape.

Note:
    {cudnn_reproducibility_note}
""".format(
        **reproducibility_notes, **tf32_notes
    )
    + r"""

Args:
    input: input tensor of shape :math:`(\text{minibatch} , \text{in\_channels} , iW)`
    weight: filters of shape :math:`(\text{in\_channels} , \frac{\text{out\_channels}}{\text{groups}} , kW)`
    bias: optional bias of shape :math:`(\text{out\_channels})`. Default: None
    stride: the stride of the convolving kernel. Can be a single number or a
      tuple ``(sW,)``. Default: 1
    padding: ``dilation * (kernel_size - 1) - padding`` zero-padding will be added to both
      sides of each dimension in the input. Can be a single number or a tuple
      ``(padW,)``. Default: 0
    output_padding: additional size added to one side of each dimension in the
      output shape. Can be a single number or a tuple ``(out_padW)``. Default: 0
    groups: split input into groups, :math:`\text{in\_channels}` should be divisible by the
      number of groups. Default: 1
    dilation: the spacing between kernel elements. Can be a single number or
      a tuple ``(dW,)``. Default: 1

Examples::

    >>> inputs = torch.randn(20, 16, 50)
    >>> weights = torch.randn(16, 33, 5)
    >>> F.conv_transpose1d(inputs, weights)
""",
)

conv_transpose2d = _add_docstr(
    torch.conv_transpose2d,
    r"""
conv_transpose2d(input, weight, bias=None, stride=1, padding=0, output_padding=0, groups=1, dilation=1) -> Tensor

Applies a 2D transposed convolution operator over an input image
composed of several input planes, sometimes also called "deconvolution".

{tf32_note}

See :class:`~torch.nn.ConvTranspose2d` for details and output shape.

Note:
    {cudnn_reproducibility_note}
""".format(
        **reproducibility_notes, **tf32_notes
    )
    + r"""

Args:
    input: input tensor of shape :math:`(\text{minibatch} , \text{in\_channels} , iH , iW)`
    weight: filters of shape :math:`(\text{in\_channels} , \frac{\text{out\_channels}}{\text{groups}} , kH , kW)`
    bias: optional bias of shape :math:`(\text{out\_channels})`. Default: None
    stride: the stride of the convolving kernel. Can be a single number or a
      tuple ``(sH, sW)``. Default: 1
    padding: ``dilation * (kernel_size - 1) - padding`` zero-padding will be added to both
      sides of each dimension in the input. Can be a single number or a tuple
      ``(padH, padW)``. Default: 0
    output_padding: additional size added to one side of each dimension in the
      output shape. Can be a single number or a tuple ``(out_padH, out_padW)``.
      Default: 0
    groups: split input into groups, :math:`\text{in\_channels}` should be divisible by the
      number of groups. Default: 1
    dilation: the spacing between kernel elements. Can be a single number or
      a tuple ``(dH, dW)``. Default: 1

Examples::

    >>> # With square kernels and equal stride
    >>> inputs = torch.randn(1, 4, 5, 5)
    >>> weights = torch.randn(4, 8, 3, 3)
    >>> F.conv_transpose2d(inputs, weights, padding=1)
""",
)  # noqa: E501

conv_transpose3d = _add_docstr(
    torch.conv_transpose3d,
    r"""
conv_transpose3d(input, weight, bias=None, stride=1, padding=0, output_padding=0, groups=1, dilation=1) -> Tensor

Applies a 3D transposed convolution operator over an input image
composed of several input planes, sometimes also called "deconvolution"

{tf32_note}

See :class:`~torch.nn.ConvTranspose3d` for details and output shape.

Note:
    {cudnn_reproducibility_note}
""".format(
        **reproducibility_notes, **tf32_notes
    )
    + r"""

Args:
    input: input tensor of shape :math:`(\text{minibatch} , \text{in\_channels} , iT , iH , iW)`
    weight: filters of shape :math:`(\text{in\_channels} , \frac{\text{out\_channels}}{\text{groups}} , kT , kH , kW)`
    bias: optional bias of shape :math:`(\text{out\_channels})`. Default: None
    stride: the stride of the convolving kernel. Can be a single number or a
      tuple ``(sT, sH, sW)``. Default: 1
    padding: ``dilation * (kernel_size - 1) - padding`` zero-padding will be added to both
      sides of each dimension in the input. Can be a single number or a tuple
      ``(padT, padH, padW)``. Default: 0
    output_padding: additional size added to one side of each dimension in the
      output shape. Can be a single number or a tuple
      ``(out_padT, out_padH, out_padW)``. Default: 0
    groups: split input into groups, :math:`\text{in\_channels}` should be divisible by the
      number of groups. Default: 1
    dilation: the spacing between kernel elements. Can be a single number or
      a tuple `(dT, dH, dW)`. Default: 1

Examples::

    >>> inputs = torch.randn(20, 16, 50, 10, 20)
    >>> weights = torch.randn(16, 33, 3, 3, 3)
    >>> F.conv_transpose3d(inputs, weights)
""",
)  # noqa: E501

conv_tbc = _add_docstr(
    torch.conv_tbc,
    r"""
Applies a 1-dimensional sequence convolution over an input sequence.
Input and output dimensions are (Time, Batch, Channels) - hence TBC.

Args:
    input: input tensor of shape :math:`(\text{sequence length} \times batch \times \text{in\_channels})`
    weight: filter of shape (:math:`\text{kernel width} \times \text{in\_channels} \times \text{out\_channels}`)
    bias: bias of shape (:math:`\text{out\_channels}`)
    pad: number of timesteps to pad. Default: 0
""",
)


# Pooling
avg_pool1d = _add_docstr(
    torch.avg_pool1d,
    r"""
avg_pool1d(input, kernel_size, stride=None, padding=0, ceil_mode=False, count_include_pad=True) -> Tensor

Applies a 1D average pooling over an input signal composed of several
input planes.

See :class:`~torch.nn.AvgPool1d` for details and output shape.

Args:
    input: input tensor of shape :math:`(\text{minibatch} , \text{in\_channels} , iW)`
    kernel_size: the size of the window. Can be a single number or a
      tuple `(kW,)`
    stride: the stride of the window. Can be a single number or a tuple
      `(sW,)`. Default: :attr:`kernel_size`
    padding: implicit zero paddings on both sides of the input. Can be a
      single number or a tuple `(padW,)`. Default: 0
    ceil_mode: when True, will use `ceil` instead of `floor` to compute the
        output shape. Default: ``False``
    count_include_pad: when True, will include the zero-padding in the
        averaging calculation. Default: ``True``

Examples::

    >>> # pool of square window of size=3, stride=2
    >>> input = torch.tensor([[[1, 2, 3, 4, 5, 6, 7]]], dtype=torch.float32)
    >>> F.avg_pool1d(input, kernel_size=3, stride=2)
    tensor([[[ 2.,  4.,  6.]]])

""",
)


avg_pool2d = _add_docstr(
    torch._C._nn.avg_pool2d,
    r"""
avg_pool2d(input, kernel_size, stride=None, padding=0, ceil_mode=False, count_include_pad=True, divisor_override=None) -> Tensor

Applies 2D average-pooling operation in :math:`kH \times kW` regions by step size
:math:`sH \times sW` steps. The number of output features is equal to the number of
input planes.

See :class:`~torch.nn.AvgPool2d` for details and output shape.

Args:
    input: input tensor :math:`(\text{minibatch} , \text{in\_channels} , iH , iW)`
    kernel_size: size of the pooling region. Can be a single number or a
      tuple `(kH, kW)`
    stride: stride of the pooling operation. Can be a single number or a
      tuple `(sH, sW)`. Default: :attr:`kernel_size`
    padding: implicit zero paddings on both sides of the input. Can be a
      single number or a tuple `(padH, padW)`. Default: 0
    ceil_mode: when True, will use `ceil` instead of `floor` in the formula
        to compute the output shape. Default: ``False``
    count_include_pad: when True, will include the zero-padding in the
        averaging calculation. Default: ``True``
    divisor_override: if specified, it will be used as divisor, otherwise
         size of the pooling region will be used. Default: None
""",
)

avg_pool3d = _add_docstr(
    torch._C._nn.avg_pool3d,
    r"""
avg_pool3d(input, kernel_size, stride=None, padding=0, ceil_mode=False, count_include_pad=True, divisor_override=None) -> Tensor

Applies 3D average-pooling operation in :math:`kT \times kH \times kW` regions by step
size :math:`sT \times sH \times sW` steps. The number of output features is equal to
:math:`\lfloor\frac{\text{input planes}}{sT}\rfloor`.

See :class:`~torch.nn.AvgPool3d` for details and output shape.

Args:
    input: input tensor :math:`(\text{minibatch} , \text{in\_channels} , iT \times iH , iW)`
    kernel_size: size of the pooling region. Can be a single number or a
      tuple `(kT, kH, kW)`
    stride: stride of the pooling operation. Can be a single number or a
      tuple `(sT, sH, sW)`. Default: :attr:`kernel_size`
    padding: implicit zero paddings on both sides of the input. Can be a
      single number or a tuple `(padT, padH, padW)`, Default: 0
    ceil_mode: when True, will use `ceil` instead of `floor` in the formula
        to compute the output shape
    count_include_pad: when True, will include the zero-padding in the
        averaging calculation
    divisor_override: if specified, it will be used as divisor, otherwise
        size of the pooling region will be used. Default: None
""",
)


def fractional_max_pool2d_with_indices(
    input: Tensor,
    kernel_size: BroadcastingList2[int],
    output_size: Optional[BroadcastingList2[int]] = None,
    output_ratio: Optional[BroadcastingList2[float]] = None,
    return_indices: bool = False,
    _random_samples: Optional[Tensor] = None,
) -> Tuple[Tensor, Tensor]:  # noqa: D400
    r"""
    fractional_max_pool2d(input, kernel_size, output_size=None, output_ratio=None, return_indices=False, _random_samples=None)

    Applies 2D fractional max pooling over an input signal composed of several input planes.

    Fractional MaxPooling is described in detail in the paper `Fractional MaxPooling`_ by Ben Graham

    The max-pooling operation is applied in :math:`kH \times kW` regions by a stochastic
    step size determined by the target output size.
    The number of output features is equal to the number of input planes.

    Args:
        kernel_size: the size of the window to take a max over.
                     Can be a single number :math:`k` (for a square kernel of :math:`k \times k`)
                     or a tuple `(kH, kW)`
        output_size: the target output size of the image of the form :math:`oH \times oW`.
                     Can be a tuple `(oH, oW)` or a single number :math:`oH` for a square image :math:`oH \times oH`
        output_ratio: If one wants to have an output size as a ratio of the input size, this option can be given.
                      This has to be a number or tuple in the range (0, 1)
        return_indices: if ``True``, will return the indices along with the outputs.
                        Useful to pass to :func:`~torch.nn.functional.max_unpool2d`.

    Examples::
        >>> input = torch.randn(20, 16, 50, 32)
        >>> # pool of square window of size=3, and target output size 13x12
        >>> F.fractional_max_pool2d(input, 3, output_size=(13, 12))
        >>> # pool of square window and target output size being half of input image size
        >>> F.fractional_max_pool2d(input, 3, output_ratio=(0.5, 0.5))

    .. _Fractional MaxPooling:
        http://arxiv.org/abs/1412.6071
    """
    if has_torch_function_variadic(input, _random_samples):
        return handle_torch_function(
            fractional_max_pool2d_with_indices,
            (input, _random_samples),
            input,
            kernel_size,
            output_size=output_size,
            output_ratio=output_ratio,
            return_indices=return_indices,
            _random_samples=_random_samples,
        )
    if output_size is None and output_ratio is None:
        raise ValueError(
            "fractional_max_pool2d requires specifying either an output_size or an output_ratio"
        )
    if output_size is None:
        assert output_ratio is not None
        if len(output_ratio) > 2:
            raise ValueError(
                "fractional_max_pool2d requires output_ratio to either be a single Int or tuple of Ints."
            )
        _output_ratio = _pair(output_ratio)
        output_size = [
            int(input.size(-2) * _output_ratio[0]),
            int(input.size(-1) * _output_ratio[1]),
        ]

    if _random_samples is None:
        n_batch = 1 if input.dim() == 3 else input.size(0)
        _random_samples = torch.rand(
            n_batch, input.size(-3), 2, dtype=input.dtype, device=input.device
        )
    return torch._C._nn.fractional_max_pool2d(
        input, kernel_size, output_size, _random_samples
    )


def _fractional_max_pool2d(
    input: Tensor,
    kernel_size: BroadcastingList2[int],
    output_size: Optional[BroadcastingList2[int]] = None,
    output_ratio: Optional[BroadcastingList2[float]] = None,
    return_indices: bool = False,
    _random_samples: Optional[Tensor] = None,
) -> Tensor:
    if has_torch_function_variadic(input, _random_samples):
        return handle_torch_function(
            fractional_max_pool2d,
            (input, _random_samples),
            input,
            kernel_size,
            output_size=output_size,
            output_ratio=output_ratio,
            return_indices=return_indices,
            _random_samples=_random_samples,
        )
    return fractional_max_pool2d_with_indices(
        input, kernel_size, output_size, output_ratio, return_indices, _random_samples
    )[0]


fractional_max_pool2d = boolean_dispatch(
    arg_name="return_indices",
    arg_index=4,
    default=False,
    if_true=fractional_max_pool2d_with_indices,
    if_false=_fractional_max_pool2d,
    module_name=__name__,
    func_name="fractional_max_pool2d",
)


def fractional_max_pool3d_with_indices(
    input: Tensor,
    kernel_size: BroadcastingList3[int],
    output_size: Optional[BroadcastingList3[int]] = None,
    output_ratio: Optional[BroadcastingList3[float]] = None,
    return_indices: bool = False,
    _random_samples: Optional[Tensor] = None,
) -> Tuple[Tensor, Tensor]:  # noqa: D400
    r"""
    fractional_max_pool3d(input, kernel_size, output_size=None, output_ratio=None, return_indices=False, _random_samples=None)

    Applies 3D fractional max pooling over an input signal composed of several input planes.

    Fractional MaxPooling is described in detail in the paper `Fractional MaxPooling`_ by Ben Graham

    The max-pooling operation is applied in :math:`kT \times kH \times kW` regions by a stochastic
    step size determined by the target output size.
    The number of output features is equal to the number of input planes.

    Args:
        kernel_size: the size of the window to take a max over.
                     Can be a single number :math:`k` (for a square kernel of :math:`k \times k \times k`)
                     or a tuple `(kT, kH, kW)`
        output_size: the target output size of the form :math:`oT \times oH \times oW`.
                     Can be a tuple `(oT, oH, oW)` or a single number :math:`oH` for a cubic output
                     :math:`oH \times oH \times oH`
        output_ratio: If one wants to have an output size as a ratio of the input size, this option can be given.
                      This has to be a number or tuple in the range (0, 1)
        return_indices: if ``True``, will return the indices along with the outputs.
                        Useful to pass to :func:`~torch.nn.functional.max_unpool3d`.

    Shape:
        - Input: :math:`(N, C, T_{in}, H_{in}, W_{in})` or :math:`(C, T_{in}, H_{in}, W_{in})`.
        - Output: :math:`(N, C, T_{out}, H_{out}, W_{out})` or :math:`(C, T_{out}, H_{out}, W_{out})`, where
          :math:`(T_{out}, H_{out}, W_{out})=\text{output\_size}` or
          :math:`(T_{out}, H_{out}, W_{out})=\text{output\_ratio} \times (T_{in}, H_{in}, W_{in})`

    Examples::
        >>> input = torch.randn(20, 16, 50, 32, 16)
        >>> # pool of cubic window of size=3, and target output size 13x12x11
        >>> F.fractional_max_pool3d(input, 3, output_size=(13, 12, 11))
        >>> # pool of cubic window and target output size being half of input size
        >>> F.fractional_max_pool3d(input, 3, output_ratio=(0.5, 0.5, 0.5))

    .. _Fractional MaxPooling:
        http://arxiv.org/abs/1412.6071
    """
    if has_torch_function_variadic(input, _random_samples):
        return handle_torch_function(
            fractional_max_pool3d_with_indices,
            (input, _random_samples),
            input,
            kernel_size,
            output_size=output_size,
            output_ratio=output_ratio,
            return_indices=return_indices,
            _random_samples=_random_samples,
        )
    if output_size is None and output_ratio is None:
        raise ValueError(
            "fractional_max_pool3d requires specifying either an output_size or an output_ratio"
        )
    if output_size is None:
        assert output_ratio is not None
        _output_ratio = _triple(output_ratio)
        output_size = [
            int(input.size(-3) * _output_ratio[0]),
            int(input.size(-2) * _output_ratio[1]),
            int(input.size(-1) * _output_ratio[2]),
        ]

    if _random_samples is None:
        n_batch = 1 if input.dim() == 4 else input.size(0)
        _random_samples = torch.rand(
            n_batch, input.size(-4), 3, dtype=input.dtype, device=input.device
        )
    return torch._C._nn.fractional_max_pool3d(
        input, kernel_size, output_size, _random_samples
    )


def _fractional_max_pool3d(
    input: Tensor,
    kernel_size: BroadcastingList3[int],
    output_size: Optional[BroadcastingList3[int]] = None,
    output_ratio: Optional[BroadcastingList3[float]] = None,
    return_indices: bool = False,
    _random_samples: Optional[Tensor] = None,
) -> Tensor:
    if has_torch_function_variadic(input, _random_samples):
        return handle_torch_function(
            fractional_max_pool3d,
            (input, _random_samples),
            input,
            kernel_size,
            output_size=output_size,
            output_ratio=output_ratio,
            return_indices=return_indices,
            _random_samples=_random_samples,
        )
    return fractional_max_pool3d_with_indices(
        input, kernel_size, output_size, output_ratio, return_indices, _random_samples
    )[0]


fractional_max_pool3d = boolean_dispatch(
    arg_name="return_indices",
    arg_index=4,
    default=False,
    if_true=fractional_max_pool3d_with_indices,
    if_false=_fractional_max_pool3d,
    module_name=__name__,
    func_name="fractional_max_pool3d",
)


def max_pool1d_with_indices(
    input: Tensor,
    kernel_size: BroadcastingList1[int],
    stride: Optional[BroadcastingList1[int]] = None,
    padding: BroadcastingList1[int] = 0,
    dilation: BroadcastingList1[int] = 1,
    ceil_mode: bool = False,
    return_indices: bool = False,
) -> Tuple[Tensor, Tensor]:  # noqa: D400
    r"""
    max_pool1d(input, kernel_size, stride=None, padding=0, dilation=1, ceil_mode=False, return_indices=False)

    Applies a 1D max pooling over an input signal composed of several input
    planes.

    .. note::
        The order of :attr:`ceil_mode` and :attr:`return_indices` is different from
        what seen in :class:`~torch.nn.MaxPool1d`, and will change in a future release.

    See :class:`~torch.nn.MaxPool1d` for details.

    Args:
        input: input tensor of shape :math:`(\text{minibatch} , \text{in\_channels} , iW)`, minibatch dim optional.
        kernel_size: the size of the window. Can be a single number or a
            tuple `(kW,)`
        stride: the stride of the window. Can be a single number or a tuple
            `(sW,)`. Default: :attr:`kernel_size`
        padding: Implicit negative infinity padding to be added on both sides, must be >= 0 and <= kernel_size / 2.
        dilation: The stride between elements within a sliding window, must be > 0.
        ceil_mode: If ``True``, will use `ceil` instead of `floor` to compute the output shape. This
                   ensures that every element in the input tensor is covered by a sliding window.
        return_indices: If ``True``, will return the argmax along with the max values.
                        Useful for :class:`torch.nn.functional.max_unpool1d` later
    """
    if has_torch_function_unary(input):
        return handle_torch_function(
            max_pool1d_with_indices,
            (input,),
            input,
            kernel_size,
            stride=stride,
            padding=padding,
            dilation=dilation,
            ceil_mode=ceil_mode,
            return_indices=return_indices,
        )
    if stride is None:
        stride = torch.jit.annotate(List[int], [])
    return torch.max_pool1d_with_indices(
        input, kernel_size, stride, padding, dilation, ceil_mode
    )


def _max_pool1d(
    input: Tensor,
    kernel_size: BroadcastingList1[int],
    stride: Optional[BroadcastingList1[int]] = None,
    padding: BroadcastingList1[int] = 0,
    dilation: BroadcastingList1[int] = 1,
    ceil_mode: bool = False,
    return_indices: bool = False,
) -> Tensor:
    if has_torch_function_unary(input):
        return handle_torch_function(
            max_pool1d,
            (input,),
            input,
            kernel_size,
            stride=stride,
            padding=padding,
            dilation=dilation,
            ceil_mode=ceil_mode,
            return_indices=return_indices,
        )
    if stride is None:
        stride = torch.jit.annotate(List[int], [])
    return torch.max_pool1d(input, kernel_size, stride, padding, dilation, ceil_mode)


max_pool1d = boolean_dispatch(
    arg_name="return_indices",
    arg_index=6,
    default=False,
    if_true=max_pool1d_with_indices,
    if_false=_max_pool1d,
    module_name=__name__,
    func_name="max_pool1d",
)


def max_pool2d_with_indices(
    input: Tensor,
    kernel_size: BroadcastingList2[int],
    stride: Optional[BroadcastingList2[int]] = None,
    padding: BroadcastingList2[int] = 0,
    dilation: BroadcastingList2[int] = 1,
    ceil_mode: bool = False,
    return_indices: bool = False,
) -> Tuple[Tensor, Tensor]:  # noqa: D400
    r"""
    max_pool2d(input, kernel_size, stride=None, padding=0, dilation=1, ceil_mode=False, return_indices=False)

    Applies a 2D max pooling over an input signal composed of several input
    planes.

    .. note::
        The order of :attr:`ceil_mode` and :attr:`return_indices` is different from
        what seen in :class:`~torch.nn.MaxPool2d`, and will change in a future release.

    See :class:`~torch.nn.MaxPool2d` for details.

    Args:
        input: input tensor :math:`(\text{minibatch} , \text{in\_channels} , iH , iW)`, minibatch dim optional.
        kernel_size: size of the pooling region. Can be a single number or a
            tuple `(kH, kW)`
        stride: stride of the pooling operation. Can be a single number or a
            tuple `(sH, sW)`. Default: :attr:`kernel_size`
        padding: Implicit negative infinity padding to be added on both sides, must be >= 0 and <= kernel_size / 2.
        dilation: The stride between elements within a sliding window, must be > 0.
        ceil_mode: If ``True``, will use `ceil` instead of `floor` to compute the output shape. This
                   ensures that every element in the input tensor is covered by a sliding window.
        return_indices: If ``True``, will return the argmax along with the max values.
                        Useful for :class:`torch.nn.functional.max_unpool2d` later
    """
    if has_torch_function_unary(input):
        return handle_torch_function(
            max_pool2d_with_indices,
            (input,),
            input,
            kernel_size,
            stride=stride,
            padding=padding,
            dilation=dilation,
            ceil_mode=ceil_mode,
            return_indices=return_indices,
        )
    if stride is None:
        stride = torch.jit.annotate(List[int], [])
    return torch._C._nn.max_pool2d_with_indices(
        input, kernel_size, stride, padding, dilation, ceil_mode
    )


def _max_pool2d(
    input: Tensor,
    kernel_size: BroadcastingList2[int],
    stride: Optional[BroadcastingList2[int]] = None,
    padding: BroadcastingList2[int] = 0,
    dilation: BroadcastingList2[int] = 1,
    ceil_mode: bool = False,
    return_indices: bool = False,
) -> Tensor:
    if has_torch_function_unary(input):
        return handle_torch_function(
            max_pool2d,
            (input,),
            input,
            kernel_size,
            stride=stride,
            padding=padding,
            dilation=dilation,
            ceil_mode=ceil_mode,
            return_indices=return_indices,
        )
    if stride is None:
        stride = torch.jit.annotate(List[int], [])
    return torch.max_pool2d(input, kernel_size, stride, padding, dilation, ceil_mode)


max_pool2d = boolean_dispatch(
    arg_name="return_indices",
    arg_index=6,
    default=False,
    if_true=max_pool2d_with_indices,
    if_false=_max_pool2d,
    module_name=__name__,
    func_name="max_pool2d",
)


def max_pool3d_with_indices(
    input: Tensor,
    kernel_size: BroadcastingList3[int],
    stride: Optional[BroadcastingList3[int]] = None,
    padding: BroadcastingList3[int] = 0,
    dilation: BroadcastingList3[int] = 1,
    ceil_mode: bool = False,
    return_indices: bool = False,
) -> Tuple[Tensor, Tensor]:  # noqa: D400
    r"""
    max_pool3d(input, kernel_size, stride=None, padding=0, dilation=1, ceil_mode=False, return_indices=False)

    Applies a 3D max pooling over an input signal composed of several input
    planes.

    .. note::
        The order of :attr:`ceil_mode` and :attr:`return_indices` is different from
        what seen in :class:`~torch.nn.MaxPool3d`, and will change in a future release.

    See :class:`~torch.nn.MaxPool3d` for details.

    Args:
        input: input tensor :math:`(\text{minibatch} , \text{in\_channels} , iD, iH , iW)`, minibatch dim optional.
        kernel_size: size of the pooling region. Can be a single number or a
                     tuple `(kT, kH, kW)`
        stride: stride of the pooling operation. Can be a single number or a
                tuple `(sT, sH, sW)`. Default: :attr:`kernel_size`
        padding: Implicit negative infinity padding to be added on both sides, must be >= 0 and <= kernel_size / 2.
        dilation: The stride between elements within a sliding window, must be > 0.
        ceil_mode: If ``True``, will use `ceil` instead of `floor` to compute the output shape. This
                   ensures that every element in the input tensor is covered by a sliding window.
        return_indices: If ``True``, will return the argmax along with the max values.
                        Useful for :class:`torch.nn.functional.max_unpool3d` later
    """
    if has_torch_function_unary(input):
        return handle_torch_function(
            max_pool3d_with_indices,
            (input,),
            input,
            kernel_size,
            stride=stride,
            padding=padding,
            dilation=dilation,
            ceil_mode=ceil_mode,
            return_indices=return_indices,
        )
    if stride is None:
        stride = torch.jit.annotate(List[int], [])
    return torch._C._nn.max_pool3d_with_indices(
        input, kernel_size, stride, padding, dilation, ceil_mode
    )


def _max_pool3d(
    input: Tensor,
    kernel_size: BroadcastingList3[int],
    stride: Optional[BroadcastingList3[int]] = None,
    padding: BroadcastingList3[int] = 0,
    dilation: BroadcastingList3[int] = 1,
    ceil_mode: bool = False,
    return_indices: bool = False,
) -> Tensor:
    if has_torch_function_unary(input):
        return handle_torch_function(
            max_pool3d,
            (input,),
            input,
            kernel_size,
            stride=stride,
            padding=padding,
            dilation=dilation,
            ceil_mode=ceil_mode,
            return_indices=return_indices,
        )
    if stride is None:
        stride = torch.jit.annotate(List[int], [])
    return torch.max_pool3d(input, kernel_size, stride, padding, dilation, ceil_mode)


max_pool3d = boolean_dispatch(
    arg_name="return_indices",
    arg_index=6,
    default=False,
    if_true=max_pool3d_with_indices,
    if_false=_max_pool3d,
    module_name=__name__,
    func_name="max_pool3d",
)


def _unpool_output_size(
    input: Tensor,
    kernel_size: List[int],
    stride: List[int],
    padding: List[int],
    output_size: Optional[List[int]],
) -> List[int]:
    input_size = input.size()
    default_size = torch.jit.annotate(List[int], [])
    for d in range(len(kernel_size)):
        default_size.append(
            (input_size[-len(kernel_size) + d] - 1) * stride[d]
            + kernel_size[d]
            - 2 * padding[d]
        )
    if output_size is None:
        ret = default_size
    else:
        if len(output_size) == len(kernel_size) + 2:
            output_size = output_size[2:]
        if len(output_size) != len(kernel_size):
            raise ValueError(
                "output_size should be a sequence containing "
                f"{len(kernel_size)} or {len(kernel_size) + 2} elements, but it has a length of '{len(output_size)}'"
            )
        for d in range(len(kernel_size)):
            min_size = default_size[d] - stride[d]
            max_size = default_size[d] + stride[d]
            if not (min_size < output_size[d] < max_size):
                raise ValueError(
                    f'invalid output_size "{output_size}" (dim {d} must be between {min_size} and {max_size})'
                )

        ret = output_size
    return ret


def max_unpool1d(
    input: Tensor,
    indices: Tensor,
    kernel_size: BroadcastingList1[int],
    stride: Optional[BroadcastingList1[int]] = None,
    padding: BroadcastingList1[int] = 0,
    output_size: Optional[BroadcastingList1[int]] = None,
) -> Tensor:
    r"""Compute a partial inverse of :class:`MaxPool1d`.

    See :class:`~torch.nn.MaxUnpool1d` for details.
    """
    if has_torch_function_unary(input):
        return handle_torch_function(
            max_unpool1d,
            (input,),
            input,
            indices,
            kernel_size,
            stride=stride,
            padding=padding,
            output_size=output_size,
        )
    kernel_size = _single(kernel_size)
    if stride is not None:
        _stride = _single(stride)
    else:
        _stride = kernel_size
    padding = _single(padding)
    output_size = _unpool_output_size(input, kernel_size, _stride, padding, output_size)
    if isinstance(output_size, list):
        output_size = output_size + [1]
    else:
        output_size = output_size + (1,)
    return torch._C._nn.max_unpool2d(
        input.unsqueeze(-1), indices.unsqueeze(-1), output_size
    ).squeeze(-1)


def max_unpool2d(
    input: Tensor,
    indices: Tensor,
    kernel_size: BroadcastingList2[int],
    stride: Optional[BroadcastingList2[int]] = None,
    padding: BroadcastingList2[int] = 0,
    output_size: Optional[BroadcastingList2[int]] = None,
) -> Tensor:
    r"""Compute a partial inverse of :class:`MaxPool2d`.

    See :class:`~torch.nn.MaxUnpool2d` for details.
    """
    if has_torch_function_unary(input):
        return handle_torch_function(
            max_unpool2d,
            (input,),
            input,
            indices,
            kernel_size,
            stride=stride,
            padding=padding,
            output_size=output_size,
        )
    kernel_size = _pair(kernel_size)
    if stride is not None:
        _stride = _pair(stride)
    else:
        _stride = kernel_size
    padding = _pair(padding)
    output_size = _unpool_output_size(input, kernel_size, _stride, padding, output_size)
    return torch._C._nn.max_unpool2d(input, indices, output_size)


def max_unpool3d(
    input: Tensor,
    indices: Tensor,
    kernel_size: BroadcastingList3[int],
    stride: Optional[BroadcastingList3[int]] = None,
    padding: BroadcastingList3[int] = 0,
    output_size: Optional[BroadcastingList3[int]] = None,
) -> Tensor:
    r"""Compute a partial inverse of :class:`MaxPool3d`.

    See :class:`~torch.nn.MaxUnpool3d` for details.
    """
    if has_torch_function_unary(input):
        return handle_torch_function(
            max_unpool3d,
            (input,),
            input,
            indices,
            kernel_size,
            stride=stride,
            padding=padding,
            output_size=output_size,
        )
    kernel_size = _triple(kernel_size)
    if stride is not None:
        _stride = _triple(stride)
    else:
        _stride = kernel_size
    padding = _triple(padding)
    output_size = _unpool_output_size(input, kernel_size, _stride, padding, output_size)
    return torch._C._nn.max_unpool3d(input, indices, output_size, _stride, padding)


def lp_pool3d(
    input: Tensor,
    norm_type: Union[int, float],
    kernel_size: BroadcastingList3[int],
    stride: Optional[BroadcastingList3[int]] = None,
    ceil_mode: bool = False,
) -> Tensor:
    r"""
    Apply a 3D power-average pooling over an input signal composed of several input planes.

    If the sum of all inputs to the power of `p` is
    zero, the gradient is set to zero as well.

    See :class:`~torch.nn.LPPool3d` for details.
    """
    if has_torch_function_unary(input):
        return handle_torch_function(
            lp_pool3d,
            (input,),
            input,
            norm_type,
            kernel_size,
            stride=stride,
            ceil_mode=ceil_mode,
        )
    kd, kw, kh = _triple(kernel_size)
    if stride is not None:
        out = avg_pool3d(input.pow(norm_type), kernel_size, stride, 0, ceil_mode)
    else:
        out = avg_pool3d(
            input.pow(norm_type), kernel_size, padding=0, ceil_mode=ceil_mode
        )

    return (
        (torch.sign(out) * relu(torch.abs(out))).mul(kd * kw * kh).pow(1.0 / norm_type)
    )


def lp_pool2d(
    input: Tensor,
    norm_type: Union[int, float],
    kernel_size: BroadcastingList2[int],
    stride: Optional[BroadcastingList2[int]] = None,
    ceil_mode: bool = False,
) -> Tensor:
    r"""
    Apply a 2D power-average pooling over an input signal composed of several input planes.

    If the sum of all inputs to the power of `p` is
    zero, the gradient is set to zero as well.

    See :class:`~torch.nn.LPPool2d` for details.
    """
    if has_torch_function_unary(input):
        return handle_torch_function(
            lp_pool2d,
            (input,),
            input,
            norm_type,
            kernel_size,
            stride=stride,
            ceil_mode=ceil_mode,
        )
    kw, kh = _pair(kernel_size)
    if stride is not None:
        out = avg_pool2d(input.pow(norm_type), kernel_size, stride, 0, ceil_mode)
    else:
        out = avg_pool2d(
            input.pow(norm_type), kernel_size, padding=0, ceil_mode=ceil_mode
        )

    return (torch.sign(out) * relu(torch.abs(out))).mul(kw * kh).pow(1.0 / norm_type)


def lp_pool1d(
    input: Tensor,
    norm_type: Union[int, float],
    kernel_size: int,
    stride: Optional[BroadcastingList1[int]] = None,
    ceil_mode: bool = False,
) -> Tensor:
    r"""Apply a 1D power-average pooling over an input signal composed of several input planes.

    If the sum of all inputs to the power of `p` is
    zero, the gradient is set to zero as well.

    See :class:`~torch.nn.LPPool1d` for details.
    """
    if has_torch_function_unary(input):
        return handle_torch_function(
            lp_pool1d,
            (input,),
            input,
            norm_type,
            kernel_size,
            stride=stride,
            ceil_mode=ceil_mode,
        )
    if stride is not None:
        out = avg_pool1d(input.pow(norm_type), kernel_size, stride, 0, ceil_mode)
    else:
        out = avg_pool1d(
            input.pow(norm_type), kernel_size, padding=0, ceil_mode=ceil_mode
        )

    return (
        (torch.sign(out) * relu(torch.abs(out))).mul(kernel_size).pow(1.0 / norm_type)
    )


def adaptive_max_pool1d_with_indices(
    input: Tensor,
    output_size: BroadcastingList1[int],
    return_indices: bool = False,
) -> Tuple[Tensor, Tensor]:  # noqa: D400
    r"""
    adaptive_max_pool1d(input, output_size, return_indices=False)

    Applies a 1D adaptive max pooling over an input signal composed of
    several input planes.

    See :class:`~torch.nn.AdaptiveMaxPool1d` for details and output shape.

    Args:
        output_size: the target output size (single integer)
        return_indices: whether to return pooling indices. Default: ``False``
    """
    if has_torch_function_unary(input):
        return handle_torch_function(
            adaptive_max_pool1d_with_indices,
            (input,),
            input,
            output_size,
            return_indices=return_indices,
        )
    return torch.adaptive_max_pool1d(input, output_size)


def _adaptive_max_pool1d(
    input: Tensor,
    output_size: BroadcastingList1[int],
    return_indices: bool = False,
) -> Tensor:
    if has_torch_function_unary(input):
        return handle_torch_function(
            adaptive_max_pool1d,
            (input,),
            input,
            output_size,
            return_indices=return_indices,
        )
    return adaptive_max_pool1d_with_indices(input, output_size)[0]


adaptive_max_pool1d = boolean_dispatch(
    arg_name="return_indices",
    arg_index=2,
    default=False,
    if_true=adaptive_max_pool1d_with_indices,
    if_false=_adaptive_max_pool1d,
    module_name=__name__,
    func_name="adaptive_max_pool1d",
)


def adaptive_max_pool2d_with_indices(
    input: Tensor,
    output_size: BroadcastingList2[int],
    return_indices: bool = False,
) -> Tuple[Tensor, Tensor]:  # noqa: D400
    r"""adaptive_max_pool2d(input, output_size, return_indices=False)

    Applies a 2D adaptive max pooling over an input signal composed of
    several input planes.

    See :class:`~torch.nn.AdaptiveMaxPool2d` for details and output shape.

    Args:
        output_size: the target output size (single integer or
            double-integer tuple)
        return_indices: whether to return pooling indices. Default: ``False``
    """
    if has_torch_function_unary(input):
        return handle_torch_function(
            adaptive_max_pool2d_with_indices,
            (input,),
            input,
            output_size,
            return_indices=return_indices,
        )
    output_size = _list_with_default(output_size, input.size())
    return torch._C._nn.adaptive_max_pool2d(input, output_size)


def _adaptive_max_pool2d(
    input: Tensor,
    output_size: BroadcastingList2[int],
    return_indices: bool = False,
) -> Tensor:
    if has_torch_function_unary(input):
        return handle_torch_function(
            adaptive_max_pool2d,
            (input,),
            input,
            output_size,
            return_indices=return_indices,
        )
    return adaptive_max_pool2d_with_indices(input, output_size)[0]


adaptive_max_pool2d = boolean_dispatch(
    arg_name="return_indices",
    arg_index=2,
    default=False,
    if_true=adaptive_max_pool2d_with_indices,
    if_false=_adaptive_max_pool2d,
    module_name=__name__,
    func_name="adaptive_max_pool2d",
)


def adaptive_max_pool3d_with_indices(
    input: Tensor,
    output_size: BroadcastingList3[int],
    return_indices: bool = False,
) -> Tuple[Tensor, Tensor]:  # noqa: D400
    r"""
    adaptive_max_pool3d(input, output_size, return_indices=False)

    Applies a 3D adaptive max pooling over an input signal composed of
    several input planes.

    See :class:`~torch.nn.AdaptiveMaxPool3d` for details and output shape.

    Args:
        output_size: the target output size (single integer or
            triple-integer tuple)
        return_indices: whether to return pooling indices. Default: ``False``
    """
    if has_torch_function_unary(input):
        return handle_torch_function(
            adaptive_max_pool3d_with_indices,
            (input,),
            input,
            output_size,
            return_indices=return_indices,
        )
    output_size = _list_with_default(output_size, input.size())
    return torch._C._nn.adaptive_max_pool3d(input, output_size)


def _adaptive_max_pool3d(
    input: Tensor,
    output_size: BroadcastingList3[int],
    return_indices: bool = False,
) -> Tensor:
    if has_torch_function_unary(input):
        return handle_torch_function(
            adaptive_max_pool3d,
            (input,),
            input,
            output_size,
            return_indices=return_indices,
        )
    return adaptive_max_pool3d_with_indices(input, output_size)[0]


adaptive_max_pool3d = boolean_dispatch(
    arg_name="return_indices",
    arg_index=2,
    default=False,
    if_true=adaptive_max_pool3d_with_indices,
    if_false=_adaptive_max_pool3d,
    module_name=__name__,
    func_name="adaptive_max_pool3d",
)


adaptive_avg_pool1d = _add_docstr(
    torch.adaptive_avg_pool1d,
    r"""
adaptive_avg_pool1d(input, output_size) -> Tensor

Applies a 1D adaptive average pooling over an input signal composed of
several input planes.

See :class:`~torch.nn.AdaptiveAvgPool1d` for details and output shape.

Args:
    output_size: the target output size (single integer)
""",
)


def adaptive_avg_pool2d(input: Tensor, output_size: BroadcastingList2[int]) -> Tensor:
    r"""Apply a 2D adaptive average pooling over an input signal composed of several input planes.

    See :class:`~torch.nn.AdaptiveAvgPool2d` for details and output shape.

    Args:
        output_size: the target output size (single integer or
            double-integer tuple)
    """
    if has_torch_function_unary(input):
        return handle_torch_function(adaptive_avg_pool2d, (input,), input, output_size)
    _output_size = _list_with_default(output_size, input.size())
    return torch._C._nn.adaptive_avg_pool2d(input, _output_size)


def adaptive_avg_pool3d(input: Tensor, output_size: BroadcastingList3[int]) -> Tensor:
    r"""Apply a 3D adaptive average pooling over an input signal composed of several input planes.

    See :class:`~torch.nn.AdaptiveAvgPool3d` for details and output shape.

    Args:
        output_size: the target output size (single integer or
            triple-integer tuple)
    """
    if has_torch_function_unary(input):
        return handle_torch_function(adaptive_avg_pool3d, (input,), input, output_size)
    _output_size = _list_with_default(output_size, input.size())
    return torch._C._nn.adaptive_avg_pool3d(input, _output_size)


# Activation functions
def dropout(
    input: Tensor,
    p: float = 0.5,
    training: bool = True,
    inplace: bool = False,
) -> Tensor:
    r"""During training, randomly zeroes some elements of the input tensor with probability :attr:`p`.

    Uses samples from a Bernoulli distribution.

    See :class:`~torch.nn.Dropout` for details.

    Args:
        p: probability of an element to be zeroed. Default: 0.5
        training: apply dropout if is ``True``. Default: ``True``
        inplace: If set to ``True``, will do this operation in-place. Default: ``False``
    """
    if has_torch_function_unary(input):
        return handle_torch_function(
            dropout, (input,), input, p=p, training=training, inplace=inplace
        )
    if p < 0.0 or p > 1.0:
        raise ValueError(f"dropout probability has to be between 0 and 1, but got {p}")
    return (
        _VF.dropout_(input, p, training) if inplace else _VF.dropout(input, p, training)
    )


def alpha_dropout(
    input: Tensor,
    p: float = 0.5,
    training: bool = False,
    inplace: bool = False,
) -> Tensor:
    r"""Apply alpha dropout to the input.

    See :class:`~torch.nn.AlphaDropout` for details.
    """
    if has_torch_function_unary(input):
        return handle_torch_function(
            alpha_dropout, (input,), input, p=p, training=training, inplace=inplace
        )
    if p < 0.0 or p > 1.0:
        raise ValueError(f"dropout probability has to be between 0 and 1, but got {p}")
    return (
        _VF.alpha_dropout_(input, p, training)
        if inplace
        else _VF.alpha_dropout(input, p, training)
    )


def dropout1d(
    input: Tensor,
    p: float = 0.5,
    training: bool = True,
    inplace: bool = False,
) -> Tensor:
    r"""Randomly zero out entire channels (a channel is a 1D feature map).

    For example, the :math:`j`-th channel of the :math:`i`-th sample in the
    batched input is a 1D tensor :math:`\text{input}[i, j]` of the input tensor.
    Each channel will be zeroed out independently on every forward call with
    probability :attr:`p` using samples from a Bernoulli distribution.

    See :class:`~torch.nn.Dropout1d` for details.

    Args:
        p: probability of a channel to be zeroed. Default: 0.5
        training: apply dropout if is ``True``. Default: ``True``
        inplace: If set to ``True``, will do this operation in-place. Default: ``False``
    """
    if has_torch_function_unary(input):
        return handle_torch_function(
            dropout1d, (input,), input, p=p, training=training, inplace=inplace
        )
    if p < 0.0 or p > 1.0:
        raise ValueError(f"dropout probability has to be between 0 and 1, but got {p}")
    inp_dim = input.dim()
    if inp_dim not in (2, 3):
        raise RuntimeError(
            f"dropout1d: Expected 2D or 3D input, but received a {inp_dim}D input. "
            "Note that dropout1d exists to provide channel-wise dropout on inputs with 1 "
            "spatial dimension, a channel dimension, and an optional batch dimension "
            "(i.e. 2D or 3D inputs)."
        )

    is_batched = inp_dim == 3
    if not is_batched:
        input = input.unsqueeze_(0) if inplace else input.unsqueeze(0)

    result = (
        _VF.feature_dropout_(input, p, training)
        if inplace
        else _VF.feature_dropout(input, p, training)
    )

    if not is_batched:
        result = result.squeeze_(0) if inplace else result.squeeze(0)

    return result


def dropout2d(
    input: Tensor,
    p: float = 0.5,
    training: bool = True,
    inplace: bool = False,
) -> Tensor:
    r"""Randomly zero out entire channels (a channel is a 2D feature map).

    For example, the :math:`j`-th channel of the :math:`i`-th sample in the
    batched input is a 2D tensor :math:`\text{input}[i, j]` of the input tensor.
    Each channel will be zeroed out independently on every forward call with
    probability :attr:`p` using samples from a Bernoulli distribution.

    See :class:`~torch.nn.Dropout2d` for details.

    Args:
        p: probability of a channel to be zeroed. Default: 0.5
        training: apply dropout if is ``True``. Default: ``True``
        inplace: If set to ``True``, will do this operation in-place. Default: ``False``
    """
    if has_torch_function_unary(input):
        return handle_torch_function(
            dropout2d, (input,), input, p=p, training=training, inplace=inplace
        )
    if p < 0.0 or p > 1.0:
        raise ValueError(f"dropout probability has to be between 0 and 1, but got {p}")
    inp_dim = input.dim()
    if inp_dim not in (3, 4):
        warn_msg = (
            f"dropout2d: Received a {inp_dim}-D input to dropout2d, which is deprecated "
            "and will result in an error in a future release. To retain the behavior "
            "and silence this warning, please use dropout instead. Note that dropout2d "
            "exists to provide channel-wise dropout on inputs with 2 spatial dimensions, "
            "a channel dimension, and an optional batch dimension (i.e. 3D or 4D inputs)."
        )
        warnings.warn(warn_msg)

    # TODO: Properly support no-batch-dim inputs. For now, these are NOT supported; passing
    # a 3D input will perform dropout1d behavior instead. This was done historically and the
    # behavior is maintained here for now.
    # See https://github.com/pytorch/pytorch/issues/77081
    if inp_dim == 3:
        warnings.warn(
            "dropout2d: Received a 3D input to dropout2d and assuming that channel-wise "
            "1D dropout behavior is desired - input is interpreted as shape (N, C, L), where C "
            "is the channel dim. This behavior will change in a future release to interpret the "
            "input as one without a batch dimension, i.e. shape (C, H, W). To maintain the 1D "
            "channel-wise dropout behavior, please switch to using dropout1d instead."
        )

    result = (
        _VF.feature_dropout_(input, p, training)
        if inplace
        else _VF.feature_dropout(input, p, training)
    )

    return result


def dropout3d(
    input: Tensor,
    p: float = 0.5,
    training: bool = True,
    inplace: bool = False,
) -> Tensor:
    r"""Randomly zero out entire channels (a channel is a 3D feature map).

    For example, the :math:`j`-th channel of the :math:`i`-th sample in the
    batched input is a 3D tensor :math:`\text{input}[i, j]` of the input tensor.
    Each channel will be zeroed out independently on every forward call with
    probability :attr:`p` using samples from a Bernoulli distribution.

    See :class:`~torch.nn.Dropout3d` for details.

    Args:
        p: probability of a channel to be zeroed. Default: 0.5
        training: apply dropout if is ``True``. Default: ``True``
        inplace: If set to ``True``, will do this operation in-place. Default: ``False``
    """
    if has_torch_function_unary(input):
        return handle_torch_function(
            dropout3d, (input,), input, p=p, training=training, inplace=inplace
        )
    if p < 0.0 or p > 1.0:
        raise ValueError(f"dropout probability has to be between 0 and 1, but got {p}")
    inp_dim = input.dim()
    if inp_dim not in (4, 5):
        warn_msg = (
            f"dropout3d: Received a {inp_dim}-D input to dropout3d, which is deprecated "
            "and will result in an error in a future release. To retain the behavior "
            "and silence this warning, please use dropout instead. Note that dropout3d "
            "exists to provide channel-wise dropout on inputs with 3 spatial dimensions, "
            "a channel dimension, and an optional batch dimension (i.e. 4D or 5D inputs)."
        )
        warnings.warn(warn_msg)

    is_batched = inp_dim == 5
    if not is_batched:
        input = input.unsqueeze_(0) if inplace else input.unsqueeze(0)

    result = (
        _VF.feature_dropout_(input, p, training)
        if inplace
        else _VF.feature_dropout(input, p, training)
    )

    if not is_batched:
        result = result.squeeze_(0) if inplace else result.squeeze(0)
    return result


def feature_alpha_dropout(
    input: Tensor,
    p: float = 0.5,
    training: bool = False,
    inplace: bool = False,
) -> Tensor:
    r"""Randomly masks out entire channels (a channel is a feature map).

    For example, the :math:`j`-th channel of the :math:`i`-th sample in the batch input
    is a tensor :math:`\text{input}[i, j]` of the input tensor. Instead of
    setting activations to zero, as in regular Dropout, the activations are set
    to the negative saturation value of the SELU activation function.

    Each element will be masked independently on every forward call with
    probability :attr:`p` using samples from a Bernoulli distribution.
    The elements to be masked are randomized on every forward call, and scaled
    and shifted to maintain zero mean and unit variance.

    See :class:`~torch.nn.FeatureAlphaDropout` for details.

    Args:
        p: dropout probability of a channel to be zeroed. Default: 0.5
        training: apply dropout if is ``True``. Default: ``True``
        inplace: If set to ``True``, will do this operation in-place. Default: ``False``
    """
    if has_torch_function_unary(input):
        return handle_torch_function(
            feature_alpha_dropout,
            (input,),
            input,
            p=p,
            training=training,
            inplace=inplace,
        )
    if p < 0.0 or p > 1.0:
        raise ValueError(f"dropout probability has to be between 0 and 1, but got {p}")
    return (
        _VF.feature_alpha_dropout_(input, p, training)
        if inplace
        else _VF.feature_alpha_dropout(input, p, training)
    )


def _threshold(
    input: Tensor,
    threshold: float,
    value: float,
    inplace: bool = False,
) -> Tensor:
    r"""Apply a threshold to each element of the input Tensor.

    See :class:`~torch.nn.Threshold` for more details.
    """
    if has_torch_function_unary(input):
        return handle_torch_function(
            _threshold, (input,), input, threshold, value, inplace=inplace
        )
    if inplace:
        result = _VF.threshold_(input, threshold, value)
    else:
        result = _VF.threshold(input, threshold, value)
    return result


# We define this function as _threshold because it takes an argument
# named threshold, which clobbers the recursive reference to the
# function needed for __torch_function__ support
threshold = _threshold

threshold_ = _add_docstr(
    _VF.threshold_,
    r"""
threshold_(input, threshold, value) -> Tensor

In-place version of :func:`~threshold`.
""",
)


def relu(input: Tensor, inplace: bool = False) -> Tensor:  # noqa: D400,D402
    r"""relu(input, inplace=False) -> Tensor

    Applies the rectified linear unit function element-wise. See
    :class:`~torch.nn.ReLU` for more details.
    """
    if has_torch_function_unary(input):
        return handle_torch_function(relu, (input,), input, inplace=inplace)
    if inplace:
        result = torch.relu_(input)
    else:
        result = torch.relu(input)
    return result


relu_ = _add_docstr(
    torch.relu_,
    r"""
relu_(input) -> Tensor

In-place version of :func:`~relu`.
""",
)


def glu(input: Tensor, dim: int = -1) -> Tensor:  # noqa: D400,D402
    r"""
    glu(input, dim=-1) -> Tensor

    The gated linear unit. Computes:

    .. math ::
        \text{GLU}(a, b) = a \otimes \sigma(b)

    where `input` is split in half along `dim` to form `a` and `b`, :math:`\sigma`
    is the sigmoid function and :math:`\otimes` is the element-wise product between matrices.

    See `Language Modeling with Gated Convolutional Networks <https://arxiv.org/abs/1612.08083>`_.

    Args:
        input (Tensor): input tensor
        dim (int): dimension on which to split the input. Default: -1
    """
    if has_torch_function_unary(input):
        return handle_torch_function(glu, (input,), input, dim=dim)
    if input.dim() == 0:
        raise RuntimeError(
            "glu does not support scalars because halving size must be even"
        )
    return torch._C._nn.glu(input, dim)


def hardtanh(
    input: Tensor,
    min_val: float = -1.0,
    max_val: float = 1.0,
    inplace: bool = False,
) -> Tensor:  # noqa: D400,D402
    r"""
    hardtanh(input, min_val=-1., max_val=1., inplace=False) -> Tensor

    Applies the HardTanh function element-wise. See :class:`~torch.nn.Hardtanh` for more
    details.
    """
    if has_torch_function_unary(input):
        return handle_torch_function(
            hardtanh, (input,), input, min_val=min_val, max_val=max_val, inplace=inplace
        )
    if min_val > max_val:
        raise ValueError("min_val cannot be greater than max_val")
    if inplace:
        result = torch._C._nn.hardtanh_(input, min_val, max_val)
    else:
        result = torch._C._nn.hardtanh(input, min_val, max_val)
    return result


hardtanh_ = _add_docstr(
    torch._C._nn.hardtanh_,
    r"""
hardtanh_(input, min_val=-1., max_val=1.) -> Tensor

In-place version of :func:`~hardtanh`.
""",
)


def relu6(input: Tensor, inplace: bool = False) -> Tensor:  # noqa: D400,D402
    r"""relu6(input, inplace=False) -> Tensor

    Applies the element-wise function :math:`\text{ReLU6}(x) = \min(\max(0,x), 6)`.

    See :class:`~torch.nn.ReLU6` for more details.
    """
    if has_torch_function_unary(input):
        return handle_torch_function(relu6, (input,), input, inplace=inplace)
    if inplace:
        result = torch._C._nn.relu6_(input)
    else:
        result = torch._C._nn.relu6(input)
    return result


def elu(input: Tensor, alpha: float = 1.0, inplace: bool = False) -> Tensor:
    r"""Apply the Exponential Linear Unit (ELU) function element-wise.

    See :class:`~torch.nn.ELU` for more details.
    """
    if has_torch_function_unary(input):
        return handle_torch_function(elu, (input,), input, alpha=alpha, inplace=inplace)
    if inplace:
        result = torch._C._nn.elu_(input, alpha)
    else:
        result = torch._C._nn.elu(input, alpha)
    return result


elu_ = _add_docstr(
    torch._C._nn.elu_,
    r"""
elu_(input, alpha=1.) -> Tensor

In-place version of :func:`~elu`.
""",
)


def selu(input: Tensor, inplace: bool = False) -> Tensor:  # noqa: D400,D402
    r"""selu(input, inplace=False) -> Tensor

    Applies element-wise,
    :math:`\text{SELU}(x) = scale * (\max(0,x) + \min(0, \alpha * (\exp(x) - 1)))`,
    with :math:`\alpha=1.6732632423543772848170429916717` and
    :math:`scale=1.0507009873554804934193349852946`.

    See :class:`~torch.nn.SELU` for more details.
    """
    if has_torch_function_unary(input):
        return handle_torch_function(selu, (input,), input, inplace=inplace)
    if inplace:
        result = torch.selu_(input)
    else:
        result = torch.selu(input)
    return result


selu_ = _add_docstr(
    torch.selu_,
    r"""
selu_(input) -> Tensor

In-place version of :func:`~selu`.
""",
)


def celu(
    input: Tensor,
    alpha: float = 1.0,
    inplace: bool = False,
) -> Tensor:  # noqa: D400,D402
    r"""celu(input, alpha=1., inplace=False) -> Tensor

    Applies element-wise,
    :math:`\text{CELU}(x) = \max(0,x) + \min(0, \alpha * (\exp(x/\alpha) - 1))`.

    See :class:`~torch.nn.CELU` for more details.
    """
    if has_torch_function_unary(input):
        return handle_torch_function(
            celu, (input,), input, alpha=alpha, inplace=inplace
        )
    if inplace:
        result = torch.celu_(input, alpha)
    else:
        result = torch.celu(input, alpha)
    return result


celu_ = _add_docstr(
    torch.celu_,
    r"""
celu_(input, alpha=1.) -> Tensor

In-place version of :func:`~celu`.
""",
)


def leaky_relu(
    input: Tensor,
    negative_slope: float = 0.01,
    inplace: bool = False,
) -> Tensor:  # noqa: D400,D402
    r"""
    leaky_relu(input, negative_slope=0.01, inplace=False) -> Tensor

    Applies element-wise,
    :math:`\text{LeakyReLU}(x) = \max(0, x) + \text{negative\_slope} * \min(0, x)`

    See :class:`~torch.nn.LeakyReLU` for more details.
    """
    if has_torch_function_unary(input):
        return handle_torch_function(
            leaky_relu, (input,), input, negative_slope=negative_slope, inplace=inplace
        )
    if inplace:
        result = torch._C._nn.leaky_relu_(input, negative_slope)
    else:
        result = torch._C._nn.leaky_relu(input, negative_slope)
    return result


leaky_relu_ = _add_docstr(
    torch._C._nn.leaky_relu_,
    r"""
leaky_relu_(input, negative_slope=0.01) -> Tensor

In-place version of :func:`~leaky_relu`.
""",
)


prelu = _add_docstr(
    torch.prelu,
    r"""prelu(input, weight) -> Tensor

Applies element-wise the function
:math:`\text{PReLU}(x) = \max(0,x) + \text{weight} * \min(0,x)` where weight is a
learnable parameter.

.. note::
    `weight` is expected to be a scalar or 1-D tensor. If `weight` is 1-D,
    its size must match the number of input channels, determined by
    `input.size(1)` when `input.dim() >= 2`, otherwise 1.
    In the 1-D case, note that when `input` has dim > 2, `weight` can be expanded
    to the shape of `input` in a way that is not possible using normal
    :ref:`broadcasting semantics<broadcasting-semantics>`.

See :class:`~torch.nn.PReLU` for more details.
""",
)


def rrelu(
    input: Tensor,
    lower: float = 1.0 / 8,
    upper: float = 1.0 / 3,
    training: bool = False,
    inplace: bool = False,
) -> Tensor:  # noqa: D400,D402
    r"""rrelu(input, lower=1./8, upper=1./3, training=False, inplace=False) -> Tensor

    Randomized leaky ReLU.

    See :class:`~torch.nn.RReLU` for more details.
    """
    if has_torch_function_unary(input):
        return handle_torch_function(
            rrelu,
            (input,),
            input,
            lower=lower,
            upper=upper,
            training=training,
            inplace=inplace,
        )
    if inplace:
        result = torch.rrelu_(input, lower, upper, training)
    else:
        result = torch.rrelu(input, lower, upper, training)
    return result


rrelu_ = _add_docstr(
    torch.rrelu_,
    r"""
rrelu_(input, lower=1./8, upper=1./3, training=False) -> Tensor

In-place version of :func:`~rrelu`.
""",
)

logsigmoid = _add_docstr(
    torch._C._nn.log_sigmoid,
    r"""
logsigmoid(input) -> Tensor

Applies element-wise :math:`\text{LogSigmoid}(x_i) = \log \left(\frac{1}{1 + \exp(-x_i)}\right)`

See :class:`~torch.nn.LogSigmoid` for more details.
""",
)

gelu = _add_docstr(
    torch._C._nn.gelu,
    r"""
gelu(input, approximate = 'none') -> Tensor

When the approximate argument is 'none', it applies element-wise the function
:math:`\text{GELU}(x) = x * \Phi(x)`

where :math:`\Phi(x)` is the Cumulative Distribution Function for Gaussian Distribution.

When the approximate argument is 'tanh', Gelu is estimated with

.. math::
    \text{GELU}(x) = 0.5 * x * (1 + \text{Tanh}(\sqrt{2 / \pi} * (x + 0.044715 * x^3)))

See `Gaussian Error Linear Units (GELUs) <https://arxiv.org/abs/1606.08415>`_.
""",
)

hardshrink = _add_docstr(
    torch.hardshrink,
    r"""
hardshrink(input, lambd=0.5) -> Tensor

Applies the hard shrinkage function element-wise

See :class:`~torch.nn.Hardshrink` for more details.
""",
)


def tanhshrink(input):  # noqa: D400,D402
    r"""tanhshrink(input) -> Tensor

    Applies element-wise, :math:`\text{Tanhshrink}(x) = x - \text{Tanh}(x)`

    See :class:`~torch.nn.Tanhshrink` for more details.
    """
    if has_torch_function_unary(input):
        return handle_torch_function(tanhshrink, (input,), input)
    return input - input.tanh()


def softsign(input):  # noqa: D400,D402
    r"""softsign(input) -> Tensor

    Applies element-wise, the function :math:`\text{SoftSign}(x) = \frac{x}{1 + |x|}`

    See :class:`~torch.nn.Softsign` for more details.
    """
    if has_torch_function_unary(input):
        return handle_torch_function(softsign, (input,), input)
    return input / (input.abs() + 1)


softplus = _add_docstr(
    torch._C._nn.softplus,
    r"""
softplus(input, beta=1, threshold=20) -> Tensor

Applies element-wise, the function :math:`\text{Softplus}(x) = \frac{1}{\beta} * \log(1 + \exp(\beta * x))`.

For numerical stability the implementation reverts to the linear function
when :math:`input \times \beta > threshold`.

See :class:`~torch.nn.Softplus` for more details.
""",
)


def _get_softmax_dim(name: str, ndim: int, stacklevel: int) -> int:
    warnings.warn(
        f"Implicit dimension choice for {name} has been deprecated. "
        "Change the call to include dim=X as an argument.",
        stacklevel=stacklevel,
    )
    if ndim == 0 or ndim == 1 or ndim == 3:
        ret = 0
    else:
        ret = 1
    return ret


def softmin(
    input: Tensor,
    dim: Optional[int] = None,
    _stacklevel: int = 3,
    dtype: Optional[DType] = None,
) -> Tensor:
    r"""Apply a softmin function.

    Note that :math:`\text{Softmin}(x) = \text{Softmax}(-x)`. See softmax definition for mathematical formula.

    See :class:`~torch.nn.Softmin` for more details.

    Args:
        input (Tensor): input
        dim (int): A dimension along which softmin will be computed (so every slice
            along dim will sum to 1).
        dtype (:class:`torch.dtype`, optional): the desired data type of returned tensor.
          If specified, the input tensor is casted to :attr:`dtype` before the operation
          is performed. This is useful for preventing data type overflows. Default: None.
    """
    if has_torch_function_unary(input):
        return handle_torch_function(
            softmin, (input,), input, dim=dim, _stacklevel=_stacklevel, dtype=dtype
        )
    if dim is None:
        dim = _get_softmax_dim("softmin", input.dim(), _stacklevel)
    if dtype is None:
        ret = (-input).softmax(dim)
    else:
        ret = (-input).softmax(dim, dtype=dtype)
    return ret


def softmax(
    input: Tensor,
    dim: Optional[int] = None,
    _stacklevel: int = 3,
    dtype: Optional[DType] = None,
) -> Tensor:
    r"""Apply a softmax function.

    Softmax is defined as:

    :math:`\text{Softmax}(x_{i}) = \frac{\exp(x_i)}{\sum_j \exp(x_j)}`

    It is applied to all slices along dim, and will re-scale them so that the elements
    lie in the range `[0, 1]` and sum to 1.

    See :class:`~torch.nn.Softmax` for more details.

    Args:
        input (Tensor): input
        dim (int): A dimension along which softmax will be computed.
        dtype (:class:`torch.dtype`, optional): the desired data type of returned tensor.
          If specified, the input tensor is casted to :attr:`dtype` before the operation
          is performed. This is useful for preventing data type overflows. Default: None.

    .. note::
        This function doesn't work directly with NLLLoss,
        which expects the Log to be computed between the Softmax and itself.
        Use log_softmax instead (it's faster and has better numerical properties).

    """
    if has_torch_function_unary(input):
        return handle_torch_function(
            softmax, (input,), input, dim=dim, _stacklevel=_stacklevel, dtype=dtype
        )
    if dim is None:
        dim = _get_softmax_dim("softmax", input.dim(), _stacklevel)
    if dtype is None:
        ret = input.softmax(dim)
    else:
        ret = input.softmax(dim, dtype=dtype)
    return ret


def gumbel_softmax(
    logits: Tensor,
    tau: float = 1,
    hard: bool = False,
    eps: float = 1e-10,
    dim: int = -1,
) -> Tensor:
    r"""
    Sample from the Gumbel-Softmax distribution (`Link 1`_  `Link 2`_) and optionally discretize.

    Args:
      logits: `[..., num_features]` unnormalized log probabilities
      tau: non-negative scalar temperature
      hard: if ``True``, the returned samples will be discretized as one-hot vectors,
            but will be differentiated as if it is the soft sample in autograd
      dim (int): A dimension along which softmax will be computed. Default: -1.

    Returns:
      Sampled tensor of same shape as `logits` from the Gumbel-Softmax distribution.
      If ``hard=True``, the returned samples will be one-hot, otherwise they will
      be probability distributions that sum to 1 across `dim`.

    .. note::
      This function is here for legacy reasons, may be removed from nn.Functional in the future.

    .. note::
      The main trick for `hard` is to do  `y_hard - y_soft.detach() + y_soft`

      It achieves two things:
      - makes the output value exactly one-hot
      (since we add then subtract y_soft value)
      - makes the gradient equal to y_soft gradient
      (since we strip all other gradients)

    Examples::
        >>> logits = torch.randn(20, 32)
        >>> # Sample soft categorical using reparametrization trick:
        >>> F.gumbel_softmax(logits, tau=1, hard=False)
        >>> # Sample hard categorical using "Straight-through" trick:
        >>> F.gumbel_softmax(logits, tau=1, hard=True)

    .. _Link 1:
        https://arxiv.org/abs/1611.00712
    .. _Link 2:
        https://arxiv.org/abs/1611.01144
    """
    if has_torch_function_unary(logits):
        return handle_torch_function(
            gumbel_softmax, (logits,), logits, tau=tau, hard=hard, eps=eps, dim=dim
        )
    if eps != 1e-10:
        warnings.warn("`eps` parameter is deprecated and has no effect.")

    gumbels = (
        -torch.empty_like(logits, memory_format=torch.legacy_contiguous_format)
        .exponential_()
        .log()
    )  # ~Gumbel(0,1)
    gumbels = (logits + gumbels) / tau  # ~Gumbel(logits,tau)
    y_soft = gumbels.softmax(dim)

    if hard:
        # Straight through.
        index = y_soft.max(dim, keepdim=True)[1]
        y_hard = torch.zeros_like(
            logits, memory_format=torch.legacy_contiguous_format
        ).scatter_(dim, index, 1.0)
        ret = y_hard - y_soft.detach() + y_soft
    else:
        # Reparametrization trick.
        ret = y_soft
    return ret


def log_softmax(
    input: Tensor,
    dim: Optional[int] = None,
    _stacklevel: int = 3,
    dtype: Optional[DType] = None,
) -> Tensor:
    r"""Apply a softmax followed by a logarithm.

    While mathematically equivalent to log(softmax(x)), doing these two
    operations separately is slower and numerically unstable. This function
    uses an alternative formulation to compute the output and gradient correctly.

    See :class:`~torch.nn.LogSoftmax` for more details.

    Args:
        input (Tensor): input
        dim (int): A dimension along which log_softmax will be computed.
        dtype (:class:`torch.dtype`, optional): the desired data type of returned tensor.
          If specified, the input tensor is cast to :attr:`dtype` before the operation
          is performed. This is useful for preventing data type overflows. Default: None.
    """
    if has_torch_function_unary(input):
        return handle_torch_function(
            log_softmax, (input,), input, dim=dim, _stacklevel=_stacklevel, dtype=dtype
        )
    if dim is None:
        dim = _get_softmax_dim("log_softmax", input.dim(), _stacklevel)
    if dtype is None:
        ret = input.log_softmax(dim)
    else:
        ret = input.log_softmax(dim, dtype=dtype)
    return ret


softshrink = _add_docstr(
    torch._C._nn.softshrink,
    r"""
softshrink(input, lambd=0.5) -> Tensor

Applies the soft shrinkage function elementwise

See :class:`~torch.nn.Softshrink` for more details.
""",
)


def tanh(input):  # noqa: D400,D402
    r"""tanh(input) -> Tensor

    Applies element-wise,
    :math:`\text{Tanh}(x) = \tanh(x) = \frac{\exp(x) - \exp(-x)}{\exp(x) + \exp(-x)}`

    See :class:`~torch.nn.Tanh` for more details.
    """
    return input.tanh()


def sigmoid(input):  # noqa: D400,D402
    r"""sigmoid(input) -> Tensor

    Applies the element-wise function :math:`\text{Sigmoid}(x) = \frac{1}{1 + \exp(-x)}`

    See :class:`~torch.nn.Sigmoid` for more details.
    """
    return input.sigmoid()


def hardsigmoid(input: Tensor, inplace: bool = False) -> Tensor:
    r"""Apply the Hardsigmoid function element-wise.

    .. math::
        \text{Hardsigmoid}(x) = \begin{cases}
            0 & \text{if~} x \le -3, \\
            1 & \text{if~} x \ge +3, \\
            x / 6 + 1 / 2 & \text{otherwise}
        \end{cases}

    Args:
        inplace: If set to ``True``, will do this operation in-place. Default: ``False``

    See :class:`~torch.nn.Hardsigmoid` for more details.
    """
    if has_torch_function_unary(input):
        return handle_torch_function(hardsigmoid, (input,), input, inplace=inplace)
    if inplace:
        return torch._C._nn.hardsigmoid_(input)
    return torch._C._nn.hardsigmoid(input)


linear = _add_docstr(
    torch._C._nn.linear,
    r"""
linear(input, weight, bias=None) -> Tensor

Applies a linear transformation to the incoming data: :math:`y = xA^T + b`.

This operation supports 2-D :attr:`weight` with :ref:`sparse layout<sparse-docs>`

{sparse_beta_warning}

This operator supports :ref:`TensorFloat32<tf32_on_ampere>`.

Shape:

    - Input: :math:`(*, in\_features)` where `*` means any number of
      additional dimensions, including none
    - Weight: :math:`(out\_features, in\_features)` or :math:`(in\_features)`
    - Bias: :math:`(out\_features)` or :math:`()`
    - Output: :math:`(*, out\_features)` or :math:`(*)`, based on the shape of the weight
""".format(
        **sparse_support_notes
    ),
)


bilinear = _add_docstr(
    torch.bilinear,
    r"""
bilinear(input1, input2, weight, bias=None) -> Tensor

Applies a bilinear transformation to the incoming data:
:math:`y = x_1^T A x_2 + b`

Shape:

    - input1: :math:`(N, *, H_{in1})` where :math:`H_{in1}=\text{in1\_features}`
      and :math:`*` means any number of additional dimensions.
      All but the last dimension of the inputs should be the same.
    - input2: :math:`(N, *, H_{in2})` where :math:`H_{in2}=\text{in2\_features}`
    - weight: :math:`(\text{out\_features}, \text{in1\_features},
      \text{in2\_features})`
    - bias: :math:`(\text{out\_features})`
    - output: :math:`(N, *, H_{out})` where :math:`H_{out}=\text{out\_features}`
      and all but the last dimension are the same shape as the input.
""",
)


def silu(input: Tensor, inplace: bool = False) -> Tensor:
    r"""Apply the Sigmoid Linear Unit (SiLU) function, element-wise.

    The SiLU function is also known as the swish function.

    .. math::
        \text{silu}(x) = x * \sigma(x), \text{where } \sigma(x) \text{ is the logistic sigmoid.}

    .. note::
        See `Gaussian Error Linear Units (GELUs) <https://arxiv.org/abs/1606.08415>`_
        where the SiLU (Sigmoid Linear Unit) was originally coined, and see
        `Sigmoid-Weighted Linear Units for Neural Network Function Approximation
        in Reinforcement Learning <https://arxiv.org/abs/1702.03118>`_ and `Swish:
        a Self-Gated Activation Function <https://arxiv.org/abs/1710.05941v1>`_
        where the SiLU was experimented with later.

    See :class:`~torch.nn.SiLU` for more details.
    """
    if has_torch_function_unary(input):
        return handle_torch_function(silu, (input,), input, inplace=inplace)
    if inplace:
        return torch._C._nn.silu_(input)
    return torch._C._nn.silu(input)


def mish(input: Tensor, inplace: bool = False) -> Tensor:
    r"""Apply the Mish function, element-wise.

    Mish: A Self Regularized Non-Monotonic Neural Activation Function.

    .. math::
        \text{Mish}(x) = x * \text{Tanh}(\text{Softplus}(x))

    .. note::
        See `Mish: A Self Regularized Non-Monotonic Neural Activation Function <https://arxiv.org/abs/1908.08681>`_

    See :class:`~torch.nn.Mish` for more details.
    """
    if has_torch_function_unary(input):
        return handle_torch_function(mish, (input,), input, inplace=inplace)
    if inplace:
        return torch._C._nn.mish_(input)
    return torch._C._nn.mish(input)


def hardswish(input: Tensor, inplace: bool = False) -> Tensor:
    r"""Apply hardswish function, element-wise.

    Follows implementation as described in the paper:
    `Searching for MobileNetV3`_.

    .. math::
        \text{Hardswish}(x) = \begin{cases}
            0 & \text{if~} x \le -3, \\
            x & \text{if~} x \ge +3, \\
            x \cdot (x + 3) /6 & \text{otherwise}
        \end{cases}

    See :class:`~torch.nn.Hardswish` for more details.

    .. _`Searching for MobileNetV3`:
        https://arxiv.org/abs/1905.02244
    """
    if has_torch_function_unary(input):
        return handle_torch_function(hardswish, (input,), input, inplace=inplace)
    if inplace:
        return torch._C._nn.hardswish_(input)
    return torch._C._nn.hardswish(input)


def _no_grad_embedding_renorm_(
    weight: Tensor,
    input: Tensor,
    max_norm: float,
    norm_type: float,
) -> Tuple[Tensor, Tensor]:
    torch.embedding_renorm_(weight.detach(), input, max_norm, norm_type)


def embedding(
    input: Tensor,
    weight: Tensor,
    padding_idx: Optional[int] = None,
    max_norm: Optional[float] = None,
    norm_type: float = 2.0,
    scale_grad_by_freq: bool = False,
    sparse: bool = False,
) -> Tensor:
    r"""Generate a simple lookup table that looks up embeddings in a fixed dictionary and size.

    This module is often used to retrieve word embeddings using indices.
    The input to the module is a list of indices, and the embedding matrix,
    and the output is the corresponding word embeddings.

    See :class:`torch.nn.Embedding` for more details.

    .. note::
        Note that the analytical gradients of this function with respect to
        entries in :attr:`weight` at the row specified by :attr:`padding_idx`
        are expected to differ from the numerical ones.

    .. note::
        Note that `:class:`torch.nn.Embedding` differs from this function in
        that it initializes the row of :attr:`weight` specified by
        :attr:`padding_idx` to all zeros on construction.

    Args:
        input (LongTensor): Tensor containing indices into the embedding matrix
        weight (Tensor): The embedding matrix with number of rows equal to the maximum possible index + 1,
            and number of columns equal to the embedding size
        padding_idx (int, optional): If specified, the entries at :attr:`padding_idx` do not contribute to the gradient;
                                     therefore, the embedding vector at :attr:`padding_idx` is not updated during training,
                                     i.e. it remains as a fixed "pad".
        max_norm (float, optional): If given, each embedding vector with norm larger than :attr:`max_norm`
                                    is renormalized to have norm :attr:`max_norm`.
                                    Note: this will modify :attr:`weight` in-place.
        norm_type (float, optional): The p of the p-norm to compute for the :attr:`max_norm` option. Default ``2``.
        scale_grad_by_freq (bool, optional): If given, this will scale gradients by the inverse of frequency of
                                                the words in the mini-batch. Default ``False``.
        sparse (bool, optional): If ``True``, gradient w.r.t. :attr:`weight` will be a sparse tensor. See Notes under
                                 :class:`torch.nn.Embedding` for more details regarding sparse gradients.

    Shape:
        - Input: LongTensor of arbitrary shape containing the indices to extract
        - Weight: Embedding matrix of floating point type with shape `(V, embedding_dim)`,
          where V = maximum index + 1 and embedding_dim = the embedding size
        - Output: `(*, embedding_dim)`, where `*` is the input shape

    Examples::

        >>> # a batch of 2 samples of 4 indices each
        >>> input = torch.tensor([[1, 2, 4, 5], [4, 3, 2, 9]])
        >>> # an embedding matrix containing 10 tensors of size 3
        >>> embedding_matrix = torch.rand(10, 3)
        >>> # xdoctest: +IGNORE_WANT("non-deterministic")
        >>> F.embedding(input, embedding_matrix)
        tensor([[[ 0.8490,  0.9625,  0.6753],
                 [ 0.9666,  0.7761,  0.6108],
                 [ 0.6246,  0.9751,  0.3618],
                 [ 0.4161,  0.2419,  0.7383]],

                [[ 0.6246,  0.9751,  0.3618],
                 [ 0.0237,  0.7794,  0.0528],
                 [ 0.9666,  0.7761,  0.6108],
                 [ 0.3385,  0.8612,  0.1867]]])

        >>> # example with padding_idx
        >>> weights = torch.rand(10, 3)
        >>> weights[0, :].zero_()
        >>> embedding_matrix = weights
        >>> input = torch.tensor([[0, 2, 0, 5]])
        >>> F.embedding(input, embedding_matrix, padding_idx=0)
        tensor([[[ 0.0000,  0.0000,  0.0000],
                 [ 0.5609,  0.5384,  0.8720],
                 [ 0.0000,  0.0000,  0.0000],
                 [ 0.6262,  0.2438,  0.7471]]])
    """
    if has_torch_function_variadic(input, weight):
        return handle_torch_function(
            embedding,
            (input, weight),
            input,
            weight,
            padding_idx=padding_idx,
            max_norm=max_norm,
            norm_type=norm_type,
            scale_grad_by_freq=scale_grad_by_freq,
            sparse=sparse,
        )
    if padding_idx is not None:
        if padding_idx > 0:
            assert padding_idx < weight.size(
                0
            ), "Padding_idx must be within num_embeddings"
        elif padding_idx < 0:
            assert padding_idx >= -weight.size(
                0
            ), "Padding_idx must be within num_embeddings"
            padding_idx = weight.size(0) + padding_idx
    else:
        padding_idx = -1
    if max_norm is not None:
        # Note [embedding_renorm contiguous]
        # `embedding_renorm_` will call .contiguous() on input anyways, so we
        # call it here and take advantage of the improved locality in the
        # `embedding` call below too.
        input = input.contiguous()
        # Note [embedding_renorm set_grad_enabled]
        # XXX: equivalent to
        # with torch.no_grad():
        #   torch.embedding_renorm_
        # remove once script supports set_grad_enabled
        _no_grad_embedding_renorm_(weight, input, max_norm, norm_type)
    return torch.embedding(weight, input, padding_idx, scale_grad_by_freq, sparse)


def embedding_bag(
    input: Tensor,
    weight: Tensor,
    offsets: Optional[Tensor] = None,
    max_norm: Optional[float] = None,
    norm_type: float = 2,
    scale_grad_by_freq: bool = False,
    mode: str = "mean",
    sparse: bool = False,
    per_sample_weights: Optional[Tensor] = None,
    include_last_offset: bool = False,
    padding_idx: Optional[int] = None,
) -> Tensor:
    r"""Compute sums, means or maxes of `bags` of embeddings.

    Calculation is done without instantiating the intermediate embeddings.
    See :class:`torch.nn.EmbeddingBag` for more details.

    Note:
        {backward_reproducibility_note}

    Args:
        input (LongTensor): Tensor containing bags of indices into the embedding matrix
        weight (Tensor): The embedding matrix with number of rows equal to the maximum possible index + 1,
            and number of columns equal to the embedding size
        offsets (LongTensor, optional): Only used when :attr:`input` is 1D. :attr:`offsets` determines
                             the starting index position of each bag (sequence) in :attr:`input`.
        max_norm (float, optional): If given, each embedding vector with norm larger than :attr:`max_norm`
                                    is renormalized to have norm :attr:`max_norm`.
                                    Note: this will modify :attr:`weight` in-place.
        norm_type (float, optional): The ``p`` in the ``p``-norm to compute for the :attr:`max_norm` option.
                                     Default ``2``.
        scale_grad_by_freq (bool, optional): if given, this will scale gradients by the inverse of frequency of
                                                the words in the mini-batch. Default ``False``.
                                                Note: this option is not supported when ``mode="max"``.
        mode (str, optional): ``"sum"``, ``"mean"`` or ``"max"``. Specifies the way to reduce the bag.
                                 Default: ``"mean"``
        sparse (bool, optional): if ``True``, gradient w.r.t. :attr:`weight` will be a sparse tensor. See Notes under
                                 :class:`torch.nn.Embedding` for more details regarding sparse gradients.
                                 Note: this option is not supported when ``mode="max"``.
        per_sample_weights (Tensor, optional): a tensor of float / double weights, or None
            to indicate all weights should be taken to be 1. If specified, :attr:`per_sample_weights`
            must have exactly the same shape as input and is treated as having the same
            :attr:`offsets`, if those are not None.

        include_last_offset (bool, optional): if ``True``, the size of offsets is equal to the number of bags + 1.
            The last element is the size of the input, or the ending index position of the last bag (sequence).

        padding_idx (int, optional): If specified, the entries at :attr:`padding_idx` do not contribute to the
                                     gradient; therefore, the embedding vector at :attr:`padding_idx` is not updated
                                     during training, i.e. it remains as a fixed "pad". Note that the embedding
                                     vector at :attr:`padding_idx` is excluded from the reduction.

    Shape:
        - :attr:`input` (LongTensor) and :attr:`offsets` (LongTensor, optional)

          - If :attr:`input` is 2D of shape `(B, N)`, it will be treated as ``B`` bags (sequences)
            each of fixed length ``N``, and this will return ``B`` values aggregated in a way
            depending on the :attr:`mode`. :attr:`offsets` is ignored and required to be ``None`` in this case.

          - If :attr:`input` is 1D of shape `(N)`, it will be treated as a concatenation of
            multiple bags (sequences). :attr:`offsets` is required to be a 1D tensor containing
            the starting index positions of each bag in :attr:`input`. Therefore, for :attr:`offsets`
            of shape `(B)`, :attr:`input` will be viewed as having ``B`` bags.
            Empty bags (i.e., having 0-length) will have returned vectors filled by zeros.

        - :attr:`weight` (Tensor): the learnable weights of the module of shape `(num_embeddings, embedding_dim)`

        - :attr:`per_sample_weights` (Tensor, optional). Has the same shape as :attr:`input`.

        - :attr:`output`: aggregated embedding values of shape `(B, embedding_dim)`

    Examples::

        >>> # an Embedding module containing 10 tensors of size 3
        >>> embedding_matrix = torch.rand(10, 3)
        >>> # a batch of 2 samples of 4 indices each
        >>> input = torch.tensor([1, 2, 4, 5, 4, 3, 2, 9])
        >>> offsets = torch.tensor([0, 4])
        >>> # xdoctest: +IGNORE_WANT("non-deterministic")
        >>> F.embedding_bag(input, embedding_matrix, offsets)
        tensor([[ 0.3397,  0.3552,  0.5545],
                [ 0.5893,  0.4386,  0.5882]])

        >>> # example with padding_idx
        >>> embedding_matrix = torch.rand(10, 3)
        >>> input = torch.tensor([2, 2, 2, 2, 4, 3, 2, 9])
        >>> offsets = torch.tensor([0, 4])
        >>> F.embedding_bag(input, embedding_matrix, offsets, padding_idx=2, mode='sum')
        tensor([[ 0.0000,  0.0000,  0.0000],
                [-0.7082,  3.2145, -2.6251]])
    """
    if has_torch_function_variadic(input, weight, offsets, per_sample_weights):
        return handle_torch_function(
            embedding_bag,
            (input, weight, offsets, per_sample_weights),
            input,
            weight,
            offsets=offsets,
            max_norm=max_norm,
            norm_type=norm_type,
            scale_grad_by_freq=scale_grad_by_freq,
            mode=mode,
            sparse=sparse,
            per_sample_weights=per_sample_weights,
            include_last_offset=include_last_offset,
            padding_idx=padding_idx,
        )
    # Check for backward compatibility.
    # Used to be embedding_bag(weight, input, ...)
    # Now is     embedding_bag(input, weight, ...)
    if weight.dtype == torch.long and input.is_floating_point():
        warnings.warn(
            "Argument order of nn.functional.embedding_bag was changed. "
            "Usage `embedding_bag(weight, input, ...)` is deprecated, "
            "and should now be `embedding_bag(input, weight, ...)`."
        )
        weight, input = input, weight

    if per_sample_weights is not None and input.size() != per_sample_weights.size():
        raise ValueError(
            f"embedding_bag: If per_sample_weights ({per_sample_weights.shape}) is not None, "
            f"then it must have the same shape as the input ({input.shape})"
        )

    if not weight.dim() == 2:
        raise ValueError(
            f"weight has to be a 2D Tensor, but got Tensor of dimension {weight.dim()}"
        )

    if not torch.jit.is_scripting() and input.dim() == 2 and input.is_nested:
        include_last_offset = True
        offsets = input.offsets()
        input = input.values().reshape(-1)
        if per_sample_weights is not None:
            if not per_sample_weights.is_nested:
                raise ValueError(
                    "If input is nested, then per_sample_weights must be nested if specified"
                )
            per_sample_weights = per_sample_weights.values().reshape(-1)
    elif input.dim() == 2:
        if offsets is not None:
            type_str = "<unknown>"
            # TODO: Remove this once script supports type() calls
            if not torch.jit.is_scripting():
                type_str = str(type(offsets))
            raise ValueError(
                "if input is 2D, then offsets has to be None"
                ", as input is treated is a mini-batch of"
                " fixed length sequences. However, found "
                f"offsets of type {type_str}"
            )
        offsets = torch.arange(
            0, input.numel(), input.size(1), dtype=input.dtype, device=input.device
        )

        input = input.reshape(-1)
        if per_sample_weights is not None:
            per_sample_weights = per_sample_weights.reshape(-1)
    elif input.dim() == 1:
        if offsets is None:
            raise ValueError("offsets has to be a 1D Tensor but got None")
        if offsets.dim() != 1:
            raise ValueError("offsets has to be a 1D Tensor")
    else:
        raise ValueError(
            f"input has to be 1D or 2D Tensor, but got Tensor of dimension {input.dim()}"
        )
    if mode == "sum":
        mode_enum = 0
    elif mode == "mean":
        mode_enum = 1
    elif mode == "max":
        mode_enum = 2

        if scale_grad_by_freq:
            raise ValueError(
                "max mode does not support scaling the gradient by the frequency"
            )

        if sparse:
            raise ValueError("max mode does not support sparse weights")

    else:
        raise ValueError("mode has to be one of sum, mean or max")

    if max_norm is not None:
        # XXX: equivalent to
        # with torch.no_grad():
        #   torch.nembedding_renorm_
        # remove once script supports set_grad_enabled
        _no_grad_embedding_renorm_(weight, input, max_norm, norm_type)

    if per_sample_weights is not None and mode != "sum":
        raise NotImplementedError(
            "embedding_bag: per_sample_weights was not None. "
            "per_sample_weights is only supported for mode='sum' "
            f"(got mode='{mode}'). Please open a feature request on GitHub."
        )

    ret, _, _, _ = torch.embedding_bag(
        weight,
        input,
        offsets,
        scale_grad_by_freq,
        mode_enum,
        sparse,
        per_sample_weights,
        include_last_offset,
        padding_idx,
    )
    return ret


if embedding_bag.__doc__:
    embedding_bag.__doc__ = embedding_bag.__doc__.format(**reproducibility_notes)


def _verify_batch_size(size: List[int]) -> None:
    # XXX: JIT script does not support the reduce from functools, and mul op is a
    # builtin, which cannot be used as a value to a func yet, so rewrite this size
    # check to a simple equivalent for loop
    #
    # TODO: make use of reduce like below when JIT is ready with the missing features:
    # from operator import mul
    # from functools import reduce
    #
    #   if reduce(mul, size[2:], size[0]) == 1
    size_prods = size[0]
    for i in range(len(size) - 2):
        size_prods *= size[i + 2]
    if size_prods == 1:
        raise ValueError(
            f"Expected more than 1 value per channel when training, got input size {size}"
        )


def batch_norm(
    input: Tensor,
    running_mean: Optional[Tensor],
    running_var: Optional[Tensor],
    weight: Optional[Tensor] = None,
    bias: Optional[Tensor] = None,
    training: bool = False,
    momentum: float = 0.1,
    eps: float = 1e-5,
) -> Tensor:
    r"""Apply Batch Normalization for each channel across a batch of data.

    See :class:`~torch.nn.BatchNorm1d`, :class:`~torch.nn.BatchNorm2d`,
    :class:`~torch.nn.BatchNorm3d` for details.
    """
    if has_torch_function_variadic(input, running_mean, running_var, weight, bias):
        return handle_torch_function(
            batch_norm,
            (input, running_mean, running_var, weight, bias),
            input,
            running_mean,
            running_var,
            weight=weight,
            bias=bias,
            training=training,
            momentum=momentum,
            eps=eps,
        )
    if training:
        _verify_batch_size(input.size())

    return torch.batch_norm(
        input,
        weight,
        bias,
        running_mean,
        running_var,
        training,
        momentum,
        eps,
        torch.backends.cudnn.enabled,
    )


def _verify_spatial_size(size: List[int]) -> None:
    # Verify that there is > 1 spatial element for instance norm calculation.
    size_prods = 1
    for i in range(2, len(size)):
        size_prods *= size[i]
    if size_prods == 1:
        raise ValueError(
            f"Expected more than 1 spatial element when training, got input size {size}"
        )


def instance_norm(
    input: Tensor,
    running_mean: Optional[Tensor] = None,
    running_var: Optional[Tensor] = None,
    weight: Optional[Tensor] = None,
    bias: Optional[Tensor] = None,
    use_input_stats: bool = True,
    momentum: float = 0.1,
    eps: float = 1e-5,
) -> Tensor:
    r"""Apply Instance Normalization independently for each channel in every data sample within a batch.

    See :class:`~torch.nn.InstanceNorm1d`, :class:`~torch.nn.InstanceNorm2d`,
    :class:`~torch.nn.InstanceNorm3d` for details.
    """
    if has_torch_function_variadic(input, running_mean, running_var, weight, bias):
        return handle_torch_function(
            instance_norm,
            (input, running_mean, running_var, weight, bias),
            input,
            running_mean=running_mean,
            running_var=running_var,
            weight=weight,
            bias=bias,
            use_input_stats=use_input_stats,
            momentum=momentum,
            eps=eps,
        )
    if use_input_stats:
        _verify_spatial_size(input.size())
    return torch.instance_norm(
        input,
        weight,
        bias,
        running_mean,
        running_var,
        use_input_stats,
        momentum,
        eps,
        torch.backends.cudnn.enabled,
    )


def layer_norm(
    input: Tensor,
    normalized_shape: List[int],
    weight: Optional[Tensor] = None,
    bias: Optional[Tensor] = None,
    eps: float = 1e-5,
) -> Tensor:
    r"""Apply Layer Normalization for last certain number of dimensions.

    See :class:`~torch.nn.LayerNorm` for details.
    """
    if has_torch_function_variadic(input, weight, bias):
        return handle_torch_function(
            layer_norm,
            (input, weight, bias),
            input,
            normalized_shape,
            weight=weight,
            bias=bias,
            eps=eps,
        )
    return torch.layer_norm(
        input, normalized_shape, weight, bias, eps, torch.backends.cudnn.enabled
    )


def rms_norm(
    input: Tensor,
    normalized_shape: List[int],
    weight: Optional[Tensor] = None,
    eps: Optional[float] = None,
) -> Tensor:
    r"""Apply Root Mean Square Layer Normalization.

    See :class:`~torch.nn.RMSNorm` for details.
    """
    if has_torch_function_variadic(input, weight):
        return handle_torch_function(
            rms_norm, (input, weight), input, normalized_shape, weight=weight, eps=eps
        )
    return torch.rms_norm(input, normalized_shape, weight, eps)


def group_norm(
    input: Tensor,
    num_groups: int,
    weight: Optional[Tensor] = None,
    bias: Optional[Tensor] = None,
    eps: float = 1e-5,
) -> Tensor:
    r"""Apply Group Normalization for last certain number of dimensions.

    See :class:`~torch.nn.GroupNorm` for details.
    """
    if has_torch_function_variadic(input, weight, bias):
        return handle_torch_function(
            group_norm,
            (
                input,
                weight,
                bias,
            ),
            input,
            num_groups,
            weight=weight,
            bias=bias,
            eps=eps,
        )
    if input.dim() < 2:
        raise RuntimeError(
            f"Expected at least 2 dimensions for input tensor but received {input.dim()}"
        )
    _verify_batch_size(
        [input.size(0) * input.size(1) // num_groups, num_groups]
        + list(input.size()[2:])
    )
    return torch.group_norm(
        input, num_groups, weight, bias, eps, torch.backends.cudnn.enabled
    )


def local_response_norm(
    input: Tensor,
    size: int,
    alpha: float = 1e-4,
    beta: float = 0.75,
    k: float = 1.0,
) -> Tensor:
    r"""Apply local response normalization over an input signal.

    The input signal is composed of several input planes, where channels occupy the second dimension.
    Normalization is applied across channels.

    See :class:`~torch.nn.LocalResponseNorm` for details.
    """
    if has_torch_function_unary(input):
        return handle_torch_function(
            local_response_norm, (input,), input, size, alpha=alpha, beta=beta, k=k
        )
    dim = input.dim()
    if dim < 3:
        raise ValueError(
            f"Expected 3D or higher dimensionality                          input (got {dim} dimensions)"
        )

    if input.numel() == 0:
        return input

    div = input.mul(input)
    if dim == 3:
        div = div.unsqueeze(1)
        div = pad(div, (0, 0, size // 2, (size - 1) // 2))
        div = avg_pool2d(div, (size, 1), stride=1).squeeze(1)
    else:
        sizes = input.size()
        div = div.view(sizes[0], 1, sizes[1], sizes[2], -1)
        div = pad(div, (0, 0, 0, 0, size // 2, (size - 1) // 2))
        div = avg_pool3d(div, (size, 1, 1), stride=1).squeeze(1)
        div = div.view(sizes)
    div = div.mul(alpha).add(k).pow(beta)
    return input / div


# loss


def ctc_loss(
    log_probs: Tensor,
    targets: Tensor,
    input_lengths: Tensor,
    target_lengths: Tensor,
    blank: int = 0,
    reduction: str = "mean",
    zero_infinity: bool = False,
) -> Tensor:
    r"""Apply the Connectionist Temporal Classification loss.

    See :class:`~torch.nn.CTCLoss` for details.

    Note:
        {cudnn_reproducibility_note}

    Note:
        {backward_reproducibility_note}

    Args:
        log_probs: :math:`(T, N, C)` or :math:`(T, C)` where `C = number of characters in alphabet including blank`,
            `T = input length`, and `N = batch size`.
            The logarithmized probabilities of the outputs
            (e.g. obtained with :func:`torch.nn.functional.log_softmax`).
        targets: :math:`(N, S)` or `(sum(target_lengths))`.
            Targets cannot be blank. In the second form, the targets are assumed to be concatenated.
        input_lengths: :math:`(N)` or :math:`()`.
            Lengths of the inputs (must each be :math:`\leq T`)
        target_lengths: :math:`(N)` or :math:`()`.
            Lengths of the targets
        blank (int, optional):
            Blank label. Default :math:`0`.
        reduction (str, optional): Specifies the reduction to apply to the output:
            ``'none'`` | ``'mean'`` | ``'sum'``. ``'none'``: no reduction will be applied,
            ``'mean'``: the output losses will be divided by the target lengths and
            then the mean over the batch is taken, ``'sum'``: the output will be
            summed. Default: ``'mean'``
        zero_infinity (bool, optional):
            Whether to zero infinite losses and the associated gradients.
            Default: ``False``
            Infinite losses mainly occur when the inputs are too short
            to be aligned to the targets.

    Example::

        >>> log_probs = torch.randn(50, 16, 20).log_softmax(2).detach().requires_grad_()
        >>> targets = torch.randint(1, 20, (16, 30), dtype=torch.long)
        >>> input_lengths = torch.full((16,), 50, dtype=torch.long)
        >>> target_lengths = torch.randint(10, 30, (16,), dtype=torch.long)
        >>> loss = F.ctc_loss(log_probs, targets, input_lengths, target_lengths)
        >>> loss.backward()
    """
    if has_torch_function_variadic(log_probs, targets, input_lengths, target_lengths):
        return handle_torch_function(
            ctc_loss,
            (log_probs, targets, input_lengths, target_lengths),
            log_probs,
            targets,
            input_lengths,
            target_lengths,
            blank=blank,
            reduction=reduction,
            zero_infinity=zero_infinity,
        )
    return torch.ctc_loss(
        log_probs,
        targets,
        input_lengths,
        target_lengths,
        blank,
        _Reduction.get_enum(reduction),
        zero_infinity,
    )


if ctc_loss.__doc__:
    ctc_loss.__doc__ = ctc_loss.__doc__.format(**reproducibility_notes)


def nll_loss(
    input: Tensor,
    target: Tensor,
    weight: Optional[Tensor] = None,
    size_average: Optional[bool] = None,
    ignore_index: int = -100,
    reduce: Optional[bool] = None,
    reduction: str = "mean",
) -> Tensor:
    r"""Compute the negative log likelihood loss.

    See :class:`~torch.nn.NLLLoss` for details.

    Args:
        input: :math:`(N, C)` where `C = number of classes` or :math:`(N, C, H, W)`
            in case of 2D Loss, or :math:`(N, C, d_1, d_2, ..., d_K)` where :math:`K \geq 1`
            in the case of K-dimensional loss. `input` is expected to be log-probabilities.
        target: :math:`(N)` where each value is :math:`0 \leq \text{targets}[i] \leq C-1`,
            or :math:`(N, d_1, d_2, ..., d_K)` where :math:`K \geq 1` for
            K-dimensional loss.
        weight (Tensor, optional): a manual rescaling weight given to each
            class. If given, has to be a Tensor of size `C`
        size_average (bool, optional): Deprecated (see :attr:`reduction`). By default,
            the losses are averaged over each loss element in the batch. Note that for
            some losses, there multiple elements per sample. If the field :attr:`size_average`
            is set to ``False``, the losses are instead summed for each minibatch. Ignored
            when reduce is ``False``. Default: ``True``
        ignore_index (int, optional): Specifies a target value that is ignored
            and does not contribute to the input gradient. When :attr:`size_average` is
            ``True``, the loss is averaged over non-ignored targets. Default: -100
        reduce (bool, optional): Deprecated (see :attr:`reduction`). By default, the
            losses are averaged or summed over observations for each minibatch depending
            on :attr:`size_average`. When :attr:`reduce` is ``False``, returns a loss per
            batch element instead and ignores :attr:`size_average`. Default: ``True``
        reduction (str, optional): Specifies the reduction to apply to the output:
            ``'none'`` | ``'mean'`` | ``'sum'``. ``'none'``: no reduction will be applied,
            ``'mean'``: the sum of the output will be divided by the number of
            elements in the output, ``'sum'``: the output will be summed. Note: :attr:`size_average`
            and :attr:`reduce` are in the process of being deprecated, and in the meantime,
            specifying either of those two args will override :attr:`reduction`. Default: ``'mean'``

    Example::

        >>> # input is of size N x C = 3 x 5
        >>> input = torch.randn(3, 5, requires_grad=True)
        >>> # each element in target has to have 0 <= value < C
        >>> target = torch.tensor([1, 0, 4])
        >>> output = F.nll_loss(F.log_softmax(input, dim=1), target)
        >>> output.backward()
    """
    if has_torch_function_variadic(input, target, weight):
        return handle_torch_function(
            nll_loss,
            (input, target, weight),
            input,
            target,
            weight=weight,
            size_average=size_average,
            ignore_index=ignore_index,
            reduce=reduce,
            reduction=reduction,
        )
    if size_average is not None or reduce is not None:
        reduction = _Reduction.legacy_get_string(size_average, reduce)
    return torch._C._nn.nll_loss_nd(
        input, target, weight, _Reduction.get_enum(reduction), ignore_index
    )


def poisson_nll_loss(
    input: Tensor,
    target: Tensor,
    log_input: bool = True,
    full: bool = False,
    size_average: Optional[bool] = None,
    eps: float = 1e-8,
    reduce: Optional[bool] = None,
    reduction: str = "mean",
) -> Tensor:
    r"""Poisson negative log likelihood loss.

    See :class:`~torch.nn.PoissonNLLLoss` for details.

    Args:
        input: expectation of underlying Poisson distribution.
        target: random sample :math:`target \sim \text{Poisson}(input)`.
        log_input: if ``True`` the loss is computed as
            :math:`\exp(\text{input}) - \text{target} * \text{input}`, if ``False`` then loss is
            :math:`\text{input} - \text{target} * \log(\text{input}+\text{eps})`. Default: ``True``
        full: whether to compute full loss, i. e. to add the Stirling
            approximation term. Default: ``False``
            :math:`\text{target} * \log(\text{target}) - \text{target} + 0.5 * \log(2 * \pi * \text{target})`.
        size_average (bool, optional): Deprecated (see :attr:`reduction`). By default,
            the losses are averaged over each loss element in the batch. Note that for
            some losses, there multiple elements per sample. If the field :attr:`size_average`
            is set to ``False``, the losses are instead summed for each minibatch. Ignored
            when reduce is ``False``. Default: ``True``
        eps (float, optional): Small value to avoid evaluation of :math:`\log(0)` when
            :attr:`log_input`\ =\ ``False``. Default: 1e-8
        reduce (bool, optional): Deprecated (see :attr:`reduction`). By default, the
            losses are averaged or summed over observations for each minibatch depending
            on :attr:`size_average`. When :attr:`reduce` is ``False``, returns a loss per
            batch element instead and ignores :attr:`size_average`. Default: ``True``
        reduction (str, optional): Specifies the reduction to apply to the output:
            ``'none'`` | ``'mean'`` | ``'sum'``. ``'none'``: no reduction will be applied,
            ``'mean'``: the sum of the output will be divided by the number of
            elements in the output, ``'sum'``: the output will be summed. Note: :attr:`size_average`
            and :attr:`reduce` are in the process of being deprecated, and in the meantime,
            specifying either of those two args will override :attr:`reduction`. Default: ``'mean'``

    """
    if has_torch_function_variadic(input, target):
        return handle_torch_function(
            poisson_nll_loss,
            (input, target),
            input,
            target,
            log_input=log_input,
            full=full,
            size_average=size_average,
            eps=eps,
            reduce=reduce,
            reduction=reduction,
        )
    if size_average is not None or reduce is not None:
        reduction = _Reduction.legacy_get_string(size_average, reduce)
    if reduction != "none" and reduction != "mean" and reduction != "sum":
        ret = input
        raise ValueError(reduction + " is not a valid value for reduction")

    ret = torch.poisson_nll_loss(
        input, target, log_input, full, eps, _Reduction.get_enum(reduction)
    )
    return ret


def gaussian_nll_loss(
    input: Tensor,
    target: Tensor,
    var: Union[Tensor, float],
    full: bool = False,
    eps: float = 1e-6,
    reduction: str = "mean",
) -> Tensor:
    r"""Gaussian negative log likelihood loss.

    See :class:`~torch.nn.GaussianNLLLoss` for details.

    Args:
        input: expectation of the Gaussian distribution.
        target: sample from the Gaussian distribution.
        var: tensor of positive variance(s), one for each of the expectations
            in the input (heteroscedastic), or a single one (homoscedastic),
            or a positive scalar value to be used for all expectations.
        full (bool, optional): include the constant term in the loss calculation. Default: ``False``.
        eps (float, optional): value added to var, for stability. Default: 1e-6.
        reduction (str, optional): specifies the reduction to apply to the output:
            ``'none'`` | ``'mean'`` | ``'sum'``. ``'none'``: no reduction will be applied,
            ``'mean'``: the output is the average of all batch member losses,
            ``'sum'``: the output is the sum of all batch member losses.
            Default: ``'mean'``.
    """
    if has_torch_function_variadic(input, target, var):
        return handle_torch_function(
            gaussian_nll_loss,
            (input, target, var),
            input,
            target,
            var,
            full=full,
            eps=eps,
            reduction=reduction,
        )

    # Entries of var must be non-negative
    if isinstance(var, float):
        if var < 0:
            raise ValueError("var has negative entry/entries")
        var = var * torch.ones_like(input)
    elif torch.any(var < 0):
        raise ValueError("var has negative entry/entries")

    # Check var size
    # If var.size == input.size, the case is heteroscedastic and no further checks are needed.
    # Otherwise:
    if var.size() != input.size():
        # If var is one dimension short of input, but the sizes match otherwise, then this is a homoscedastic case.
        # e.g. input.size = (10, 2, 3), var.size = (10, 2)
        # -> unsqueeze var so that var.shape = (10, 2, 1)
        # this is done so that broadcasting can happen in the loss calculation
        if input.size()[:-1] == var.size():
            var = torch.unsqueeze(var, -1)

        # This checks if the sizes match up to the final dimension, and the final dimension of var is of size 1.
        # This is also a homoscedastic case.
        # e.g. input.size = (10, 2, 3), var.size = (10, 2, 1)
        elif (
            input.size()[:-1] == var.size()[:-1] and var.size(-1) == 1
        ):  # Heteroscedastic case
            pass

        # If none of the above pass, then the size of var is incorrect.
        else:
            raise ValueError("var is of incorrect size")

    # Check validity of reduction mode
    if reduction != "none" and reduction != "mean" and reduction != "sum":
        raise ValueError(reduction + " is not valid")

    # Clamp for stability
    var = var.clone()
    with torch.no_grad():
        var.clamp_(min=eps)

    # Calculate the loss
    loss = 0.5 * (torch.log(var) + (input - target) ** 2 / var)
    if full:
        loss += 0.5 * math.log(2 * math.pi)

    if reduction == "mean":
        return loss.mean()
    elif reduction == "sum":
        return loss.sum()
    else:
        return loss


def kl_div(
    input: Tensor,
    target: Tensor,
    size_average: Optional[bool] = None,
    reduce: Optional[bool] = None,
    reduction: str = "mean",
    log_target: bool = False,
) -> Tensor:
    r"""Compute the KL Divergence loss.

    Refer - The `Kullback-Leibler divergence Loss
    <https://en.wikipedia.org/wiki/Kullback-Leibler_divergence>`__

    See :class:`~torch.nn.KLDivLoss` for details.

    Args:
        input: Tensor of arbitrary shape in log-probabilities.
        target: Tensor of the same shape as input. See :attr:`log_target` for
            the target's interpretation.
        size_average (bool, optional): Deprecated (see :attr:`reduction`). By default,
            the losses are averaged over each loss element in the batch. Note that for
            some losses, there multiple elements per sample. If the field :attr:`size_average`
            is set to ``False``, the losses are instead summed for each minibatch. Ignored
            when reduce is ``False``. Default: ``True``
        reduce (bool, optional): Deprecated (see :attr:`reduction`). By default, the
            losses are averaged or summed over observations for each minibatch depending
            on :attr:`size_average`. When :attr:`reduce` is ``False``, returns a loss per
            batch element instead and ignores :attr:`size_average`. Default: ``True``
        reduction (str, optional): Specifies the reduction to apply to the output:
            ``'none'`` | ``'batchmean'`` | ``'sum'`` | ``'mean'``.
            ``'none'``: no reduction will be applied
            ``'batchmean'``: the sum of the output will be divided by the batchsize
            ``'sum'``: the output will be summed
            ``'mean'``: the output will be divided by the number of elements in the output
            Default: ``'mean'``
        log_target (bool): A flag indicating whether ``target`` is passed in the log space.
            It is recommended to pass certain distributions (like ``softmax``)
            in the log space to avoid numerical issues caused by explicit ``log``.
            Default: ``False``

    .. note::
        :attr:`size_average` and :attr:`reduce` are in the process of being deprecated,
        and in the meantime, specifying either of those two args will override :attr:`reduction`.

    .. warning::
        :attr:`reduction` = ``'mean'`` doesn't return the true kl divergence value, please use
        :attr:`reduction` = ``'batchmean'`` which aligns with KL math definition.
    """
    if has_torch_function_variadic(input, target):
        return handle_torch_function(
            kl_div,
            (input, target),
            input,
            target,
            size_average=size_average,
            reduce=reduce,
            reduction=reduction,
            log_target=log_target,
        )
    if size_average is not None or reduce is not None:
        reduction_enum = _Reduction.legacy_get_enum(size_average, reduce)
    else:
        if reduction == "mean":
            warnings.warn(
                "reduction: 'mean' divides the total loss by both the batch size and the support size."
                "'batchmean' divides only by the batch size, and aligns with the KL div math definition."
                "'mean' will be changed to behave the same as 'batchmean' in the next major release."
            )

        # special case for batchmean
        if reduction == "batchmean":
            reduction_enum = _Reduction.get_enum("sum")
        else:
            reduction_enum = _Reduction.get_enum(reduction)

    reduced = torch.kl_div(input, target, reduction_enum, log_target=log_target)

    if reduction == "batchmean" and input.dim() != 0:
        reduced = reduced / input.size()[0]

    return reduced


def cross_entropy(
    input: Tensor,
    target: Tensor,
    weight: Optional[Tensor] = None,
    size_average: Optional[bool] = None,
    ignore_index: int = -100,
    reduce: Optional[bool] = None,
    reduction: str = "mean",
    label_smoothing: float = 0.0,
) -> Tensor:
    r"""Compute the cross entropy loss between input logits and target.

    See :class:`~torch.nn.CrossEntropyLoss` for details.

    Args:
        input (Tensor) : Predicted unnormalized logits;
            see Shape section below for supported shapes.
        target (Tensor) : Ground truth class indices or class probabilities;
            see Shape section below for supported shapes.
        weight (Tensor, optional): a manual rescaling weight given to each
            class. If given, has to be a Tensor of size `C`
        size_average (bool, optional): Deprecated (see :attr:`reduction`). By default,
            the losses are averaged over each loss element in the batch. Note that for
            some losses, there multiple elements per sample. If the field :attr:`size_average`
            is set to ``False``, the losses are instead summed for each minibatch. Ignored
            when reduce is ``False``. Default: ``True``
        ignore_index (int, optional): Specifies a target value that is ignored
            and does not contribute to the input gradient. When :attr:`size_average` is
            ``True``, the loss is averaged over non-ignored targets. Note that
            :attr:`ignore_index` is only applicable when the target contains class indices.
            Default: -100
        reduce (bool, optional): Deprecated (see :attr:`reduction`). By default, the
            losses are averaged or summed over observations for each minibatch depending
            on :attr:`size_average`. When :attr:`reduce` is ``False``, returns a loss per
            batch element instead and ignores :attr:`size_average`. Default: ``True``
        reduction (str, optional): Specifies the reduction to apply to the output:
            ``'none'`` | ``'mean'`` | ``'sum'``. ``'none'``: no reduction will be applied,
            ``'mean'``: the sum of the output will be divided by the number of
            elements in the output, ``'sum'``: the output will be summed. Note: :attr:`size_average`
            and :attr:`reduce` are in the process of being deprecated, and in the meantime,
            specifying either of those two args will override :attr:`reduction`. Default: ``'mean'``
        label_smoothing (float, optional): A float in [0.0, 1.0]. Specifies the amount
            of smoothing when computing the loss, where 0.0 means no smoothing. The targets
            become a mixture of the original ground truth and a uniform distribution as described in
            `Rethinking the Inception Architecture for Computer Vision <https://arxiv.org/abs/1512.00567>`__. Default: :math:`0.0`.

    Shape:
        - Input: Shape :math:`(C)`, :math:`(N, C)` or :math:`(N, C, d_1, d_2, ..., d_K)` with :math:`K \geq 1`
          in the case of `K`-dimensional loss.
        - Target: If containing class indices, shape :math:`()`, :math:`(N)` or :math:`(N, d_1, d_2, ..., d_K)` with
          :math:`K \geq 1` in the case of K-dimensional loss where each value should be between :math:`[0, C)`.
          If containing class probabilities, same shape as the input and each value should be between :math:`[0, 1]`.

        where:

        .. math::
            \begin{aligned}
                C ={} & \text{number of classes} \\
                N ={} & \text{batch size} \\
            \end{aligned}

    Examples::

        >>> # Example of target with class indices
        >>> input = torch.randn(3, 5, requires_grad=True)
        >>> target = torch.randint(5, (3,), dtype=torch.int64)
        >>> loss = F.cross_entropy(input, target)
        >>> loss.backward()
        >>>
        >>> # Example of target with class probabilities
        >>> input = torch.randn(3, 5, requires_grad=True)
        >>> target = torch.randn(3, 5).softmax(dim=1)
        >>> loss = F.cross_entropy(input, target)
        >>> loss.backward()
    """
    if has_torch_function_variadic(input, target, weight):
        return handle_torch_function(
            cross_entropy,
            (input, target, weight),
            input,
            target,
            weight=weight,
            size_average=size_average,
            ignore_index=ignore_index,
            reduce=reduce,
            reduction=reduction,
            label_smoothing=label_smoothing,
        )
    if size_average is not None or reduce is not None:
        reduction = _Reduction.legacy_get_string(size_average, reduce)
    return torch._C._nn.cross_entropy_loss(
        input,
        target,
        weight,
        _Reduction.get_enum(reduction),
        ignore_index,
        label_smoothing,
    )


def binary_cross_entropy(
    input: Tensor,
    target: Tensor,
    weight: Optional[Tensor] = None,
    size_average: Optional[bool] = None,
    reduce: Optional[bool] = None,
    reduction: str = "mean",
) -> Tensor:
    r"""Measure Binary Cross Entropy between the target and input probabilities.

    See :class:`~torch.nn.BCELoss` for details.

    Args:
        input: Tensor of arbitrary shape as probabilities.
        target: Tensor of the same shape as input with values between 0 and 1.
        weight (Tensor, optional): a manual rescaling weight
                if provided it's repeated to match input tensor shape
        size_average (bool, optional): Deprecated (see :attr:`reduction`). By default,
            the losses are averaged over each loss element in the batch. Note that for
            some losses, there multiple elements per sample. If the field :attr:`size_average`
            is set to ``False``, the losses are instead summed for each minibatch. Ignored
            when reduce is ``False``. Default: ``True``
        reduce (bool, optional): Deprecated (see :attr:`reduction`). By default, the
            losses are averaged or summed over observations for each minibatch depending
            on :attr:`size_average`. When :attr:`reduce` is ``False``, returns a loss per
            batch element instead and ignores :attr:`size_average`. Default: ``True``
        reduction (str, optional): Specifies the reduction to apply to the output:
            ``'none'`` | ``'mean'`` | ``'sum'``. ``'none'``: no reduction will be applied,
            ``'mean'``: the sum of the output will be divided by the number of
            elements in the output, ``'sum'``: the output will be summed. Note: :attr:`size_average`
            and :attr:`reduce` are in the process of being deprecated, and in the meantime,
            specifying either of those two args will override :attr:`reduction`. Default: ``'mean'``

    Examples::

        >>> input = torch.randn(3, 2, requires_grad=True)
        >>> target = torch.rand(3, 2, requires_grad=False)
        >>> loss = F.binary_cross_entropy(torch.sigmoid(input), target)
        >>> loss.backward()
    """
    if has_torch_function_variadic(input, target, weight):
        return handle_torch_function(
            binary_cross_entropy,
            (input, target, weight),
            input,
            target,
            weight=weight,
            size_average=size_average,
            reduce=reduce,
            reduction=reduction,
        )
    if size_average is not None or reduce is not None:
        reduction_enum = _Reduction.legacy_get_enum(size_average, reduce)
    else:
        reduction_enum = _Reduction.get_enum(reduction)
    if target.size() != input.size():
        raise ValueError(
            f"Using a target size ({target.size()}) that is different to the input size ({input.size()}) is deprecated. "
            "Please ensure they have the same size."
        )

    if weight is not None:
        new_size = _infer_size(target.size(), weight.size())
        weight = weight.expand(new_size)

    return torch._C._nn.binary_cross_entropy(input, target, weight, reduction_enum)


def binary_cross_entropy_with_logits(
    input: Tensor,
    target: Tensor,
    weight: Optional[Tensor] = None,
    size_average: Optional[bool] = None,
    reduce: Optional[bool] = None,
    reduction: str = "mean",
    pos_weight: Optional[Tensor] = None,
) -> Tensor:
    r"""Calculate Binary Cross Entropy between target and input logits.

    See :class:`~torch.nn.BCEWithLogitsLoss` for details.

    Args:
        input: Tensor of arbitrary shape as unnormalized scores (often referred to as logits).
        target: Tensor of the same shape as input with values between 0 and 1
        weight (Tensor, optional): a manual rescaling weight
            if provided it's repeated to match input tensor shape
        size_average (bool, optional): Deprecated (see :attr:`reduction`). By default,
            the losses are averaged over each loss element in the batch. Note that for
            some losses, there multiple elements per sample. If the field :attr:`size_average`
            is set to ``False``, the losses are instead summed for each minibatch. Ignored
            when reduce is ``False``. Default: ``True``
        reduce (bool, optional): Deprecated (see :attr:`reduction`). By default, the
            losses are averaged or summed over observations for each minibatch depending
            on :attr:`size_average`. When :attr:`reduce` is ``False``, returns a loss per
            batch element instead and ignores :attr:`size_average`. Default: ``True``
        reduction (str, optional): Specifies the reduction to apply to the output:
            ``'none'`` | ``'mean'`` | ``'sum'``. ``'none'``: no reduction will be applied,
            ``'mean'``: the sum of the output will be divided by the number of
            elements in the output, ``'sum'``: the output will be summed. Note: :attr:`size_average`
            and :attr:`reduce` are in the process of being deprecated, and in the meantime,
            specifying either of those two args will override :attr:`reduction`. Default: ``'mean'``
        pos_weight (Tensor, optional): a weight of positive examples to be broadcasted with target.
            Must be a tensor with equal size along the class dimension to the number of classes.
            Pay close attention to PyTorch's broadcasting semantics in order to achieve the desired
            operations. For a target of size [B, C, H, W] (where B is batch size) pos_weight of
            size [B, C, H, W] will apply different pos_weights to each element of the batch or
            [C, H, W] the same pos_weights across the batch. To apply the same positive weight
            along all spatial dimensions for a 2D multi-class target [C, H, W] use: [C, 1, 1].
            Default: ``None``

    Examples::

         >>> input = torch.randn(3, requires_grad=True)
         >>> target = torch.empty(3).random_(2)
         >>> loss = F.binary_cross_entropy_with_logits(input, target)
         >>> loss.backward()
    """
    if has_torch_function_variadic(input, target, weight, pos_weight):
        return handle_torch_function(
            binary_cross_entropy_with_logits,
            (input, target, weight, pos_weight),
            input,
            target,
            weight=weight,
            size_average=size_average,
            reduce=reduce,
            reduction=reduction,
            pos_weight=pos_weight,
        )
    if size_average is not None or reduce is not None:
        reduction_enum = _Reduction.legacy_get_enum(size_average, reduce)
    else:
        reduction_enum = _Reduction.get_enum(reduction)

    if not (target.size() == input.size()):
        raise ValueError(
            f"Target size ({target.size()}) must be the same as input size ({input.size()})"
        )

    return torch.binary_cross_entropy_with_logits(
        input, target, weight, pos_weight, reduction_enum
    )


def smooth_l1_loss(
    input: Tensor,
    target: Tensor,
    size_average: Optional[bool] = None,
    reduce: Optional[bool] = None,
    reduction: str = "mean",
    beta: float = 1.0,
) -> Tensor:
    r"""Compute the Smooth L1 loss.

    Function uses a squared term if the absolute
    element-wise error falls below beta and an L1 term otherwise.

    See :class:`~torch.nn.SmoothL1Loss` for details.
    """
    if has_torch_function_variadic(input, target):
        return handle_torch_function(
            smooth_l1_loss,
            (input, target),
            input,
            target,
            size_average=size_average,
            reduce=reduce,
            reduction=reduction,
            beta=beta,
        )
    if not (target.size() == input.size()):
        warnings.warn(
            f"Using a target size ({target.size()}) that is different to the input size ({input.size()}). "
            "This will likely lead to incorrect results due to broadcasting. "
            "Please ensure they have the same size.",
            stacklevel=2,
        )
    if size_average is not None or reduce is not None:
        reduction = _Reduction.legacy_get_string(size_average, reduce)

    expanded_input, expanded_target = torch.broadcast_tensors(input, target)

    if beta == 0.0:
        return torch._C._nn.l1_loss(
            expanded_input, expanded_target, _Reduction.get_enum(reduction)
        )
    else:
        return torch._C._nn.smooth_l1_loss(
            expanded_input, expanded_target, _Reduction.get_enum(reduction), beta
        )


def huber_loss(
    input: Tensor,
    target: Tensor,
    reduction: str = "mean",
    delta: float = 1.0,
    weight: Optional[Tensor] = None,
) -> Tensor:
    r"""huber_loss(input, target, reduction='mean', delta=1.0, weight=None) -> Tensor

    Computes the Huber loss, with optional weighting.

    Function uses a squared term if the absolute
    element-wise error falls below delta and a delta-scaled L1 term otherwise.

    When delta equals 1, this loss is equivalent to SmoothL1Loss.
    In general, Huber loss differs from SmoothL1Loss by a factor of delta (AKA beta in Smooth L1).

    Args:
        input (Tensor): Predicted values.
        target (Tensor): Ground truth values.
        reduction (str, optional): Specifies the reduction to apply to the output:
                                   'none' | 'mean' | 'sum'. 'mean': the mean of the output is taken.
                                   'sum': the output will be summed. 'none': no reduction will be applied.
                                   Default: 'mean'.
        delta (float, optional): The threshold at which to change between delta-scaled L1 and L2 loss. Default: 1.0.
        weight (Tensor, optional): Weights for each sample. Default: None.

    Returns:
        Tensor: Huber loss (optionally weighted).
    """
    if has_torch_function_variadic(input, target, weight):
        return handle_torch_function(
            huber_loss,
            (input, target, weight),
            input,
            target,
            reduction=reduction,
            delta=delta,
            weight=weight,
        )

    if not (target.size() == input.size()):
        warnings.warn(
            f"Using a target size ({target.size()}) that is different to the input size ({input.size()}). "
            "This will likely lead to incorrect results due to broadcasting. "
            "Please ensure they have the same size.",
            stacklevel=2,
        )

    expanded_input, expanded_target = torch.broadcast_tensors(input, target)

    if weight is None:
        # Use the optimized C++ backend for standard Huber loss
        return torch._C._nn.huber_loss(
            expanded_input, expanded_target, _Reduction.get_enum(reduction), delta
        )
    else:
        if weight.size() != input.size():
            raise ValueError("Weights and input must have the same size.")

        # Calculate the unweighted loss first
        unweighted_loss = torch._C._nn.huber_loss(
            expanded_input, expanded_target, _Reduction.get_enum("none"), delta
        )

        # Apply weight to the unweighted loss
        weighted_loss = unweighted_loss * weight

        if reduction == "none":
            return weighted_loss
        elif reduction == "sum":
            return torch.sum(weighted_loss)
        elif reduction == "mean":
            return weighted_loss.mean()
        else:
            raise ValueError(
                f"Invalid reduction mode: {reduction}. Expected one of 'none', 'mean', 'sum'."
            )


def l1_loss(
    input: Tensor,
    target: Tensor,
    size_average: Optional[bool] = None,
    reduce: Optional[bool] = None,
    reduction: str = "mean",
    weight: Optional[Tensor] = None,
) -> Tensor:  # noqa: D400,D402
    r"""l1_loss(input, target, size_average=None, reduce=None, reduction='mean') -> Tensor

    Function that takes the mean element-wise absolute value difference.

    See :class:`~torch.nn.L1Loss` for details.
    """
    if has_torch_function_variadic(input, target):
        return handle_torch_function(
            l1_loss,
            (input, target, weight),
            input,
            target,
            size_average=size_average,
            reduce=reduce,
            reduction=reduction,
        )
    if not (target.size() == input.size()):
        warnings.warn(
            f"Using a target size ({target.size()}) that is different to the input size ({input.size()}). "
            "This will likely lead to incorrect results due to broadcasting. "
            "Please ensure they have the same size.",
            stacklevel=2,
        )
    if size_average is not None or reduce is not None:
        reduction = _Reduction.legacy_get_string(size_average, reduce)

    expanded_input, expanded_target = torch.broadcast_tensors(input, target)

    if weight is not None:
        if weight.size() != input.size():
            raise ValueError("Weights and input must have the same size.")

        absolute_errors = torch.abs(expanded_input - expanded_target)
        weighted_absolute_errors = absolute_errors * weight

        if reduction == "none":
            return weighted_absolute_errors
        elif reduction == "sum":
            return torch.sum(weighted_absolute_errors)
        elif reduction == "mean":
            return torch.sum(weighted_absolute_errors) / torch.sum(weight)
        else:
            raise ValueError(
                f"Invalid reduction mode: {reduction}. Expected one of 'none', 'mean', 'sum'."
            )
    else:
        return torch._C._nn.l1_loss(
            expanded_input, expanded_target, _Reduction.get_enum(reduction)
        )


def mse_loss(
    input: Tensor,
    target: Tensor,
    size_average: Optional[bool] = None,
    reduce: Optional[bool] = None,
    reduction: str = "mean",
    weight: Optional[Tensor] = None,
) -> Tensor:
    r"""mse_loss(input, target, size_average=None, reduce=None, reduction='mean', weight=None) -> Tensor

    Measures the element-wise mean squared error, with optional weighting.

    Args:
        input (Tensor): Predicted values.
        target (Tensor): Ground truth values.
        size_average (bool, optional): Deprecated (use reduction).
        reduce (bool, optional): Deprecated (use reduction).
        reduction (str, optional): Specifies the reduction to apply to the output:
                                   'none' | 'mean' | 'sum'. 'mean': the mean of the output is taken.
                                   'sum': the output will be summed. 'none': no reduction will be applied.
                                   Default: 'mean'.
        weight (Tensor, optional): Weights for each sample. Default: None.

    Returns:
        Tensor: Mean Squared Error loss (optionally weighted).
    """
    if has_torch_function_variadic(input, target, weight):
        return handle_torch_function(
            mse_loss,
            (input, target, weight),
            input,
            target,
            size_average=size_average,
            reduce=reduce,
            reduction=reduction,
            weight=weight,
        )

    if not (target.size() == input.size()):
        warnings.warn(
            f"Using a target size ({target.size()}) that is different to the input size ({input.size()}). "
            "This will likely lead to incorrect results due to broadcasting. "
            "Please ensure they have the same size.",
            stacklevel=2,
        )

    if size_average is not None or reduce is not None:
        reduction = _Reduction.legacy_get_string(size_average, reduce)

    expanded_input, expanded_target = torch.broadcast_tensors(input, target)

    if weight is not None:
        if weight.size() != input.size():
            raise ValueError("Weights and input must have the same size.")

        # Perform weighted MSE loss manually
        squared_errors = torch.pow(expanded_input - expanded_target, 2)
        weighted_squared_errors = squared_errors * weight

        if reduction == "none":
            return weighted_squared_errors
        elif reduction == "sum":
            return torch.sum(weighted_squared_errors)
        elif reduction == "mean":
            return torch.sum(weighted_squared_errors) / torch.sum(weight)
        else:
            raise ValueError(
                f"Invalid reduction mode: {reduction}. Expected one of 'none', 'mean', 'sum'."
            )
    else:
        return torch._C._nn.mse_loss(
            expanded_input, expanded_target, _Reduction.get_enum(reduction)
        )


def margin_ranking_loss(
    input1: Tensor,
    input2: Tensor,
    target: Tensor,
    margin: float = 0,
    size_average: Optional[bool] = None,
    reduce: Optional[bool] = None,
    reduction: str = "mean",
) -> Tensor:  # noqa: D400,D402
    r"""margin_ranking_loss(input1, input2, target, margin=0, size_average=None, reduce=None, reduction='mean') -> Tensor

    See :class:`~torch.nn.MarginRankingLoss` for details.
    """
    if has_torch_function_variadic(input1, input2, target):
        return handle_torch_function(
            margin_ranking_loss,
            (input1, input2, target),
            input1,
            input2,
            target,
            margin=margin,
            size_average=size_average,
            reduce=reduce,
            reduction=reduction,
        )
    if size_average is not None or reduce is not None:
        reduction_enum = _Reduction.legacy_get_enum(size_average, reduce)
    else:
        reduction_enum = _Reduction.get_enum(reduction)
    if input1.dim() != input2.dim() or input1.dim() != target.dim():
        raise RuntimeError(
            f"margin_ranking_loss : All input tensors should have same dimension but got sizes: "
            f"input1: {input1.size()}, input2: {input2.size()}, target: {target.size()} "
        )
    return torch.margin_ranking_loss(input1, input2, target, margin, reduction_enum)


def hinge_embedding_loss(
    input: Tensor,
    target: Tensor,
    margin: float = 1.0,
    size_average: Optional[bool] = None,
    reduce: Optional[bool] = None,
    reduction: str = "mean",
) -> Tensor:  # noqa: D400,D402
    r"""hinge_embedding_loss(input, target, margin=1.0, size_average=None, reduce=None, reduction='mean') -> Tensor

    See :class:`~torch.nn.HingeEmbeddingLoss` for details.
    """
    if has_torch_function_variadic(input, target):
        return handle_torch_function(
            hinge_embedding_loss,
            (input, target),
            input,
            target,
            margin=margin,
            size_average=size_average,
            reduce=reduce,
            reduction=reduction,
        )
    if size_average is not None or reduce is not None:
        reduction_enum = _Reduction.legacy_get_enum(size_average, reduce)
    else:
        reduction_enum = _Reduction.get_enum(reduction)
    return torch.hinge_embedding_loss(input, target, margin, reduction_enum)


def multilabel_margin_loss(
    input: Tensor,
    target: Tensor,
    size_average: Optional[bool] = None,
    reduce: Optional[bool] = None,
    reduction: str = "mean",
) -> Tensor:  # noqa: D400,D402
    r"""multilabel_margin_loss(input, target, size_average=None, reduce=None, reduction='mean') -> Tensor

    See :class:`~torch.nn.MultiLabelMarginLoss` for details.
    """
    if has_torch_function_variadic(input, target):
        return handle_torch_function(
            multilabel_margin_loss,
            (input, target),
            input,
            target,
            size_average=size_average,
            reduce=reduce,
            reduction=reduction,
        )
    if size_average is not None or reduce is not None:
        reduction_enum = _Reduction.legacy_get_enum(size_average, reduce)
    else:
        reduction_enum = _Reduction.get_enum(reduction)
    return torch._C._nn.multilabel_margin_loss(input, target, reduction_enum)


def soft_margin_loss(
    input: Tensor,
    target: Tensor,
    size_average: Optional[bool] = None,
    reduce: Optional[bool] = None,
    reduction: str = "mean",
) -> Tensor:  # noqa: D400,D402
    r"""
    soft_margin_loss(input, target, size_average=None, reduce=None, reduction='mean') -> Tensor

    See :class:`~torch.nn.SoftMarginLoss` for details.
    """
    if has_torch_function_variadic(input, target):
        return handle_torch_function(
            soft_margin_loss,
            (input, target),
            input,
            target,
            size_average=size_average,
            reduce=reduce,
            reduction=reduction,
        )
    if size_average is not None or reduce is not None:
        reduction_enum = _Reduction.legacy_get_enum(size_average, reduce)
    else:
        reduction_enum = _Reduction.get_enum(reduction)
    return torch._C._nn.soft_margin_loss(input, target, reduction_enum)


def multilabel_soft_margin_loss(
    input: Tensor,
    target: Tensor,
    weight: Optional[Tensor] = None,
    size_average: Optional[bool] = None,
    reduce: Optional[bool] = None,
    reduction: str = "mean",
) -> Tensor:  # noqa: D400,D402
    r"""multilabel_soft_margin_loss(input, target, weight=None, size_average=None, reduce=None, reduction='mean') -> Tensor

    See :class:`~torch.nn.MultiLabelSoftMarginLoss` for details.
    """
    if has_torch_function_variadic(input, target, weight):
        return handle_torch_function(
            multilabel_soft_margin_loss,
            (input, target, weight),
            input,
            target,
            weight=weight,
            size_average=size_average,
            reduce=reduce,
            reduction=reduction,
        )
    if size_average is not None or reduce is not None:
        reduction = _Reduction.legacy_get_string(size_average, reduce)

    loss = -(target * logsigmoid(input) + (1 - target) * logsigmoid(-input))

    if weight is not None:
        loss = loss * weight

    class_dim = input.dim() - 1
    C = input.size(class_dim)
    loss = loss.sum(dim=class_dim) / C  # only return N loss values

    if reduction == "none":
        ret = loss
    elif reduction == "mean":
        ret = loss.mean()
    elif reduction == "sum":
        ret = loss.sum()
    else:
        ret = input
        raise ValueError(reduction + " is not valid")
    return ret


def cosine_embedding_loss(
    input1: Tensor,
    input2: Tensor,
    target: Tensor,
    margin: float = 0,
    size_average: Optional[bool] = None,
    reduce: Optional[bool] = None,
    reduction: str = "mean",
) -> Tensor:  # noqa: D400,D402
    r"""cosine_embedding_loss(input1, input2, target, margin=0, size_average=None, reduce=None, reduction='mean') -> Tensor

    See :class:`~torch.nn.CosineEmbeddingLoss` for details.
    """
    if has_torch_function_variadic(input1, input2, target):
        return handle_torch_function(
            cosine_embedding_loss,
            (input1, input2, target),
            input1,
            input2,
            target,
            margin=margin,
            size_average=size_average,
            reduce=reduce,
            reduction=reduction,
        )
    if size_average is not None or reduce is not None:
        reduction_enum = _Reduction.legacy_get_enum(size_average, reduce)
    else:
        reduction_enum = _Reduction.get_enum(reduction)
    return torch.cosine_embedding_loss(input1, input2, target, margin, reduction_enum)


def multi_margin_loss(
    input: Tensor,
    target: Tensor,
    p: int = 1,
    margin: float = 1.0,
    weight: Optional[Tensor] = None,
    size_average: Optional[bool] = None,
    reduce: Optional[bool] = None,
    reduction: str = "mean",
) -> Tensor:  # noqa: D400,D402
    r"""multi_margin_loss(input, target, p=1, margin=1, weight=None, size_average=None, reduce=None, reduction='mean') -> Tensor

    See :class:`~torch.nn.MultiMarginLoss` for details.
    """
    if has_torch_function_variadic(input, target, weight):
        return handle_torch_function(
            multi_margin_loss,
            (input, target, weight),
            input,
            target,
            p=p,
            margin=margin,
            weight=weight,
            size_average=size_average,
            reduce=reduce,
            reduction=reduction,
        )
    if size_average is not None or reduce is not None:
        reduction_enum = _Reduction.legacy_get_enum(size_average, reduce)
    else:
        reduction_enum = _Reduction.get_enum(reduction)
    if p != 1 and p != 2:
        raise ValueError("only p == 1 and p == 2 supported")
    if weight is not None:
        if weight.dim() != 1:
            raise ValueError("weight must be one-dimensional")

    return torch._C._nn.multi_margin_loss(
        input, target, p, margin, weight, reduction_enum
    )


pixel_shuffle = _add_docstr(
    torch.pixel_shuffle,
    r"""
pixel_shuffle(input, upscale_factor) -> Tensor

Rearranges elements in a tensor of shape :math:`(*, C \times r^2, H, W)` to a
tensor of shape :math:`(*, C, H \times r, W \times r)`, where r is the :attr:`upscale_factor`.

See :class:`~torch.nn.PixelShuffle` for details.

Args:
    input (Tensor): the input tensor
    upscale_factor (int): factor to increase spatial resolution by

Examples::

    >>> input = torch.randn(1, 9, 4, 4)
    >>> output = torch.nn.functional.pixel_shuffle(input, 3)
    >>> print(output.size())
    torch.Size([1, 1, 12, 12])
""",
)

pixel_unshuffle = _add_docstr(
    torch.pixel_unshuffle,
    r"""
pixel_unshuffle(input, downscale_factor) -> Tensor

Reverses the :class:`~torch.nn.PixelShuffle` operation by rearranging elements in a
tensor of shape :math:`(*, C, H \times r, W \times r)` to a tensor of shape
:math:`(*, C \times r^2, H, W)`, where r is the :attr:`downscale_factor`.

See :class:`~torch.nn.PixelUnshuffle` for details.

Args:
    input (Tensor): the input tensor
    downscale_factor (int): factor to increase spatial resolution by

Examples::

    >>> input = torch.randn(1, 1, 12, 12)
    >>> output = torch.nn.functional.pixel_unshuffle(input, 3)
    >>> print(output.size())
    torch.Size([1, 9, 4, 4])
""",
)

channel_shuffle = _add_docstr(
    torch.channel_shuffle,
    r"""
channel_shuffle(input, groups) -> Tensor

Divide the channels in a tensor of shape :math:`(*, C , H, W)`
into g groups and rearrange them as :math:`(*, C \frac g, g, H, W)`,
while keeping the original tensor shape.

See :class:`~torch.nn.ChannelShuffle` for details.

Args:
    input (Tensor): the input tensor
    groups (int): number of groups to divide channels in and rearrange.

Examples::

    >>> input = torch.randn(1, 4, 2, 2)
    >>> print(input)
    [[[[1, 2],
       [3, 4]],
      [[5, 6],
       [7, 8]],
      [[9, 10],
       [11, 12]],
      [[13, 14],
       [15, 16]],
     ]]
    >>> output = torch.nn.functional.channel_shuffle(input, 2)
    >>> print(output)
    [[[[1, 2],
       [3, 4]],
      [[9, 10],
       [11, 12]],
      [[5, 6],
       [7, 8]],
      [[13, 14],
       [15, 16]],
     ]]
""",
)

native_channel_shuffle = _add_docstr(
    torch.native_channel_shuffle,
    r"""
native_channel_shuffle(input, groups) -> Tensor

Native kernel level implementation of the `channel_shuffle`.
This function might become private in future releases, use with caution.

Divide the channels in a tensor of shape :math:`(*, C , H, W)`
into g groups and rearrange them as :math:`(*, C \frac g, g, H, W)`,
while keeping the original tensor shape.

See :class:`~torch.nn.ChannelShuffle` for details.

Args:
    input (Tensor): the input tensor
    groups (int): number of groups to divide channels in and rearrange.

Examples::

    >>> input = torch.randn(1, 4, 2, 2)
    >>> print(input)
    [[[[1, 2],
       [3, 4]],
      [[5, 6],
       [7, 8]],
      [[9, 10],
       [11, 12]],
      [[13, 14],
       [15, 16]],
     ]]
    >>> output = torch.nn.functional.native_channel_shuffle(input, 2)
    >>> print(output)
    [[[[1, 2],
       [3, 4]],
      [[9, 10],
       [11, 12]],
      [[5, 6],
       [7, 8]],
      [[13, 14],
       [15, 16]],
     ]]
""",
)


@_overload
def upsample(  # noqa: F811
    input: Tensor,
    size: Optional[int] = None,
    scale_factor: Optional[float] = None,
    mode: str = "nearest",
    align_corners: Optional[bool] = None,
) -> Tensor:  # noqa: B950
    pass


@_overload
def upsample(  # noqa: F811
    input: Tensor,
    size: Optional[List[int]] = None,
    scale_factor: Optional[float] = None,
    mode: str = "nearest",
    align_corners: Optional[bool] = None,
) -> Tensor:  # noqa: B950
    pass


def upsample(  # noqa: F811
    input,
    size=None,
    scale_factor=None,
    mode="nearest",
    align_corners=None,
):
    r"""Upsample input.

    Provided tensor is upsampled to either the given :attr:`size` or the given
    :attr:`scale_factor`

    .. warning::
        This function is deprecated in favor of :func:`torch.nn.functional.interpolate`.
        This is equivalent with ``nn.functional.interpolate(...)``.

    Note:
        {backward_reproducibility_note}

    The algorithm used for upsampling is determined by :attr:`mode`.

    Currently temporal, spatial and volumetric upsampling are supported, i.e.
    expected inputs are 3-D, 4-D or 5-D in shape.

    The input dimensions are interpreted in the form:
    `mini-batch x channels x [optional depth] x [optional height] x width`.

    The modes available for upsampling are: `nearest`, `linear` (3D-only),
    `bilinear`, `bicubic` (4D-only), `trilinear` (5D-only)

    Args:
        input (Tensor): the input tensor
        size (int or Tuple[int] or Tuple[int, int] or Tuple[int, int, int]):
            output spatial size.
        scale_factor (float or Tuple[float]): multiplier for spatial size. Has to match input size if it is a tuple.
        mode (str): algorithm used for upsampling:
            ``'nearest'`` | ``'linear'`` | ``'bilinear'`` | ``'bicubic'`` |
            ``'trilinear'``. Default: ``'nearest'``
        align_corners (bool, optional): Geometrically, we consider the pixels of the
            input and output as squares rather than points.
            If set to ``True``, the input and output tensors are aligned by the
            center points of their corner pixels, preserving the values at the corner pixels.
            If set to ``False``, the input and output tensors are aligned by the corner
            points of their corner pixels, and the interpolation uses edge value padding
            for out-of-boundary values, making this operation *independent* of input size
            when :attr:`scale_factor` is kept the same. This only has an effect when :attr:`mode`
            is ``'linear'``, ``'bilinear'``, ``'bicubic'`` or ``'trilinear'``.
            Default: ``False``

    .. note::
        With ``mode='bicubic'``, it's possible to cause overshoot, in other words it can produce
        negative values or values greater than 255 for images.
        Explicitly call ``result.clamp(min=0, max=255)`` if you want to reduce the overshoot
        when displaying the image.

    .. warning::
        With ``align_corners = True``, the linearly interpolating modes
        (`linear`, `bilinear`, and `trilinear`) don't proportionally align the
        output and input pixels, and thus the output values can depend on the
        input size. This was the default behavior for these modes up to version
        0.3.1. Since then, the default behavior is ``align_corners = False``.
        See :class:`~torch.nn.Upsample` for concrete examples on how this
        affects the outputs.

    """
    warnings.warn(
        "`nn.functional.upsample` is deprecated. "
        "Use `nn.functional.interpolate` instead.",
        stacklevel=2,
    )
    return interpolate(input, size, scale_factor, mode, align_corners)


if upsample.__doc__:
    upsample.__doc__ = upsample.__doc__.format(**reproducibility_notes)


def _is_integer(x) -> bool:
    r"""Type check the input number is an integer.

    Will return True for int, SymInt, Numpy integers and Tensors with integer elements.
    """
    if isinstance(x, (int, torch.SymInt)):
        return True
    if np is not None and isinstance(x, np.integer):
        return True
    return isinstance(x, Tensor) and not x.is_floating_point()


@_overload
def interpolate(  # noqa: F811
    input: Tensor,
    size: Optional[int] = None,
    scale_factor: Optional[List[float]] = None,
    mode: str = "nearest",
    align_corners: Optional[bool] = None,
    recompute_scale_factor: Optional[bool] = None,
    antialias: bool = False,
) -> Tensor:  # noqa: B950
    pass


@_overload
def interpolate(  # noqa: F811
    input: Tensor,
    size: Optional[List[int]] = None,
    scale_factor: Optional[List[float]] = None,
    mode: str = "nearest",
    align_corners: Optional[bool] = None,
    recompute_scale_factor: Optional[bool] = None,
    antialias: bool = False,
) -> Tensor:  # noqa: B950
    pass


@_overload
def interpolate(  # noqa: F811
    input: Tensor,
    size: Optional[int] = None,
    scale_factor: Optional[float] = None,
    mode: str = "nearest",
    align_corners: Optional[bool] = None,
    recompute_scale_factor: Optional[bool] = None,
    antialias: bool = False,
) -> Tensor:  # noqa: B950
    pass


@_overload
def interpolate(  # noqa: F811
    input: Tensor,
    size: Optional[List[int]] = None,
    scale_factor: Optional[float] = None,
    mode: str = "nearest",
    align_corners: Optional[bool] = None,
    recompute_scale_factor: Optional[bool] = None,
    antialias: bool = False,
) -> Tensor:
    pass


def interpolate(  # noqa: F811
    input: Tensor,
    size: Optional[int] = None,
    scale_factor: Optional[List[float]] = None,
    mode: str = "nearest",
    align_corners: Optional[bool] = None,
    recompute_scale_factor: Optional[bool] = None,
    antialias: bool = False,
) -> Tensor:  # noqa: B950
    r"""Down/up samples the input.

    Tensor interpolated to either the given :attr:`size` or the given
    :attr:`scale_factor`

    The algorithm used for interpolation is determined by :attr:`mode`.

    Currently temporal, spatial and volumetric sampling are supported, i.e.
    expected inputs are 3-D, 4-D or 5-D in shape.

    The input dimensions are interpreted in the form:
    `mini-batch x channels x [optional depth] x [optional height] x width`.

    The modes available for resizing are: `nearest`, `linear` (3D-only),
    `bilinear`, `bicubic` (4D-only), `trilinear` (5D-only), `area`, `nearest-exact`

    Args:
        input (Tensor): the input tensor
        size (int or Tuple[int] or Tuple[int, int] or Tuple[int, int, int]):
            output spatial size.
        scale_factor (float or Tuple[float]): multiplier for spatial size. If `scale_factor` is a tuple,
            its length has to match the number of spatial dimensions; `input.dim() - 2`.
        mode (str): algorithm used for upsampling:
            ``'nearest'`` | ``'linear'`` | ``'bilinear'`` | ``'bicubic'`` |
            ``'trilinear'`` | ``'area'`` | ``'nearest-exact'``. Default: ``'nearest'``
        align_corners (bool, optional): Geometrically, we consider the pixels of the
            input and output as squares rather than points.
            If set to ``True``, the input and output tensors are aligned by the
            center points of their corner pixels, preserving the values at the corner pixels.
            If set to ``False``, the input and output tensors are aligned by the corner
            points of their corner pixels, and the interpolation uses edge value padding
            for out-of-boundary values, making this operation *independent* of input size
            when :attr:`scale_factor` is kept the same. This only has an effect when :attr:`mode`
            is ``'linear'``, ``'bilinear'``, ``'bicubic'`` or ``'trilinear'``.
            Default: ``False``
        recompute_scale_factor (bool, optional): recompute the scale_factor for use in the
            interpolation calculation. If `recompute_scale_factor` is ``True``, then
            `scale_factor` must be passed in and `scale_factor` is used to compute the
            output `size`. The computed output `size` will be used to infer new scales for
            the interpolation. Note that when `scale_factor` is floating-point, it may differ
            from the recomputed `scale_factor` due to rounding and precision issues.
            If `recompute_scale_factor` is ``False``, then `size` or `scale_factor` will
            be used directly for interpolation. Default: ``None``.
        antialias (bool, optional): flag to apply anti-aliasing. Default: ``False``. Using anti-alias
            option together with ``align_corners=False``, interpolation result would match Pillow
            result for downsampling operation. Supported modes: ``'bilinear'``, ``'bicubic'``.

    .. note::
        With ``mode='bicubic'``, it's possible to cause overshoot, in other words it can produce
        negative values or values greater than 255 for images.
        Explicitly call ``result.clamp(min=0, max=255)`` if you want to reduce the overshoot
        when displaying the image.

    .. note::
        Mode ``mode='nearest-exact'`` matches Scikit-Image and PIL nearest neighbours interpolation
        algorithms and fixes known issues with ``mode='nearest'``. This mode is introduced to keep
        backward compatibility.
        Mode ``mode='nearest'`` matches buggy OpenCV's ``INTER_NEAREST`` interpolation algorithm.

    .. note::
        The gradients for the dtype ``float16`` on CUDA may be inaccurate in the upsample operation
        when using modes ``['linear', 'bilinear', 'bicubic', 'trilinear', 'area']``.
        For more details, please refer to the discussion in
        `issue#104157 <https://github.com/pytorch/pytorch/issues/104157>`_.

    Note:
        {backward_reproducibility_note}
    """
    if has_torch_function_unary(input):
        return handle_torch_function(
            interpolate,
            (input,),
            input,
            size=size,
            scale_factor=scale_factor,
            mode=mode,
            align_corners=align_corners,
            recompute_scale_factor=recompute_scale_factor,
            antialias=antialias,
        )

    if mode in ("nearest", "area", "nearest-exact"):
        if align_corners is not None:
            raise ValueError(
                "align_corners option can only be set with the "
                "interpolating modes: linear | bilinear | bicubic | trilinear"
            )
    else:
        if align_corners is None:
            align_corners = False

    dim = input.dim() - 2  # Number of spatial dimensions.

    # Process size and scale_factor.  Validate that exactly one is set.
    # Validate its length if it is a list, or expand it if it is a scalar.
    # After this block, exactly one of output_size and scale_factors will
    # be non-None, and it will be a list (or tuple).
    if size is not None and scale_factor is not None:
        raise ValueError("only one of size or scale_factor should be defined")
    elif size is not None:
        assert scale_factor is None
        scale_factors = None
        if isinstance(size, (list, tuple)):
            if len(size) != dim:
                raise ValueError(
                    "Input and output must have the same number of spatial dimensions, but got "
                    f"input with spatial dimensions of {list(input.shape[2:])} and output size of {size}. "
                    "Please provide input tensor in (N, C, d1, d2, ...,dK) format and "
                    "output size in (o1, o2, ...,oK) format."
                )
            if not torch.jit.is_scripting():
                if not all(_is_integer(x) for x in size):
                    raise TypeError(
                        "expected size to be one of int or Tuple[int] or Tuple[int, int] or "
                        f"Tuple[int, int, int], but got size with types {[type(x) for x in size]}"
                    )
            output_size = size
        else:
            output_size = [size for _ in range(dim)]
    elif scale_factor is not None:
        assert size is None
        output_size = None
        if isinstance(scale_factor, (list, tuple)):
            if len(scale_factor) != dim:
                raise ValueError(
                    "Input and scale_factor must have the same number of spatial dimensions, but "
                    f"got input with spatial dimensions of {list(input.shape[2:])} and "
                    f"scale_factor of shape {scale_factor}. "
                    "Please provide input tensor in (N, C, d1, d2, ...,dK) format and "
                    "scale_factor in (s1, s2, ...,sK) format."
                )
            scale_factors = scale_factor
        else:
            scale_factors = [scale_factor for _ in range(dim)]
    else:
        raise ValueError("either size or scale_factor should be defined")

    if (
        recompute_scale_factor is not None
        and recompute_scale_factor
        and size is not None
    ):
        raise ValueError(
            "recompute_scale_factor is not meaningful with an explicit size."
        )

    # "area" mode always requires an explicit size rather than scale factor.
    # Re-use the recompute_scale_factor code path.
    if mode == "area" and output_size is None:
        recompute_scale_factor = True

    if recompute_scale_factor is not None and recompute_scale_factor:
        # We compute output_size here, then un-set scale_factors.
        # The C++ code will recompute it based on the (integer) output size.
        assert scale_factors is not None
        if not torch.jit.is_scripting() and torch._C._get_tracing_state():
            # make scale_factor a tensor in tracing so constant doesn't get baked in
            output_size = [
                (
                    torch.floor(
                        (
                            input.size(i + 2).float()
                            * torch.tensor(scale_factors[i], dtype=torch.float32)
                        ).float()
                    )
                )
                for i in range(dim)
            ]
        elif torch.jit.is_scripting():
            output_size = [
                int(math.floor(float(input.size(i + 2)) * scale_factors[i]))
                for i in range(dim)
            ]
        else:
            output_size = [
                _sym_int(input.size(i + 2) * scale_factors[i]) for i in range(dim)
            ]
        scale_factors = None

    if antialias and not (mode in ("bilinear", "bicubic") and input.ndim == 4):
        raise ValueError(
            "Anti-alias option is restricted to bilinear and bicubic modes and requires a 4-D tensor as input"
        )

    if input.dim() == 3 and mode == "nearest":
        return torch._C._nn.upsample_nearest1d(input, output_size, scale_factors)
    if input.dim() == 4 and mode == "nearest":
        return torch._C._nn.upsample_nearest2d(input, output_size, scale_factors)
    if input.dim() == 5 and mode == "nearest":
        return torch._C._nn.upsample_nearest3d(input, output_size, scale_factors)

    if input.dim() == 3 and mode == "nearest-exact":
        return torch._C._nn._upsample_nearest_exact1d(input, output_size, scale_factors)
    if input.dim() == 4 and mode == "nearest-exact":
        return torch._C._nn._upsample_nearest_exact2d(input, output_size, scale_factors)
    if input.dim() == 5 and mode == "nearest-exact":
        return torch._C._nn._upsample_nearest_exact3d(input, output_size, scale_factors)

    if input.dim() == 3 and mode == "area":
        assert output_size is not None
        return adaptive_avg_pool1d(input, output_size)
    if input.dim() == 4 and mode == "area":
        assert output_size is not None
        return adaptive_avg_pool2d(input, output_size)
    if input.dim() == 5 and mode == "area":
        assert output_size is not None
        return adaptive_avg_pool3d(input, output_size)

    if input.dim() == 3 and mode == "linear":
        assert align_corners is not None
        return torch._C._nn.upsample_linear1d(
            input, output_size, align_corners, scale_factors
        )
    if input.dim() == 4 and mode == "bilinear":
        assert align_corners is not None
        if antialias:
            return torch._C._nn._upsample_bilinear2d_aa(
                input, output_size, align_corners, scale_factors
            )
        # Two levels are necessary to prevent TorchScript from touching
        # are_deterministic_algorithms_enabled.
        if not torch.jit.is_scripting():
            if torch.are_deterministic_algorithms_enabled() and (
                input.is_cuda or input.is_xpu
            ):
                # Use slow decomp whose backward will be in terms of index_put
                # importlib is required because the import cannot be top level
                # (cycle) and cannot be nested (TS doesn't support)
                return importlib.import_module(
                    "torch._decomp.decompositions"
                )._upsample_linear_vec(input, output_size, align_corners, scale_factors)
        return torch._C._nn.upsample_bilinear2d(
            input, output_size, align_corners, scale_factors
        )
    if input.dim() == 5 and mode == "trilinear":
        assert align_corners is not None
        return torch._C._nn.upsample_trilinear3d(
            input, output_size, align_corners, scale_factors
        )
    if input.dim() == 4 and mode == "bicubic":
        assert align_corners is not None
        if antialias:
            return torch._C._nn._upsample_bicubic2d_aa(
                input, output_size, align_corners, scale_factors
            )
        return torch._C._nn.upsample_bicubic2d(
            input, output_size, align_corners, scale_factors
        )

    if input.dim() == 3 and mode == "bilinear":
        raise NotImplementedError("Got 3D input, but bilinear mode needs 4D input")
    if input.dim() == 3 and mode == "trilinear":
        raise NotImplementedError("Got 3D input, but trilinear mode needs 5D input")
    if input.dim() == 4 and mode == "linear":
        raise NotImplementedError("Got 4D input, but linear mode needs 3D input")
    if input.dim() == 4 and mode == "trilinear":
        raise NotImplementedError("Got 4D input, but trilinear mode needs 5D input")
    if input.dim() == 5 and mode == "linear":
        raise NotImplementedError("Got 5D input, but linear mode needs 3D input")
    if input.dim() == 5 and mode == "bilinear":
        raise NotImplementedError("Got 5D input, but bilinear mode needs 4D input")

    raise NotImplementedError(
        "Input Error: Only 3D, 4D and 5D input Tensors supported"
        f" (got {input.dim()}D) for the modes: nearest | linear | bilinear | bicubic | trilinear | area | nearest-exact"
        f" (got {mode})"
    )


if interpolate.__doc__:
    interpolate.__doc__ = interpolate.__doc__.format(**reproducibility_notes)


@_overload
def upsample_nearest(  # noqa: F811
    input: Tensor,
    size: Optional[int] = None,
    scale_factor: Optional[float] = None,
) -> Tensor:
    pass


@_overload
def upsample_nearest(  # noqa: F811
    input: Tensor,
    size: Optional[List[int]] = None,
    scale_factor: Optional[float] = None,
) -> Tensor:
    pass


def upsample_nearest(input, size=None, scale_factor=None):  # noqa: F811
    r"""Upsamples the input, using nearest neighbours' pixel values.

    .. warning::
        This function is deprecated in favor of :func:`torch.nn.functional.interpolate`.
        This is equivalent with ``nn.functional.interpolate(..., mode='nearest')``.

    Currently spatial and volumetric upsampling are supported (i.e. expected
    inputs are 4 or 5 dimensional).

    Args:
        input (Tensor): input
        size (int or Tuple[int, int] or Tuple[int, int, int]): output spatia
            size.
        scale_factor (int): multiplier for spatial size. Has to be an integer.

    Note:
        {backward_reproducibility_note}
    """
    # DeprecationWarning is ignored by default
    warnings.warn(
        "`nn.functional.upsample_nearest` is deprecated. "
        "Use `nn.functional.interpolate` instead.",
        stacklevel=2,
    )
    return interpolate(input, size, scale_factor, mode="nearest")


if upsample_nearest.__doc__:
    upsample_nearest.__doc__ = upsample_nearest.__doc__.format(**reproducibility_notes)


@_overload
def upsample_bilinear(  # noqa: F811
    input: Tensor,
    size: Optional[int] = None,
    scale_factor: Optional[float] = None,
) -> Tensor:
    pass


@_overload
def upsample_bilinear(  # noqa: F811
    input: Tensor,
    size: Optional[List[int]] = None,
    scale_factor: Optional[float] = None,
) -> Tensor:
    pass


@_overload
def upsample_bilinear(  # noqa: F811
    input: Tensor,
    size: Optional[int] = None,
    scale_factor: Optional[List[float]] = None,
) -> Tensor:
    pass


@_overload
def upsample_bilinear(  # noqa: F811
    input: Tensor,
    size: Optional[List[int]] = None,
    scale_factor: Optional[List[float]] = None,
) -> Tensor:
    pass


def upsample_bilinear(input, size=None, scale_factor=None):  # noqa: F811
    r"""Upsamples the input, using bilinear upsampling.

    .. warning::
        This function is deprecated in favor of :func:`torch.nn.functional.interpolate`.
        This is equivalent with
        ``nn.functional.interpolate(..., mode='bilinear', align_corners=True)``.

    Expected inputs are spatial (4 dimensional). Use `upsample_trilinear` fo
    volumetric (5 dimensional) inputs.

    Args:
        input (Tensor): input
        size (int or Tuple[int, int]): output spatial size.
        scale_factor (int or Tuple[int, int]): multiplier for spatial size

    Note:
        {backward_reproducibility_note}
    """
    # DeprecationWarning is ignored by default
    warnings.warn(
        "`nn.functional.upsample_bilinear` is deprecated. "
        "Use `nn.functional.interpolate` instead.",
        stacklevel=2,
    )
    return interpolate(input, size, scale_factor, mode="bilinear", align_corners=True)


if upsample_bilinear.__doc__:
    upsample_bilinear.__doc__ = upsample_bilinear.__doc__.format(
        **reproducibility_notes
    )

GRID_SAMPLE_INTERPOLATION_MODES = {
    "bilinear": 0,
    "nearest": 1,
    "bicubic": 2,
}

GRID_SAMPLE_PADDING_MODES = {
    "zeros": 0,
    "border": 1,
    "reflection": 2,
}


def grid_sample(
    input: Tensor,
    grid: Tensor,
    mode: str = "bilinear",
    padding_mode: str = "zeros",
    align_corners: Optional[bool] = None,
) -> Tensor:
    r"""Compute grid sample.

    Given an :attr:`input` and a flow-field :attr:`grid`, computes the
    ``output`` using :attr:`input` values and pixel locations from :attr:`grid`.

    Currently, only spatial (4-D) and volumetric (5-D) :attr:`input` are
    supported.

    In the spatial (4-D) case, for :attr:`input` with shape
    :math:`(N, C, H_\text{in}, W_\text{in})` and :attr:`grid` with shape
    :math:`(N, H_\text{out}, W_\text{out}, 2)`, the output will have shape
    :math:`(N, C, H_\text{out}, W_\text{out})`.

    For each output location ``output[n, :, h, w]``, the size-2 vector
    ``grid[n, h, w]`` specifies :attr:`input` pixel locations ``x`` and ``y``,
    which are used to interpolate the output value ``output[n, :, h, w]``.
    In the case of 5D inputs, ``grid[n, d, h, w]`` specifies the
    ``x``, ``y``, ``z`` pixel locations for interpolating
    ``output[n, :, d, h, w]``. :attr:`mode` argument specifies ``nearest`` or
    ``bilinear`` interpolation method to sample the input pixels.

    :attr:`grid` specifies the sampling pixel locations normalized by the
    :attr:`input` spatial dimensions. Therefore, it should have most values in
    the range of ``[-1, 1]``. For example, values ``x = -1, y = -1`` is the
    left-top pixel of :attr:`input`, and values  ``x = 1, y = 1`` is the
    right-bottom pixel of :attr:`input`.

    If :attr:`grid` has values outside the range of ``[-1, 1]``, the corresponding
    outputs are handled as defined by :attr:`padding_mode`. Options are

        * ``padding_mode="zeros"``: use ``0`` for out-of-bound grid locations,
        * ``padding_mode="border"``: use border values for out-of-bound grid locations,
        * ``padding_mode="reflection"``: use values at locations reflected by
          the border for out-of-bound grid locations. For location far away
          from the border, it will keep being reflected until becoming in bound,
          e.g., (normalized) pixel location ``x = -3.5`` reflects by border ``-1``
          and becomes ``x' = 1.5``, then reflects by border ``1`` and becomes
          ``x'' = -0.5``.

    Note:
        This function is often used in conjunction with :func:`affine_grid`
        to build `Spatial Transformer Networks`_ .

    Note:
        When using the CUDA backend, this operation may induce nondeterministic
        behaviour in its backward pass that is not easily switched off.
        Please see the notes on :doc:`/notes/randomness` for background.

    Note:
        NaN values in :attr:`grid` would be interpreted as ``-1``.

    Args:
        input (Tensor): input of shape :math:`(N, C, H_\text{in}, W_\text{in})` (4-D case)
                        or :math:`(N, C, D_\text{in}, H_\text{in}, W_\text{in})` (5-D case)
        grid (Tensor): flow-field of shape :math:`(N, H_\text{out}, W_\text{out}, 2)` (4-D case)
                       or :math:`(N, D_\text{out}, H_\text{out}, W_\text{out}, 3)` (5-D case)
        mode (str): interpolation mode to calculate output values
            ``'bilinear'`` | ``'nearest'`` | ``'bicubic'``. Default: ``'bilinear'``
            Note: ``mode='bicubic'`` supports only 4-D input.
            When ``mode='bilinear'`` and the input is 5-D, the interpolation mode
            used internally will actually be trilinear. However, when the input is 4-D,
            the interpolation mode will legitimately be bilinear.
        padding_mode (str): padding mode for outside grid values
            ``'zeros'`` | ``'border'`` | ``'reflection'``. Default: ``'zeros'``
        align_corners (bool, optional): Geometrically, we consider the pixels of the
            input  as squares rather than points.
            If set to ``True``, the extrema (``-1`` and ``1``) are considered as referring
            to the center points of the input's corner pixels. If set to ``False``, they
            are instead considered as referring to the corner points of the input's corner
            pixels, making the sampling more resolution agnostic.
            This option parallels the ``align_corners`` option in
            :func:`interpolate`, and so whichever option is used here
            should also be used there to resize the input image before grid sampling.
            Default: ``False``

    Returns:
        output (Tensor): output Tensor

    .. _`Spatial Transformer Networks`:
        https://arxiv.org/abs/1506.02025

    .. warning::
        When ``align_corners = True``, the grid positions depend on the pixel
        size relative to the input image size, and so the locations sampled by
        :func:`grid_sample` will differ for the same input given at different
        resolutions (that is, after being upsampled or downsampled).
        The default behavior up to version 1.2.0 was ``align_corners = True``.
        Since then, the default behavior has been changed to ``align_corners = False``,
        in order to bring it in line with the default for :func:`interpolate`.

    .. note::
        ``mode='bicubic'`` is implemented using the `cubic convolution algorithm`_ with :math:`\alpha=-0.75`.
        The constant :math:`\alpha` might be different from packages to packages.
        For example, `PIL`_ and `OpenCV`_ use -0.5 and -0.75 respectively.
        This algorithm may "overshoot" the range of values it's interpolating.
        For example, it may produce negative values or values greater than 255 when interpolating input in [0, 255].
        Clamp the results with :func:`torch.clamp` to ensure they are within the valid range.
    .. _`cubic convolution algorithm`: https://en.wikipedia.org/wiki/Bicubic_interpolation
    .. _`PIL`: https://github.com/python-pillow/Pillow/blob/4634eafe3c695a014267eefdce830b4a825beed7/src/libImaging/Resample.c#L51
    .. _`OpenCV`: https://github.com/opencv/opencv/blob/f345ed564a06178670750bad59526cfa4033be55/modules/imgproc/src/resize.cpp#L908
    """
    if has_torch_function_variadic(input, grid):
        return handle_torch_function(
            grid_sample,
            (input, grid),
            input,
            grid,
            mode=mode,
            padding_mode=padding_mode,
            align_corners=align_corners,
        )
    if mode != "bilinear" and mode != "nearest" and mode != "bicubic":
        raise ValueError(
            f"nn.functional.grid_sample(): expected mode to be 'bilinear', 'nearest' or 'bicubic', but got: '{mode}'"
        )
    if (
        padding_mode != "zeros"
        and padding_mode != "border"
        and padding_mode != "reflection"
    ):
        raise ValueError(
            "nn.functional.grid_sample(): expected padding_mode "
            "to be 'zeros', 'border', or 'reflection', "
            f"but got: '{padding_mode}'"
        )

    if mode == "bilinear":
        mode_enum = 0
    elif mode == "nearest":
        mode_enum = 1
    else:  # mode == 'bicubic'
        mode_enum = 2

    if padding_mode == "zeros":
        padding_mode_enum = 0
    elif padding_mode == "border":
        padding_mode_enum = 1
    else:  # padding_mode == 'reflection'
        padding_mode_enum = 2

    if align_corners is None:
        warnings.warn(
            "Default grid_sample and affine_grid behavior has changed "
            "to align_corners=False since 1.3.0. Please specify "
            "align_corners=True if the old behavior is desired. "
            "See the documentation of grid_sample for details."
        )
        align_corners = False

    return torch.grid_sampler(input, grid, mode_enum, padding_mode_enum, align_corners)


def affine_grid(
    theta: Tensor,
    size: List[int],
    align_corners: Optional[bool] = None,
) -> Tensor:
    r"""Generate 2D or 3D flow field (sampling grid), given a batch of affine matrices :attr:`theta`.

    .. note::
        This function is often used in conjunction with :func:`grid_sample`
        to build `Spatial Transformer Networks`_ .

    Args:
        theta (Tensor): input batch of affine matrices with shape
            (:math:`N \times 2 \times 3`) for 2D or
            (:math:`N \times 3 \times 4`) for 3D
        size (torch.Size): the target output image size.
            (:math:`N \times C \times H \times W` for 2D or
            :math:`N \times C \times D \times H \times W` for 3D)
            Example: torch.Size((32, 3, 24, 24))
        align_corners (bool, optional): if ``True``, consider ``-1`` and ``1``
            to refer to the centers of the corner pixels rather than the image corners.
            Refer to :func:`grid_sample` for a more complete description.
            A grid generated by :func:`affine_grid` should be passed to :func:`grid_sample`
            with the same setting for this option.
            Default: ``False``

    Returns:
        output (Tensor): output Tensor of size (:math:`N \times H \times W \times 2`)

    .. _`Spatial Transformer Networks`:
        https://arxiv.org/abs/1506.02025

    .. warning::
        When ``align_corners = True``, the grid positions depend on the pixel
        size relative to the input image size, and so the locations sampled by
        :func:`grid_sample` will differ for the same input given at different
        resolutions (that is, after being upsampled or downsampled).
        The default behavior up to version 1.2.0 was ``align_corners = True``.
        Since then, the default behavior has been changed to ``align_corners = False``,
        in order to bring it in line with the default for :func:`interpolate`.
    .. warning::
        When ``align_corners = True``, 2D affine transforms on 1D data and
        3D affine transforms on 2D data (that is, when one of the spatial
        dimensions has unit size) are ill-defined, and not an intended use case.
        This is not a problem when ``align_corners = False``.
        Up to version 1.2.0, all grid points along a unit dimension were
        considered arbitrarily to be at ``-1``.
        From version 1.3.0, under ``align_corners = True`` all grid points
        along a unit dimension are considered to be at ``0``
        (the center of the input image).
    """
    if has_torch_function_unary(theta):
        return handle_torch_function(
            affine_grid, (theta,), theta, size, align_corners=align_corners
        )
    if align_corners is None:
        warnings.warn(
            "Default grid_sample and affine_grid behavior has changed "
            "to align_corners=False since 1.3.0. Please specify "
            "align_corners=True if the old behavior is desired. "
            "See the documentation of grid_sample for details."
        )
        align_corners = False

    # enforce floating point dtype on theta
    if not theta.is_floating_point():
        raise ValueError(
            f"Expected theta to have floating point type, but got {theta.dtype}"
        )
    # check that shapes and sizes match
    if len(size) == 4:
        if theta.dim() != 3 or theta.shape[-2] != 2 or theta.shape[-1] != 3:
            raise ValueError(
                f"Expected a batch of 2D affine matrices of shape Nx2x3 for size {size}. Got {theta.shape}."
            )
        spatial_size = size[-2:]  # spatial dimension sizes
    elif len(size) == 5:
        if theta.dim() != 3 or theta.shape[-2] != 3 or theta.shape[-1] != 4:
            raise ValueError(
                f"Expected a batch of 3D affine matrices of shape Nx3x4 for size {size}. Got {theta.shape}."
            )
        spatial_size = size[-3:]  # spatial dimension sizes
    else:
        raise NotImplementedError(
            "affine_grid only supports 4D and 5D sizes, "
            "for 2D and 3D affine transforms, respectively. "
            f"Got size {size}."
        )
    # check for empty span
    if align_corners and min(spatial_size) == 1:
        warnings.warn(
            "Since version 1.3.0, affine_grid behavior has changed "
            "for unit-size grids when align_corners=True. "
            "This is not an intended use case of affine_grid. "
            "See the documentation of affine_grid for details."
        )
    elif min(size) <= 0:
        raise ValueError(f"Expected non-zero, positive output size. Got {size}")

    return torch.affine_grid_generator(theta, size, align_corners)


def pad(
    input: Tensor,
    pad: List[int],
    mode: str = "constant",
    value: Optional[float] = None,
) -> Tensor:
    r"""
    pad(input, pad, mode="constant", value=None) -> Tensor

    Pads tensor.

    Padding size:
        The padding size by which to pad some dimensions of :attr:`input`
        are described starting from the last dimension and moving forward.
        :math:`\left\lfloor\frac{\text{len(pad)}}{2}\right\rfloor` dimensions
        of ``input`` will be padded.
        For example, to pad only the last dimension of the input tensor, then
        :attr:`pad` has the form
        :math:`(\text{padding\_left}, \text{padding\_right})`;
        to pad the last 2 dimensions of the input tensor, then use
        :math:`(\text{padding\_left}, \text{padding\_right},`
        :math:`\text{padding\_top}, \text{padding\_bottom})`;
        to pad the last 3 dimensions, use
        :math:`(\text{padding\_left}, \text{padding\_right},`
        :math:`\text{padding\_top}, \text{padding\_bottom}`
        :math:`\text{padding\_front}, \text{padding\_back})`.

    Padding mode:
        See :class:`torch.nn.CircularPad2d`, :class:`torch.nn.ConstantPad2d`,
        :class:`torch.nn.ReflectionPad2d`, and :class:`torch.nn.ReplicationPad2d`
        for concrete examples on how each of the padding modes works. Constant
        padding is implemented for arbitrary dimensions. Circular, replicate and
        reflection padding are implemented for padding the last 3 dimensions of a
        4D or 5D input tensor, the last 2 dimensions of a 3D or 4D input tensor,
        or the last dimension of a 2D or 3D input tensor.

    Note:
        When using the CUDA backend, this operation may induce nondeterministic
        behaviour in its backward pass that is not easily switched off.
        Please see the notes on :doc:`/notes/randomness` for background.

    Args:
        input (Tensor): N-dimensional tensor
        pad (tuple): m-elements tuple, where
            :math:`\frac{m}{2} \leq` input dimensions and :math:`m` is even.
        mode: ``'constant'``, ``'reflect'``, ``'replicate'`` or ``'circular'``.
            Default: ``'constant'``
        value: fill value for ``'constant'`` padding. Default: ``0``

    Examples::

        >>> t4d = torch.empty(3, 3, 4, 2)
        >>> p1d = (1, 1) # pad last dim by 1 on each side
        >>> out = F.pad(t4d, p1d, "constant", 0)  # effectively zero padding
        >>> print(out.size())
        torch.Size([3, 3, 4, 4])
        >>> p2d = (1, 1, 2, 2) # pad last dim by (1, 1) and 2nd to last by (2, 2)
        >>> out = F.pad(t4d, p2d, "constant", 0)
        >>> print(out.size())
        torch.Size([3, 3, 8, 4])
        >>> t4d = torch.empty(3, 3, 4, 2)
        >>> p3d = (0, 1, 2, 1, 3, 3) # pad by (0, 1), (2, 1), and (3, 3)
        >>> out = F.pad(t4d, p3d, "constant", 0)
        >>> print(out.size())
        torch.Size([3, 9, 7, 3])
    """
    if has_torch_function_unary(input):
        return handle_torch_function(
            torch.nn.functional.pad, (input,), input, pad, mode=mode, value=value
        )
    if not torch.jit.is_scripting():
        if torch.are_deterministic_algorithms_enabled() and (
            input.is_cuda or input.is_xpu
        ):
            if mode == "replicate":
                # Use slow decomp whose backward will be in terms of index_put.
                # importlib is required because the import cannot be top level
                # (cycle) and cannot be nested (TS doesn't support)
                return importlib.import_module(
                    "torch._decomp.decompositions"
                )._replication_pad(input, pad)
    return torch._C._nn.pad(input, pad, mode, value)


# TODO: Fix via https://github.com/pytorch/pytorch/issues/75798
pad.__module__ = "torch.nn.functional"

# distance


pairwise_distance = _add_docstr(
    torch.pairwise_distance,
    r"""
pairwise_distance(x1, x2, p=2.0, eps=1e-6, keepdim=False) -> Tensor

See :class:`torch.nn.PairwiseDistance` for details
""",
)


pdist = _add_docstr(
    torch.pdist,
    r"""
pdist(input, p=2) -> Tensor

Computes the p-norm distance between every pair of row vectors in the input.
This is identical to the upper triangular portion, excluding the diagonal, of
`torch.norm(input[:, None] - input, dim=2, p=p)`. This function will be faster
if the rows are contiguous.

If input has shape :math:`N \times M` then the output will have shape
:math:`\frac{1}{2} N (N - 1)`.

This function is equivalent to ``scipy.spatial.distance.pdist(input,
'minkowski', p=p)`` if :math:`p \in (0, \infty)`. When :math:`p = 0` it is
equivalent to ``scipy.spatial.distance.pdist(input, 'hamming') * M``.
When :math:`p = \infty`, the closest scipy function is
``scipy.spatial.distance.pdist(xn, lambda x, y: np.abs(x - y).max())``.

Args:
    input: input tensor of shape :math:`N \times M`.
    p: p value for the p-norm distance to calculate between each vector pair
        :math:`\in [0, \infty]`.
""",
)


cosine_similarity = _add_docstr(
    torch.cosine_similarity,
    r"""
cosine_similarity(x1, x2, dim=1, eps=1e-8) -> Tensor

Returns cosine similarity between ``x1`` and ``x2``, computed along dim. ``x1`` and ``x2`` must be broadcastable
to a common shape. ``dim`` refers to the dimension in this common shape. Dimension ``dim`` of the output is
squeezed (see :func:`torch.squeeze`), resulting in the
output tensor having 1 fewer dimension.

.. math ::
    \text{similarity} = \dfrac{x_1 \cdot x_2}{\max(\Vert x_1 \Vert _2, \epsilon) \cdot \max(\Vert x_2 \Vert _2, \epsilon)}

Supports :ref:`type promotion <type-promotion-doc>`.

Args:
    x1 (Tensor): First input.
    x2 (Tensor): Second input.
    dim (int, optional): Dimension along which cosine similarity is computed. Default: 1
    eps (float, optional): Small value to avoid division by zero.
        Default: 1e-8

Example::

    >>> input1 = torch.randn(100, 128)
    >>> input2 = torch.randn(100, 128)
    >>> output = F.cosine_similarity(input1, input2)
    >>> print(output)
""",
)


one_hot = _add_docstr(
    torch._C._nn.one_hot,
    r"""
one_hot(tensor, num_classes=-1) -> LongTensor

Takes LongTensor with index values of shape ``(*)`` and returns a tensor
of shape ``(*, num_classes)`` that have zeros everywhere except where the
index of last dimension matches the corresponding value of the input tensor,
in which case it will be 1.

See also `One-hot on Wikipedia`_ .

.. _One-hot on Wikipedia:
    https://en.wikipedia.org/wiki/One-hot

Arguments:
    tensor (LongTensor): class values of any shape.
    num_classes (int):  Total number of classes. If set to -1, the number
        of classes will be inferred as one greater than the largest class
        value in the input tensor.

Returns:
    LongTensor that has one more dimension with 1 values at the
    index of last dimension indicated by the input, and 0 everywhere
    else.

Examples:
    >>> F.one_hot(torch.arange(0, 5) % 3)
    tensor([[1, 0, 0],
            [0, 1, 0],
            [0, 0, 1],
            [1, 0, 0],
            [0, 1, 0]])
    >>> F.one_hot(torch.arange(0, 5) % 3, num_classes=5)
    tensor([[1, 0, 0, 0, 0],
            [0, 1, 0, 0, 0],
            [0, 0, 1, 0, 0],
            [1, 0, 0, 0, 0],
            [0, 1, 0, 0, 0]])
    >>> F.one_hot(torch.arange(0, 6).view(3,2) % 3)
    tensor([[[1, 0, 0],
             [0, 1, 0]],
            [[0, 0, 1],
             [1, 0, 0]],
            [[0, 1, 0],
             [0, 0, 1]]])
""",
)


def triplet_margin_loss(
    anchor: Tensor,
    positive: Tensor,
    negative: Tensor,
    margin: float = 1.0,
    p: float = 2,
    eps: float = 1e-6,
    swap: bool = False,
    size_average: Optional[bool] = None,
    reduce: Optional[bool] = None,
    reduction: str = "mean",
) -> Tensor:
    r"""Compute the triplet loss between given input tensors and a margin greater than 0.

    See :class:`~torch.nn.TripletMarginLoss` for details.
    """
    if has_torch_function_variadic(anchor, positive, negative):
        return handle_torch_function(
            triplet_margin_loss,
            (anchor, positive, negative),
            anchor,
            positive,
            negative,
            margin=margin,
            p=p,
            eps=eps,
            swap=swap,
            size_average=size_average,
            reduce=reduce,
            reduction=reduction,
        )
    if size_average is not None or reduce is not None:
        reduction_enum = _Reduction.legacy_get_enum(size_average, reduce)
    else:
        reduction_enum = _Reduction.get_enum(reduction)
    if margin <= 0:
        raise ValueError(f"margin must be greater than 0, got {margin}")
    return torch.triplet_margin_loss(
        anchor, positive, negative, margin, p, eps, swap, reduction_enum
    )


def triplet_margin_with_distance_loss(
    anchor: Tensor,
    positive: Tensor,
    negative: Tensor,
    *,
    distance_function: Optional[Callable[[Tensor, Tensor], Tensor]] = None,
    margin: float = 1.0,
    swap: bool = False,
    reduction: str = "mean",
) -> Tensor:
    r"""Compute the triplet margin loss for input tensors using a custom distance function.

    See :class:`~torch.nn.TripletMarginWithDistanceLoss` for details.
    """
    if torch.jit.is_scripting():
        raise NotImplementedError(
            "F.triplet_margin_with_distance_loss does not support JIT scripting: "
            "functions requiring Callables cannot be scripted."
        )

    if has_torch_function_variadic(anchor, positive, negative):
        return handle_torch_function(
            triplet_margin_with_distance_loss,
            (anchor, positive, negative),
            anchor,
            positive,
            negative,
            distance_function=distance_function,
            margin=margin,
            swap=swap,
            reduction=reduction,
        )

    # Check validity of reduction mode
    if reduction not in ("mean", "sum", "none"):
        raise ValueError(f"{reduction} is not a valid value for reduction")

    # Check validity of margin
    if margin <= 0:
        raise ValueError(f"margin must be greater than 0, got {margin}")

    # Check dimensions
    a_dim = anchor.ndim
    p_dim = positive.ndim
    n_dim = negative.ndim
    if not (a_dim == p_dim and p_dim == n_dim):
        raise RuntimeError(
            f"The anchor, positive, and negative tensors are expected to have "
            f"the same number of dimensions, but got: anchor {a_dim}D, "
            f"positive {p_dim}D, and negative {n_dim}D inputs"
        )

    # Calculate loss
    if distance_function is None:
        distance_function = torch.pairwise_distance

    dist_pos = distance_function(anchor, positive)
    dist_neg = distance_function(anchor, negative)
    # The distance swap is described in the paper "Learning shallow
    # convolutional feature descriptors with triplet losses" by V. Balntas, E.
    # Riba et al.  If True, and if the positive example is closer to the
    # negative example than the anchor is, swaps the positive example and the
    # anchor in the loss computation.
    if swap:
        dist_swap = distance_function(positive, negative)
        dist_neg = torch.minimum(dist_neg, dist_swap)
    loss = torch.clamp_min(margin + dist_pos - dist_neg, 0)

    # Apply reduction
    if reduction == "sum":
        return torch.sum(loss)
    elif reduction == "mean":
        return torch.mean(loss)
    else:  # reduction == "none"
        return loss


def normalize(
    input: Tensor,
    p: float = 2.0,
    dim: int = 1,
    eps: float = 1e-12,
    out: Optional[Tensor] = None,
) -> Tensor:
    r"""Perform :math:`L_p` normalization of inputs over specified dimension.

    For a tensor :attr:`input` of sizes :math:`(n_0, ..., n_{dim}, ..., n_k)`, each
    :math:`n_{dim}` -element vector :math:`v` along dimension :attr:`dim` is transformed as

    .. math::
        v = \frac{v}{\max(\lVert v \rVert_p, \epsilon)}.

    With the default arguments it uses the Euclidean norm over vectors along dimension :math:`1` for normalization.

    Args:
        input: input tensor of any shape
        p (float): the exponent value in the norm formulation. Default: 2
        dim (int or tuple of ints): the dimension to reduce. Default: 1
        eps (float): small value to avoid division by zero. Default: 1e-12
        out (Tensor, optional): the output tensor. If :attr:`out` is used, this
                                operation won't be differentiable.
    """
    if has_torch_function_variadic(input, out):
        return handle_torch_function(
            normalize, (input, out), input, p=p, dim=dim, eps=eps, out=out
        )
    if out is None:
        denom = input.norm(p, dim, keepdim=True).clamp_min(eps).expand_as(input)
        return input / denom
    else:
        denom = input.norm(p, dim, keepdim=True).clamp_min_(eps).expand_as(input)
        return torch.div(input, denom, out=out)


def assert_int_or_pair(arg: List[int], arg_name: str, message: str) -> None:
    assert isinstance(arg, int) or len(arg) == 2, message.format(arg_name)


def unfold(
    input: Tensor,
    kernel_size: BroadcastingList2[int],
    dilation: BroadcastingList2[int] = 1,
    padding: BroadcastingList2[int] = 0,
    stride: BroadcastingList2[int] = 1,
) -> Tensor:
    r"""Extract sliding local blocks from a batched input tensor.

    .. warning::
        Currently, only 4-D input tensors (batched image-like tensors) are
        supported.

    .. warning::

        More than one element of the unfolded tensor may refer to a single
        memory location. As a result, in-place operations (especially ones that
        are vectorized) may result in incorrect behavior. If you need to write
        to the tensor, please clone it first.


    See :class:`torch.nn.Unfold` for details
    """
    if has_torch_function_unary(input):
        return handle_torch_function(
            unfold,
            (input,),
            input,
            kernel_size,
            dilation=dilation,
            padding=padding,
            stride=stride,
        )
    return torch._C._nn.im2col(
        input, _pair(kernel_size), _pair(dilation), _pair(padding), _pair(stride)
    )


def fold(
    input: Tensor,
    output_size: BroadcastingList2[int],
    kernel_size: BroadcastingList2[int],
    dilation: BroadcastingList2[int] = 1,
    padding: BroadcastingList2[int] = 0,
    stride: BroadcastingList2[int] = 1,
) -> Tensor:
    r"""Combine an array of sliding local blocks into a large containing tensor.

    .. warning::
        Currently, only unbatched (3D) or batched (4D) image-like output tensors are supported.

    See :class:`torch.nn.Fold` for details
    """
    if has_torch_function_unary(input):
        return handle_torch_function(
            fold,
            (input,),
            input,
            output_size,
            kernel_size,
            dilation=dilation,
            padding=padding,
            stride=stride,
        )
    return torch._C._nn.col2im(
        input,
        _pair(output_size),
        _pair(kernel_size),
        _pair(dilation),
        _pair(padding),
        _pair(stride),
    )


#
# multihead attention
#


def _in_projection_packed(
    q: Tensor,
    k: Tensor,
    v: Tensor,
    w: Tensor,
    b: Optional[Tensor] = None,
) -> List[Tensor]:
    r"""Perform the in-projection step of the attention operation, using packed weights.

    Output is a triple containing projection tensors for query, key and value.

    Args:
        q, k, v: query, key and value tensors to be projected. For self-attention,
            these are typically the same tensor; for encoder-decoder attention,
            k and v are typically the same tensor. (We take advantage of these
            identities for performance if they are present.) Regardless, q, k and v
            must share a common embedding dimension; otherwise their shapes may vary.
        w: projection weights for q, k and v, packed into a single tensor. Weights
            are packed along dimension 0, in q, k, v order.
        b: optional projection biases for q, k and v, packed into a single tensor
            in q, k, v order.

    Shape:
        Inputs:
        - q: :math:`(..., E)` where E is the embedding dimension
        - k: :math:`(..., E)` where E is the embedding dimension
        - v: :math:`(..., E)` where E is the embedding dimension
        - w: :math:`(E * 3, E)` where E is the embedding dimension
        - b: :math:`E * 3` where E is the embedding dimension

        Output:
        - in output list :math:`[q', k', v']`, each output tensor will have the
            same shape as the corresponding input tensor.
    """
    E = q.size(-1)
    if k is v:
        if q is k:
            # self-attention
            proj = linear(q, w, b)
            # reshape to 3, E and not E, 3 is deliberate for better memory coalescing and keeping same order as chunk()
            proj = (
                proj.unflatten(-1, (3, E))
                .unsqueeze(0)
                .transpose(0, -2)
                .squeeze(-2)
                .contiguous()
            )
            return proj[0], proj[1], proj[2]
        else:
            # encoder-decoder attention
            w_q, w_kv = w.split([E, E * 2])
            if b is None:
                b_q = b_kv = None
            else:
                b_q, b_kv = b.split([E, E * 2])
            q_proj = linear(q, w_q, b_q)
            kv_proj = linear(k, w_kv, b_kv)
            # reshape to 2, E and not E, 2 is deliberate for better memory coalescing and keeping same order as chunk()
            kv_proj = (
                kv_proj.unflatten(-1, (2, E))
                .unsqueeze(0)
                .transpose(0, -2)
                .squeeze(-2)
                .contiguous()
            )
            return (q_proj, kv_proj[0], kv_proj[1])
    else:
        w_q, w_k, w_v = w.chunk(3)
        if b is None:
            b_q = b_k = b_v = None
        else:
            b_q, b_k, b_v = b.chunk(3)
        return linear(q, w_q, b_q), linear(k, w_k, b_k), linear(v, w_v, b_v)


def _in_projection(
    q: Tensor,
    k: Tensor,
    v: Tensor,
    w_q: Tensor,
    w_k: Tensor,
    w_v: Tensor,
    b_q: Optional[Tensor] = None,
    b_k: Optional[Tensor] = None,
    b_v: Optional[Tensor] = None,
) -> Tuple[Tensor, Tensor, Tensor]:
    r"""Perform the in-projection step of the attention operation.

    This is simply a triple of linear projections,
    with shape constraints on the weights which
    ensure embedding dimension uniformity in the projected outputs.
    Output is a triple containing projection tensors for query, key and value.

    Args:
        q, k, v: query, key and value tensors to be projected.
        w_q, w_k, w_v: weights for q, k and v, respectively.
        b_q, b_k, b_v: optional biases for q, k and v, respectively.

    Shape:
        Inputs:
        - q: :math:`(Qdims..., Eq)` where Eq is the query embedding dimension and Qdims are any
            number of leading dimensions.
        - k: :math:`(Kdims..., Ek)` where Ek is the key embedding dimension and Kdims are any
            number of leading dimensions.
        - v: :math:`(Vdims..., Ev)` where Ev is the value embedding dimension and Vdims are any
            number of leading dimensions.
        - w_q: :math:`(Eq, Eq)`
        - w_k: :math:`(Eq, Ek)`
        - w_v: :math:`(Eq, Ev)`
        - b_q: :math:`(Eq)`
        - b_k: :math:`(Eq)`
        - b_v: :math:`(Eq)`

        Output: in output triple :math:`(q', k', v')`,
         - q': :math:`[Qdims..., Eq]`
         - k': :math:`[Kdims..., Eq]`
         - v': :math:`[Vdims..., Eq]`

    """
    Eq, Ek, Ev = q.size(-1), k.size(-1), v.size(-1)
    assert w_q.shape == (
        Eq,
        Eq,
    ), f"expecting query weights shape of {(Eq, Eq)}, but got {w_q.shape}"
    assert w_k.shape == (
        Eq,
        Ek,
    ), f"expecting key weights shape of {(Eq, Ek)}, but got {w_k.shape}"
    assert w_v.shape == (
        Eq,
        Ev,
    ), f"expecting value weights shape of {(Eq, Ev)}, but got {w_v.shape}"
    assert b_q is None or b_q.shape == (
        Eq,
    ), f"expecting query bias shape of {(Eq,)}, but got {b_q.shape}"
    assert b_k is None or b_k.shape == (
        Eq,
    ), f"expecting key bias shape of {(Eq,)}, but got {b_k.shape}"
    assert b_v is None or b_v.shape == (
        Eq,
    ), f"expecting value bias shape of {(Eq,)}, but got {b_v.shape}"
    return linear(q, w_q, b_q), linear(k, w_k, b_k), linear(v, w_v, b_v)


scaled_dot_product_attention = _add_docstr(
    torch._C._nn.scaled_dot_product_attention,
    r"""scaled_dot_product_attention(query, key, value, attn_mask=None, dropout_p=0.0,
        is_causal=False, scale=None, enable_gqa=False) -> Tensor:

    Computes scaled dot product attention on query, key and value tensors, using an optional attention mask if passed,
    and applying dropout if a probability greater than 0.0 is specified. The optional scale argument can only be
    specified as a keyword argument.

    .. code-block:: python

        # Efficient implementation equivalent to the following:
        def scaled_dot_product_attention(query, key, value, attn_mask=None, dropout_p=0.0,
                is_causal=False, scale=None, enable_gqa=False) -> torch.Tensor:
            L, S = query.size(-2), key.size(-2)
            scale_factor = 1 / math.sqrt(query.size(-1)) if scale is None else scale
            attn_bias = torch.zeros(L, S, dtype=query.dtype, device=query.device)
            if is_causal:
                assert attn_mask is None
                temp_mask = torch.ones(L, S, dtype=torch.bool).tril(diagonal=0)
                attn_bias.masked_fill_(temp_mask.logical_not(), float("-inf"))
                attn_bias.to(query.dtype)

            if attn_mask is not None:
                if attn_mask.dtype == torch.bool:
                    attn_bias.masked_fill_(attn_mask.logical_not(), float("-inf"))
                else:
                    attn_bias = attn_mask + attn_bias

            if enable_gqa:
                key = key.repeat_interleave(query.size(-3)//key.size(-3), -3)
                value = value.repeat_interleave(query.size(-3)//value.size(-3), -3)

            attn_weight = query @ key.transpose(-2, -1) * scale_factor
            attn_weight += attn_bias
            attn_weight = torch.softmax(attn_weight, dim=-1)
            attn_weight = torch.dropout(attn_weight, dropout_p, train=True)
            return attn_weight @ value

    .. warning::
        This function is beta and subject to change.

    .. warning::
        This function always applies dropout according to the specified ``dropout_p`` argument.
        To disable dropout during evaluation, be sure to pass a value of ``0.0`` when the module
        that makes the function call is not in training mode.

        For example:

        .. code-block:: python

            class MyModel(nn.Module):
                def __init__(self, p=0.5):
                    super().__init__()
                    self.p = p

                def forward(self, ...):
                    return F.scaled_dot_product_attention(...,
                        dropout_p=(self.p if self.training else 0.0))

    Note:

        There are currently three supported implementations of scaled dot product attention:

            - `FlashAttention-2: Faster Attention with Better Parallelism and Work Partitioning`_
            - `Memory-Efficient Attention`_
            - A PyTorch implementation defined in C++ matching the above formulation

        The function may call optimized kernels for improved performance when using the CUDA backend.
        For all other backends, the PyTorch implementation will be used.

        All implementations are enabled by default. Scaled dot product attention attempts to automatically select the
        most optimal implementation based on the inputs. In order to provide more fine-grained control over what implementation
        is used, the following functions are provided for enabling and disabling implementations.
        The context manager is the preferred mechanism:

            - :func:`torch.nn.attention.sdpa_kernel`: A context manager used to enable or disable any of the implementations.
            - :func:`torch.backends.cuda.enable_flash_sdp`: Globally enables or disables FlashAttention.
            - :func:`torch.backends.cuda.enable_mem_efficient_sdp`: Globally enables or disables  Memory-Efficient Attention.
            - :func:`torch.backends.cuda.enable_math_sdp`: Globally enables or disables  the PyTorch C++ implementation.

        Each of the fused kernels has specific input limitations. If the user requires the use of a specific fused implementation,
        disable the PyTorch C++ implementation using :func:`torch.nn.attention.sdpa_kernel`.
        In the event that a fused implementation is not available, a warning will be raised with the
        reasons why the fused implementation cannot run.

        Due to the nature of fusing floating point operations, the output of this function may be different
        depending on what backend kernel is chosen.
        The c++ implementation supports torch.float64 and can be used when higher precision is required.
        For math backend, all intermediates are kept in torch.float if inputs are in torch.half or torch.bfloat16.
    For more information please see :doc:`/notes/numerical_accuracy`

        Grouped Query Attention (GQA) is an experimental feature. It currently works only for Flash_attention
        and math kernel on CUDA tensor, and does not support Nested tensor.
        Constraints for GQA:

            - number_of_heads_query % number_of_heads_key_value == 0 and,
            - number_of_heads_key == number_of_heads_value

    Note:

        {cudnn_reproducibility_note}
    """.format(
        **reproducibility_notes
    )
    + r"""
    Args:
        query (Tensor): Query tensor; shape :math:`(N, ..., Hq, L, E)`.
        key (Tensor): Key tensor; shape :math:`(N, ..., H, S, E)`.
        value (Tensor): Value tensor; shape :math:`(N, ..., H, S, Ev)`.
        attn_mask (optional Tensor): Attention mask; shape must be broadcastable to the shape of attention weights,
            which is :math:`(N,..., L, S)`. Two types of masks are supported.
            A boolean mask where a value of True indicates that the element *should* take part in attention.
            A float mask of the same type as query, key, value that is added to the attention score.
        dropout_p (float): Dropout probability; if greater than 0.0, dropout is applied
        is_causal (bool): If set to true, the attention masking is a lower triangular matrix when the mask is a
            square matrix. The attention masking has the form of the upper left causal bias due to the alignment
            (see :class:`torch.nn.attention.bias.CausalBias`) when the mask is a non-square matrix.
            An error is thrown if both attn_mask and is_causal are set.
        scale (optional float, keyword-only): Scaling factor applied prior to softmax. If None, the default value is set
            to :math:`\frac{1}{\sqrt{E}}`.
        enable_gqa (bool): If set to True, Grouped Query Attention (GQA) is enabled, by default it is set to False.

    Returns:
        output (Tensor): Attention output; shape :math:`(N, ..., Hq, L, Ev)`.

    Shape legend:
        - :math:`N: \text{Batch size} ... : \text{Any number of other batch dimensions (optional)}`
        - :math:`S: \text{Source sequence length}`
        - :math:`L: \text{Target sequence length}`
        - :math:`E: \text{Embedding dimension of the query and key}`
        - :math:`Ev: \text{Embedding dimension of the value}`
        - :math:`Hq: \text{Number of heads of query}`
        - :math:`H: \text{Number of heads of key and value}`

    Examples:

        >>> # Optionally use the context manager to ensure one of the fused kernels is run
        >>> query = torch.rand(32, 8, 128, 64, dtype=torch.float16, device="cuda")
        >>> key = torch.rand(32, 8, 128, 64, dtype=torch.float16, device="cuda")
        >>> value = torch.rand(32, 8, 128, 64, dtype=torch.float16, device="cuda")
        >>> with sdpa_kernel(backends=[SDPBackend.FLASH_ATTENTION]):
        >>>     F.scaled_dot_product_attention(query,key,value)


        >>> # Sample for GQA for llama3
        >>> query = torch.rand(32, 32, 128, 64, dtype=torch.float16, device="cuda")
        >>> key = torch.rand(32, 8, 128, 64, dtype=torch.float16, device="cuda")
        >>> value = torch.rand(32, 8, 128, 64, dtype=torch.float16, device="cuda")
        >>> with sdpa_kernel(backends=[SDPBackend.MATH]):
        >>>     F.scaled_dot_product_attention(query,key,value,enable_gqa=True)


    .. _FlashAttention-2\: Faster Attention with Better Parallelism and Work Partitioning:
        https://arxiv.org/abs/2307.08691
    .. _Memory-Efficient Attention:
        https://github.com/facebookresearch/xformers
    .. _Grouped-Query Attention:
        https://arxiv.org/pdf/2305.13245
    """,
)


def _mha_shape_check(
    query: Tensor,
    key: Tensor,
    value: Tensor,
    key_padding_mask: Optional[Tensor],
    attn_mask: Optional[Tensor],
    num_heads: int,
):
    # Verifies the expected shape for `query, `key`, `value`, `key_padding_mask` and `attn_mask`
    # and returns if the input is batched or not.
    # Raises an error if `query` is not 2-D (unbatched) or 3-D (batched) tensor.

    # Shape check.
    if query.dim() == 3:
        # Batched Inputs
        is_batched = True
        assert key.dim() == 3 and value.dim() == 3, (
            "For batched (3-D) `query`, expected `key` and `value` to be 3-D"
            f" but found {key.dim()}-D and {value.dim()}-D tensors respectively"
        )
        if key_padding_mask is not None:
            assert key_padding_mask.dim() == 2, (
                "For batched (3-D) `query`, expected `key_padding_mask` to be `None` or 2-D"
                f" but found {key_padding_mask.dim()}-D tensor instead"
            )
        if attn_mask is not None:
            assert attn_mask.dim() in (2, 3), (
                "For batched (3-D) `query`, expected `attn_mask` to be `None`, 2-D or 3-D"
                f" but found {attn_mask.dim()}-D tensor instead"
            )
    elif query.dim() == 2:
        # Unbatched Inputs
        is_batched = False
        assert key.dim() == 2 and value.dim() == 2, (
            "For unbatched (2-D) `query`, expected `key` and `value` to be 2-D"
            f" but found {key.dim()}-D and {value.dim()}-D tensors respectively"
        )

        if key_padding_mask is not None:
            assert key_padding_mask.dim() == 1, (
                "For unbatched (2-D) `query`, expected `key_padding_mask` to be `None` or 1-D"
                f" but found {key_padding_mask.dim()}-D tensor instead"
            )

        if attn_mask is not None:
            assert attn_mask.dim() in (2, 3), (
                "For unbatched (2-D) `query`, expected `attn_mask` to be `None`, 2-D or 3-D"
                f" but found {attn_mask.dim()}-D tensor instead"
            )
            if attn_mask.dim() == 3:
                expected_shape = (num_heads, query.shape[0], key.shape[0])
                assert (
                    attn_mask.shape == expected_shape
                ), f"Expected `attn_mask` shape to be {expected_shape} but got {attn_mask.shape}"
    else:
        raise AssertionError(
            f"query should be unbatched 2D or batched 3D tensor but received {query.dim()}-D query tensor"
        )

    return is_batched


def _canonical_mask(
    mask: Optional[Tensor],
    mask_name: str,
    other_type: Optional[DType],
    other_name: str,
    target_type: DType,
    check_other: bool = True,
) -> Optional[Tensor]:
    if mask is not None:
        _mask_dtype = mask.dtype
        _mask_is_float = torch.is_floating_point(mask)
        if _mask_dtype != torch.bool and not _mask_is_float:
            raise AssertionError(
                f"only bool and floating types of {mask_name} are supported"
            )
        if check_other and other_type is not None:
            if _mask_dtype != other_type:
                warnings.warn(
                    f"Support for mismatched {mask_name} and {other_name} "
                    "is deprecated. Use same type for both instead."
                )
        if not _mask_is_float:
            mask = torch.zeros_like(mask, dtype=target_type).masked_fill_(
                mask, float("-inf")
            )
    return mask


def _none_or_dtype(input: Optional[Tensor]) -> Optional[DType]:
    if input is None:
        return None
    elif isinstance(input, torch.Tensor):
        return input.dtype
    raise RuntimeError("input to _none_or_dtype() must be None or torch.Tensor")


def _check_key_padding_mask(
    key_padding_mask: torch.Tensor, src_len: int, bsz: int
) -> None:
    torch._check_with(
        AssertionError,
        key_padding_mask.shape[0] == bsz,
        lambda: f"Expected key_padded_mask.shape[0] to be {bsz}, but got {key_padding_mask.shape[0]}",
    )
    torch._check_with(
        AssertionError,
        key_padding_mask.shape[1] == src_len,
        lambda: f"Expected key_padded_mask.shape[1] to be {src_len}, but got {key_padding_mask.shape[1]}",
    )


def multi_head_attention_forward(
    query: Tensor,
    key: Tensor,
    value: Tensor,
    embed_dim_to_check: int,
    num_heads: int,
    in_proj_weight: Optional[Tensor],
    in_proj_bias: Optional[Tensor],
    bias_k: Optional[Tensor],
    bias_v: Optional[Tensor],
    add_zero_attn: bool,
    dropout_p: float,
    out_proj_weight: Tensor,
    out_proj_bias: Optional[Tensor],
    training: bool = True,
    key_padding_mask: Optional[Tensor] = None,
    need_weights: bool = True,
    attn_mask: Optional[Tensor] = None,
    use_separate_proj_weight: bool = False,
    q_proj_weight: Optional[Tensor] = None,
    k_proj_weight: Optional[Tensor] = None,
    v_proj_weight: Optional[Tensor] = None,
    static_k: Optional[Tensor] = None,
    static_v: Optional[Tensor] = None,
    average_attn_weights: bool = True,
    is_causal: bool = False,
) -> Tuple[Tensor, Optional[Tensor]]:
    r"""Forward method for MultiHeadAttention.

    See :class:`torch.nn.MultiheadAttention` for details.

    Args:
        query, key, value: map a query and a set of key-value pairs to an output.
            See "Attention Is All You Need" for more details.
        embed_dim_to_check: total dimension of the model.
        num_heads: parallel attention heads.
        in_proj_weight, in_proj_bias: input projection weight and bias.
        bias_k, bias_v: bias of the key and value sequences to be added at dim=0.
        add_zero_attn: add a new batch of zeros to the key and
                       value sequences at dim=1.
        dropout_p: probability of an element to be zeroed.
        out_proj_weight, out_proj_bias: the output projection weight and bias.
        training: apply dropout if is ``True``.
        key_padding_mask: if provided, specified padding elements in the key will
            be ignored by the attention. This is an binary mask. When the value is True,
            the corresponding value on the attention layer will be filled with -inf.
        need_weights: output attn_output_weights.
            Default: `True`
            Note: `needs_weight` defaults to `True`, but should be set to `False`
            For best performance when attention weights are not needed.
            *Setting needs_weights to `True`
            leads to a significant performance degradation.*
        attn_mask: 2D or 3D mask that prevents attention to certain positions. A 2D mask will be broadcasted for all
            the batches while a 3D mask allows to specify a different mask for the entries of each batch.
        is_causal: If specified, applies a causal mask as attention mask, and ignores
            attn_mask for computing scaled dot product attention.
            Default: ``False``.
            .. warning::
                is_causal is provides a hint that the attn_mask is the
                causal mask.Providing incorrect hints can result in
                incorrect execution, including forward and backward
                compatibility.
        use_separate_proj_weight: the function accept the proj. weights for query, key,
            and value in different forms. If false, in_proj_weight will be used, which is
            a combination of q_proj_weight, k_proj_weight, v_proj_weight.
        q_proj_weight, k_proj_weight, v_proj_weight, in_proj_bias: input projection weight and bias.
        static_k, static_v: static key and value used for attention operators.
        average_attn_weights: If true, indicates that the returned ``attn_weights`` should be averaged across heads.
            Otherwise, ``attn_weights`` are provided separately per head. Note that this flag only has an effect
            when ``need_weights=True.``. Default: True


    Shape:
        Inputs:
        - query: :math:`(L, E)` or :math:`(L, N, E)` where L is the target sequence length, N is the batch size, E is
          the embedding dimension.
        - key: :math:`(S, E)` or :math:`(S, N, E)`, where S is the source sequence length, N is the batch size, E is
          the embedding dimension.
        - value: :math:`(S, E)` or :math:`(S, N, E)` where S is the source sequence length, N is the batch size, E is
          the embedding dimension.
        - key_padding_mask: :math:`(S)` or :math:`(N, S)` where N is the batch size, S is the source sequence length.
          If a FloatTensor is provided, it will be directly added to the value.
          If a BoolTensor is provided, the positions with the
          value of ``True`` will be ignored while the position with the value of ``False`` will be unchanged.
        - attn_mask: 2D mask :math:`(L, S)` where L is the target sequence length, S is the source sequence length.
          3D mask :math:`(N*num_heads, L, S)` where N is the batch size, L is the target sequence length,
          S is the source sequence length. attn_mask ensures that position i is allowed to attend the unmasked
          positions. If a BoolTensor is provided, positions with ``True``
          are not allowed to attend while ``False`` values will be unchanged. If a FloatTensor
          is provided, it will be added to the attention weight.
        - static_k: :math:`(N*num_heads, S, E/num_heads)`, where S is the source sequence length,
          N is the batch size, E is the embedding dimension. E/num_heads is the head dimension.
        - static_v: :math:`(N*num_heads, S, E/num_heads)`, where S is the source sequence length,
          N is the batch size, E is the embedding dimension. E/num_heads is the head dimension.

        Outputs:
        - attn_output: :math:`(L, E)` or :math:`(L, N, E)` where L is the target sequence length, N is the batch size,
          E is the embedding dimension.
        - attn_output_weights: Only returned when ``need_weights=True``. If ``average_attn_weights=True``, returns
          attention weights averaged across heads of shape :math:`(L, S)` when input is unbatched or
          :math:`(N, L, S)`, where :math:`N` is the batch size, :math:`L` is the target sequence length, and
          :math:`S` is the source sequence length. If ``average_attn_weights=False``, returns attention weights per
          head of shape :math:`(num_heads, L, S)` when input is unbatched or :math:`(N, num_heads, L, S)`.
    """
    tens_ops = (
        query,
        key,
        value,
        in_proj_weight,
        in_proj_bias,
        bias_k,
        bias_v,
        out_proj_weight,
        out_proj_bias,
    )
    if has_torch_function(tens_ops):
        return handle_torch_function(
            multi_head_attention_forward,
            tens_ops,
            query,
            key,
            value,
            embed_dim_to_check,
            num_heads,
            in_proj_weight,
            in_proj_bias,
            bias_k,
            bias_v,
            add_zero_attn,
            dropout_p,
            out_proj_weight,
            out_proj_bias,
            training=training,
            key_padding_mask=key_padding_mask,
            need_weights=need_weights,
            attn_mask=attn_mask,
            is_causal=is_causal,
            use_separate_proj_weight=use_separate_proj_weight,
            q_proj_weight=q_proj_weight,
            k_proj_weight=k_proj_weight,
            v_proj_weight=v_proj_weight,
            static_k=static_k,
            static_v=static_v,
            average_attn_weights=average_attn_weights,
        )

    is_batched = _mha_shape_check(
        query, key, value, key_padding_mask, attn_mask, num_heads
    )

    # For unbatched input, we unsqueeze at the expected batch-dim to pretend that the input
    # is batched, run the computation and before returning squeeze the
    # batch dimension so that the output doesn't carry this temporary batch dimension.
    if not is_batched:
        # unsqueeze if the input is unbatched
        query = query.unsqueeze(1)
        key = key.unsqueeze(1)
        value = value.unsqueeze(1)
        if key_padding_mask is not None:
            key_padding_mask = key_padding_mask.unsqueeze(0)

    # set up shape vars
    tgt_len, bsz, embed_dim = query.shape
    src_len, _, _ = key.shape

    key_padding_mask = _canonical_mask(
        mask=key_padding_mask,
        mask_name="key_padding_mask",
        other_type=_none_or_dtype(attn_mask),
        other_name="attn_mask",
        target_type=query.dtype,
    )

    if is_causal and attn_mask is None:
        raise RuntimeError(
            "Need attn_mask if specifying the is_causal hint. "
            "You may use the Transformer module method "
            "`generate_square_subsequent_mask` to create this mask."
        )

    if is_causal and key_padding_mask is None and not need_weights:
        # when we have a kpm or need weights, we need attn_mask
        # Otherwise, we use the is_causal hint go as is_causal
        # indicator to SDPA.
        attn_mask = None
    else:
        attn_mask = _canonical_mask(
            mask=attn_mask,
            mask_name="attn_mask",
            other_type=None,
            other_name="",
            target_type=query.dtype,
            check_other=False,
        )

        if key_padding_mask is not None:
            # We have the attn_mask, and use that to merge kpm into it.
            # Turn off use of is_causal hint, as the merged mask is no
            # longer causal.
            is_causal = False

    assert (
        embed_dim == embed_dim_to_check
    ), f"was expecting embedding dimension of {embed_dim_to_check}, but got {embed_dim}"
    if isinstance(embed_dim, torch.Tensor):
        # embed_dim can be a tensor when JIT tracing
        head_dim = embed_dim.div(num_heads, rounding_mode="trunc")
    else:
        head_dim = embed_dim // num_heads
    assert (
        head_dim * num_heads == embed_dim
    ), f"embed_dim {embed_dim} not divisible by num_heads {num_heads}"
    if use_separate_proj_weight:
        # allow MHA to have different embedding dimensions when separate projection weights are used
        assert (
            key.shape[:2] == value.shape[:2]
        ), f"key's sequence and batch dims {key.shape[:2]} do not match value's {value.shape[:2]}"
    else:
        assert (
            key.shape == value.shape
        ), f"key shape {key.shape} does not match value shape {value.shape}"

    #
    # compute in-projection
    #
    if not use_separate_proj_weight:
        assert (
            in_proj_weight is not None
        ), "use_separate_proj_weight is False but in_proj_weight is None"
        q, k, v = _in_projection_packed(query, key, value, in_proj_weight, in_proj_bias)
    else:
        assert (
            q_proj_weight is not None
        ), "use_separate_proj_weight is True but q_proj_weight is None"
        assert (
            k_proj_weight is not None
        ), "use_separate_proj_weight is True but k_proj_weight is None"
        assert (
            v_proj_weight is not None
        ), "use_separate_proj_weight is True but v_proj_weight is None"
        if in_proj_bias is None:
            b_q = b_k = b_v = None
        else:
            b_q, b_k, b_v = in_proj_bias.chunk(3)
        q, k, v = _in_projection(
            query,
            key,
            value,
            q_proj_weight,
            k_proj_weight,
            v_proj_weight,
            b_q,
            b_k,
            b_v,
        )

    # prep attention mask

    if attn_mask is not None:
        # ensure attn_mask's dim is 3
        if attn_mask.dim() == 2:
            correct_2d_size = (tgt_len, src_len)
            if attn_mask.shape != correct_2d_size:
                raise RuntimeError(
                    f"The shape of the 2D attn_mask is {attn_mask.shape}, but should be {correct_2d_size}."
                )
            attn_mask = attn_mask.unsqueeze(0)
        elif attn_mask.dim() == 3:
            correct_3d_size = (bsz * num_heads, tgt_len, src_len)
            if attn_mask.shape != correct_3d_size:
                raise RuntimeError(
                    f"The shape of the 3D attn_mask is {attn_mask.shape}, but should be {correct_3d_size}."
                )
        else:
            raise RuntimeError(
                f"attn_mask's dimension {attn_mask.dim()} is not supported"
            )

    # add bias along batch dimension (currently second)
    if bias_k is not None and bias_v is not None:
        assert static_k is None, "bias cannot be added to static key."
        assert static_v is None, "bias cannot be added to static value."
        k = torch.cat([k, bias_k.repeat(1, bsz, 1)])
        v = torch.cat([v, bias_v.repeat(1, bsz, 1)])
        if attn_mask is not None:
            attn_mask = pad(attn_mask, (0, 1))
        if key_padding_mask is not None:
            key_padding_mask = pad(key_padding_mask, (0, 1))
    else:
        assert bias_k is None
        assert bias_v is None

    #
    # reshape q, k, v for multihead attention and make them batch first
    #
    q = q.view(tgt_len, bsz * num_heads, head_dim).transpose(0, 1)
    if static_k is None:
        k = k.view(k.shape[0], bsz * num_heads, head_dim).transpose(0, 1)
    else:
        # TODO finish disentangling control flow so we don't do in-projections when statics are passed
        assert (
            static_k.size(0) == bsz * num_heads
        ), f"expecting static_k.size(0) of {bsz * num_heads}, but got {static_k.size(0)}"
        assert (
            static_k.size(2) == head_dim
        ), f"expecting static_k.size(2) of {head_dim}, but got {static_k.size(2)}"
        k = static_k
    if static_v is None:
        v = v.view(v.shape[0], bsz * num_heads, head_dim).transpose(0, 1)
    else:
        # TODO finish disentangling control flow so we don't do in-projections when statics are passed
        assert (
            static_v.size(0) == bsz * num_heads
        ), f"expecting static_v.size(0) of {bsz * num_heads}, but got {static_v.size(0)}"
        assert (
            static_v.size(2) == head_dim
        ), f"expecting static_v.size(2) of {head_dim}, but got {static_v.size(2)}"
        v = static_v

    # add zero attention along batch dimension (now first)
    if add_zero_attn:
        zero_attn_shape = (bsz * num_heads, 1, head_dim)
        k = torch.cat(
            [k, torch.zeros(zero_attn_shape, dtype=k.dtype, device=k.device)], dim=1
        )
        v = torch.cat(
            [v, torch.zeros(zero_attn_shape, dtype=v.dtype, device=v.device)], dim=1
        )
        if attn_mask is not None:
            attn_mask = pad(attn_mask, (0, 1))
        if key_padding_mask is not None:
            key_padding_mask = pad(key_padding_mask, (0, 1))

    # update source sequence length after adjustments
    src_len = k.size(1)

    # merge key padding and attention masks
    if key_padding_mask is not None:
<<<<<<< HEAD
        assert key_padding_mask.shape == (
            bsz,
            src_len,
        ), f"expecting key_padding_mask shape of {(bsz, src_len)}, but got {key_padding_mask.shape}"
=======
        if not torch.jit.is_scripting() and not torch.jit.is_tracing():
            _check_key_padding_mask(key_padding_mask, src_len, bsz)

>>>>>>> d0f5df83
        key_padding_mask = (
            key_padding_mask.view(bsz, 1, 1, src_len)
            .expand(-1, num_heads, -1, -1)
            .reshape(bsz * num_heads, 1, src_len)
        )
        if attn_mask is None:
            attn_mask = key_padding_mask
        else:
            attn_mask = attn_mask + key_padding_mask

    # adjust dropout probability
    if not training:
        dropout_p = 0.0

    #
    # (deep breath) calculate attention and out projection
    #

    if need_weights:
        _B, _Nt, E = q.shape
        q_scaled = q * math.sqrt(1.0 / float(E))

        assert not (
            is_causal and attn_mask is None
        ), "FIXME: is_causal not implemented for need_weights"

        if attn_mask is not None:
            attn_output_weights = torch.baddbmm(
                attn_mask, q_scaled, k.transpose(-2, -1)
            )
        else:
            attn_output_weights = torch.bmm(q_scaled, k.transpose(-2, -1))
        attn_output_weights = softmax(attn_output_weights, dim=-1)
        if dropout_p > 0.0:
            attn_output_weights = dropout(attn_output_weights, p=dropout_p)

        attn_output = torch.bmm(attn_output_weights, v)

        attn_output = (
            attn_output.transpose(0, 1).contiguous().view(tgt_len * bsz, embed_dim)
        )
        attn_output = linear(attn_output, out_proj_weight, out_proj_bias)
        attn_output = attn_output.view(tgt_len, bsz, attn_output.size(1))

        # optionally average attention weights over heads
        attn_output_weights = attn_output_weights.view(bsz, num_heads, tgt_len, src_len)
        if average_attn_weights:
            attn_output_weights = attn_output_weights.mean(dim=1)

        if not is_batched:
            # squeeze the output if input was unbatched
            attn_output = attn_output.squeeze(1)
            attn_output_weights = attn_output_weights.squeeze(0)
        return attn_output, attn_output_weights
    else:
        # attn_mask can be either (L,S) or (N*num_heads, L, S)
        # if attn_mask's shape is (1, L, S) we need to unsqueeze to (1, 1, L, S)
        # in order to match the input for SDPA of (N, num_heads, L, S)
        if attn_mask is not None:
            if attn_mask.size(0) == 1 and attn_mask.dim() == 3:
                attn_mask = attn_mask.unsqueeze(0)
            else:
                attn_mask = attn_mask.view(bsz, num_heads, -1, src_len)

        q = q.view(bsz, num_heads, tgt_len, head_dim)
        k = k.view(bsz, num_heads, src_len, head_dim)
        v = v.view(bsz, num_heads, src_len, head_dim)

        attn_output = scaled_dot_product_attention(
            q, k, v, attn_mask, dropout_p, is_causal
        )
        attn_output = (
            attn_output.permute(2, 0, 1, 3).contiguous().view(bsz * tgt_len, embed_dim)
        )

        attn_output = linear(attn_output, out_proj_weight, out_proj_bias)
        attn_output = attn_output.view(tgt_len, bsz, attn_output.size(1))
        if not is_batched:
            # squeeze the output if input was unbatched
            attn_output = attn_output.squeeze(1)
        return attn_output, None<|MERGE_RESOLUTION|>--- conflicted
+++ resolved
@@ -6331,16 +6331,9 @@
 
     # merge key padding and attention masks
     if key_padding_mask is not None:
-<<<<<<< HEAD
-        assert key_padding_mask.shape == (
-            bsz,
-            src_len,
-        ), f"expecting key_padding_mask shape of {(bsz, src_len)}, but got {key_padding_mask.shape}"
-=======
         if not torch.jit.is_scripting() and not torch.jit.is_tracing():
             _check_key_padding_mask(key_padding_mask, src_len, bsz)
 
->>>>>>> d0f5df83
         key_padding_mask = (
             key_padding_mask.view(bsz, 1, 1, src_len)
             .expand(-1, num_heads, -1, -1)
