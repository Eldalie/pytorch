--- conflicted
+++ resolved
@@ -6836,11 +6836,7 @@
 
         while_loop_cond_graph_0 = self.while_loop_cond_graph_0
         while_loop_body_graph_0 = self.while_loop_body_graph_0
-<<<<<<< HEAD
-        while_loop = torch.ops.higher_order.while_loop(while_loop_cond_graph_0, while_loop_body_graph_0, (sym_size_int_1, 3, 1, 1, 1, add, item, sin), ());  while_loop_cond_graph_0 = while_loop_body_graph_0 = sym_size_int_1 = add = item = sin = None
-=======
         while_loop = torch.ops.higher_order.while_loop(while_loop_cond_graph_0, while_loop_body_graph_0, (2, 3, 1, 1, 1, 3, item, sin), ());  while_loop_cond_graph_0 = while_loop_body_graph_0 = item = sin = None
->>>>>>> 05e3cdfd
 
         getitem_8: "Sym(u8)" = while_loop[0]
         getitem_9: "Sym(u9)" = while_loop[1]
@@ -6850,28 +6846,6 @@
         getitem_13: "Sym(u13)" = while_loop[5]
         getitem_14: "Sym(u14)" = while_loop[6]
 
-<<<<<<< HEAD
-        getitem_7: "f32[s0, 3]" = while_loop[7];  while_loop = None
-
-        add_1: "Sym(u8 + 1)" = getitem_8 + 1
-        add_2: "Sym(u9 + 1)" = getitem_9 + 1
-        add_3: "Sym(u10 + 1)" = getitem_10 + 1
-        add_4: "Sym(u11 + 1)" = getitem_11 + 1
-        add_5: "Sym(u12 + 1)" = getitem_12 + 1
-        add_6: "Sym(u13 + 1)" = getitem_13 + 1
-        add_7: "Sym(u14 + 1)" = getitem_14 + 1
-        add_8: "f32[s0, 3]" = torch.ops.aten.add.Tensor(getitem_7, 1)
-
-        add_9: "f32[s0, 3]" = torch.ops.aten.add.Tensor(t, getitem_8);  getitem_8 = None
-        add_10: "f32[s0, 3]" = torch.ops.aten.add.Tensor(t, getitem_9);  getitem_9 = None
-        add_11: "f32[s0, 3]" = torch.ops.aten.add.Tensor(t, getitem_10);  getitem_10 = None
-        add_12: "f32[s0, 3]" = torch.ops.aten.add.Tensor(t, getitem_11);  getitem_11 = None
-        add_13: "f32[s0, 3]" = torch.ops.aten.add.Tensor(t, getitem_12);  getitem_12 = None
-        add_14: "f32[s0, 3]" = torch.ops.aten.add.Tensor(t, getitem_13);  getitem_13 = None
-        add_15: "f32[s0, 3]" = torch.ops.aten.add.Tensor(t, getitem_14);  getitem_14 = None
-        add_16: "f32[s0, 3]" = torch.ops.aten.add.Tensor(getitem_7, t);  getitem_7 = t = None
-        return pytree.tree_unflatten((add_1, add_2, add_3, add_4, add_5, add_6, add_7, add_8, add_9, add_10, add_11, add_12, add_13, add_14, add_15, add_16), self._out_spec)
-=======
         getitem_7: "f32[2, 3]" = while_loop[7];  while_loop = None
 
         add: "Sym(u8 + 1)" = getitem_8 + 1
@@ -6892,7 +6866,6 @@
         add_14: "f32[2, 3]" = torch.ops.aten.add.Tensor(t, getitem_14);  getitem_14 = None
         add_15: "f32[2, 3]" = torch.ops.aten.add.Tensor(getitem_7, t);  getitem_7 = t = None
         return pytree.tree_unflatten((add, add_1, add_2, add_3, add_4, add_5, add_6, add_7, add_8, add_9, add_10, add_11, add_12, add_13, add_14, add_15), self._out_spec)
->>>>>>> 05e3cdfd
 
     class while_loop_cond_graph_0(torch.nn.Module):
         def forward(self, a_1: "Sym(u1)", b_1: "Sym(u2)", c1_1: "Sym(u3)", c2_1: "Sym(u4)", c3_1: "Sym(u5)", c0_1: "Sym(u6)", u0_1: "Sym(u7)", x_1: "f32[2, 3]"):
@@ -6942,38 +6915,6 @@
 
         cond_fn_0 = self.cond_fn_0
         body_fn_0 = self.body_fn_0
-<<<<<<< HEAD
-        while_loop = torch.ops.higher_order.while_loop(cond_fn_0, body_fn_0, (s0, s1, 1, 1, 1, add, item, child), (s0, s1));  cond_fn_0 = body_fn_0 = s0 = s1 = add = item = child = None
-
-        getitem_12: "Sym(u8)" = while_loop[0]
-        getitem_13: "Sym(u9)" = while_loop[1]
-        getitem_14: "Sym(u10)" = while_loop[2]
-        getitem_15: "Sym(u11)" = while_loop[3]
-        getitem_16: "Sym(u12)" = while_loop[4]
-        getitem_17: "Sym(u13)" = while_loop[5]
-        getitem_18: "Sym(u14)" = while_loop[6]
-
-        child_1: "f32[s0, s1]" = while_loop[7];  while_loop = None
-
-        add_1: "Sym(u8 + 1)" = getitem_12 + 1
-        add_2: "Sym(u9 + 1)" = getitem_13 + 1
-        add_3: "Sym(u10 + 1)" = getitem_14 + 1
-        add_4: "Sym(u11 + 1)" = getitem_15 + 1
-        add_5: "Sym(u12 + 1)" = getitem_16 + 1
-        add_6: "Sym(u13 + 1)" = getitem_17 + 1
-        add_7: "Sym(u14 + 1)" = getitem_18 + 1
-        add_8: "f32[s0, s1]" = child_1 + 1
-
-        add_9: "f32[s0, s1]" = getitem_12 + l_t_;  getitem_12 = None
-        add_10: "f32[s0, s1]" = getitem_13 + l_t_;  getitem_13 = None
-        add_11: "f32[s0, s1]" = getitem_14 + l_t_;  getitem_14 = None
-        add_12: "f32[s0, s1]" = getitem_15 + l_t_;  getitem_15 = None
-        add_13: "f32[s0, s1]" = getitem_16 + l_t_;  getitem_16 = None
-        add_14: "f32[s0, s1]" = getitem_17 + l_t_;  getitem_17 = None
-        add_15: "f32[s0, s1]" = getitem_18 + l_t_;  getitem_18 = None
-        add_16: "f32[s0, s1]" = child_1 + l_t_;  child_1 = l_t_ = None
-        return (add_1, add_2, add_3, add_4, add_5, add_6, add_7, add_8, add_9, add_10, add_11, add_12, add_13, add_14, add_15, add_16)
-=======
         while_loop = torch.ops.higher_order.while_loop(cond_fn_0, body_fn_0, (2, 3, 1, 1, 1, 3, item, child), ());  cond_fn_0 = body_fn_0 = item = child = None
 
         getitem_8: "Sym(u8)" = while_loop[0]
@@ -7004,7 +6945,6 @@
         add_14: "f32[2, 3]" = getitem_14 + l_t_;  getitem_14 = None
         add_15: "f32[2, 3]" = child_1 + l_t_;  child_1 = l_t_ = None
         return (add, add_1, add_2, add_3, add_4, add_5, add_6, add_7, add_8, add_9, add_10, add_11, add_12, add_13, add_14, add_15)
->>>>>>> 05e3cdfd
 
     class cond_fn_0(torch.nn.Module):
         def forward(self, unbacked_symint: "Sym(u1)", unbacked_symint_0: "Sym(u2)", unbacked_symint_1: "Sym(u3)", unbacked_symint_2: "Sym(u4)", unbacked_symint_3: "Sym(u5)", unbacked_symint_4: "Sym(u6)", unbacked_symint_5: "Sym(u7)", child: "f32[2, 3]"):
@@ -7019,74 +6959,6 @@
             add: "Sym(u7 + 1)" = unbacked_symint_5 + 1;  unbacked_symint_5 = None
             child_1: "f32[2, 3]" = child + 1;  child = None
             return (unbacked_symint_0, unbacked_symint_1, unbacked_symint_2, unbacked_symint_3, unbacked_symint, 0, add, child_1)
-""",  # noqa: B950
-            )
-
-    @skipIfTorchDynamo("Skip because we're testing export")
-    # TODO: we cannot turn on strict=False yet, also see #141762
-    # torch._dynamo.exc.Unsupported: call_method UserDefinedObjectVariable(set) __contains__
-    # [TorchInGraphFunctionVariable(<method 'add' of 'torch._C.TensorBase' objects>)] {}
-    # Seems we're inside the PreDispatchTorchFunctionMode, _side_effectful_need_to_be_preserved_pre_dispatch
-    # becomes a user defined variable instead of SetVariable.
-    @parametrize("strict", [True])
-    @parametrize("dynamic", [True, False])
-    def test_while_loop_op_pytree_int_carry_export(self, strict, dynamic):
-        m, args = WHILE_LOOP_TESTS["pytree_int_carry"]
-        dynamic_shapes = {"x": {0: torch.export.Dim("dim_x")}} if dynamic else None
-        ep = self._check_export(m, args, strict=strict, dynamic_shapes=dynamic_shapes)
-        if strict and dynamic:
-            self.assertExpectedInline(
-                normalize_gm(ep.module().print_readable(print_output=False)),
-                """\
-class GraphModule(torch.nn.Module):
-    def forward(self, x):
-        x: "f32[s0, 3]";
-
-        x, = fx_pytree.tree_flatten_spec(([x], {}), self._in_spec)
-        sym_size_int_1: "Sym(s0)" = torch.ops.aten.sym_size.int(x, 0)
-
-        sin: "f32[s0, 3]" = torch.ops.aten.sin.default(x);  x = None
-
-        while_loop_cond_graph_0 = self.while_loop_cond_graph_0
-        while_loop_body_graph_0 = self.while_loop_body_graph_0
-        while_loop = torch.ops.higher_order.while_loop(while_loop_cond_graph_0, while_loop_body_graph_0, (sym_size_int_1, 3, 1, 1, 2, sin), ());  while_loop_cond_graph_0 = while_loop_body_graph_0 = sym_size_int_1 = sin = None
-
-        getitem_6: "Sym(u5)" = while_loop[0]
-        getitem_7: "Sym(u6)" = while_loop[1]
-        getitem_8: "Sym(u7)" = while_loop[2]
-        getitem_9: "Sym(u8)" = while_loop[3]
-        getitem_10: "Sym(u9)" = while_loop[4]
-
-        getitem_5: "f32[s0, 3]" = while_loop[5];  while_loop = None
-
-        add: "Sym(u7 + 1)" = getitem_8 + 1
-        add_1: "Sym(u8 + 1)" = getitem_9 + 1
-        add_2: "Sym(u9 + 1)" = getitem_10 + 1
-
-        add_3: "f32[s0, 3]" = torch.ops.aten.add.Tensor(getitem_5, getitem_8);  getitem_8 = None
-        add_4: "f32[s0, 3]" = torch.ops.aten.add.Tensor(getitem_5, getitem_9);  getitem_9 = None
-        add_5: "f32[s0, 3]" = torch.ops.aten.add.Tensor(getitem_5, getitem_10);  getitem_10 = None
-        return pytree.tree_unflatten((getitem_6, getitem_7, add, add_1, add_2, add_3, add_4, add_5, getitem_5), self._out_spec)
-
-    class while_loop_cond_graph_0(torch.nn.Module):
-        def forward(self, arg0_1: "Sym(u15)", arg1_1: "Sym(u16)", arg2_1: "Sym(u17)", arg3_1: "Sym(u18)", arg4_1: "Sym(u19)", arg5_1: "f32[s0, 3]"):
-            mul: "Sym(u17*u18)" = arg2_1 * arg3_1;  arg2_1 = arg3_1 = None
-            mul_1: "Sym(u17*u18*u19)" = mul * arg4_1;  mul = arg4_1 = None
-            mul_2: "Sym(u15*u16)" = arg0_1 * arg1_1;  arg0_1 = arg1_1 = None
-            lt: "Sym(u17*u18*u19 < u15*u16)" = mul_1 < mul_2;  mul_1 = mul_2 = None
-            return lt
-
-    class while_loop_body_graph_0(torch.nn.Module):
-        def forward(self, arg0_1: "Sym(u15)", arg1_1: "Sym(u16)", arg2_1: "Sym(u17)", arg3_1: "Sym(u18)", arg4_1: "Sym(u19)", arg5_1: "f32[s0, 3]"):
-            add: "Sym(u15 + 1)" = arg0_1 + 1;  arg0_1 = None
-            add_1: "Sym(u16 + 1)" = arg1_1 + 1;  arg1_1 = None
-
-            add_2: "Sym(u17 + 1)" = arg2_1 + 1;  arg2_1 = None
-            add_3: "Sym(u18 + 1)" = arg3_1 + 1;  arg3_1 = None
-            add_4: "Sym(u19 + 1)" = arg4_1 + 1;  arg4_1 = None
-
-            add_5: "f32[s0, 3]" = torch.ops.aten.add.Tensor(arg5_1, 1);  arg5_1 = None
-            return (add, add_1, add_2, add_3, add_4, add_5)
 """,  # noqa: B950
             )
 
