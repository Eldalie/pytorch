# Owner(s): ["module: mps"]
import importlib
import os
import sys

import torch
from torch.testing import make_tensor
from torch.testing._internal.common_dtype import get_all_dtypes
from torch.testing._internal.common_utils import (
    instantiate_parametrized_tests,
    MACOS_VERSION,
    parametrize,
)


MPS_UNSUPPORTED_TYPES = [torch.double, torch.cdouble] + (
    [torch.bfloat16] if MACOS_VERSION < 14.0 else []
)
MPS_DTYPES = [t for t in get_all_dtypes() if t not in MPS_UNSUPPORTED_TYPES]

importlib.import_module("filelock")

pytorch_test_dir = os.path.dirname(os.path.dirname(os.path.realpath(__file__)))
sys.path.append(pytorch_test_dir)

from inductor.test_torchinductor import (  # @manual=fbcode//caffe2/test/inductor:test_inductor-library
    check_model_gpu,
    CommonTemplate,
    TestCase,
)


# TODO: Remove this file.
# This tests basic MPS compile functionality


class MPSBasicTests(TestCase):
    is_dtype_supported = CommonTemplate.is_dtype_supported
    common = check_model_gpu
    device = "mps"

    @parametrize("dtype", MPS_DTYPES)
    def test_add(self, dtype):
        self.common(
            lambda a, b: a + b,
            (
                make_tensor(1024, dtype=dtype, device=self.device),
                make_tensor(1024, dtype=dtype, device=self.device),
            ),
            check_lowp=False,
        )

    def test_log(self):
        self.common(lambda x: x.log(), (torch.rand(1024),))

    def test_acos(self):
        self.common(lambda x: x.acos(), (torch.rand(1024),))

    def test_atanh(self):
        self.common(lambda x: x.atanh(), (torch.rand(1024),))

    def test_floor(self):
        self.common(lambda x: x.floor(), (torch.rand(1024),))

    def test_sign(self):
        self.common(lambda x: x.sign(), (torch.rand(1024),))

    def test_sliced_input(self):
        self.common(
            lambda x: x[:, ::2].sin() + x[:, 1::2].cos(), (torch.rand(32, 1024),)
        )

    def test_where(self):
        def foo(x):
            rc = x.abs().sqrt()
            rc[x < 0] = -5
            return rc

        self.common(foo, (torch.rand(1024),))

    @parametrize("dtype", MPS_DTYPES)
    def test_cast(self, dtype):
        self.common(lambda a: a.to(dtype), (torch.rand(1024),))

<<<<<<< HEAD
    def test_pointwise_i0(self):
        self.common(torch.special.i0, (torch.rand(128, 128),), check_lowp=False)

    def test_pointwise_i0e(self):
        self.common(torch.special.i0e, (torch.rand(128, 128),), check_lowp=False)

    def test_pointwise_i1(self):
        self.common(torch.special.i1, (torch.rand(128, 128),), check_lowp=False)

    def test_pointwise_erf(self):
        self.common(torch.special.erf, (torch.rand(128, 128),), check_lowp=False)
=======
    pointwise_unary_ops = [
        "i0",
        "i0e",
        "i1",
        "i1e",
        "erf",
        "digamma",
        "sinc",
        "spherical_bessel_j0",
        "bessel_j0",
        "bessel_j1",
        "bessel_y0",
        "bessel_y1",
        "modified_bessel_i0",
        "modified_bessel_i1",
        "modified_bessel_k0",
        "modified_bessel_k1",
        "entr",
    ]

    @parametrize("op_name", pointwise_unary_ops)
    def test_pointwise_unary_op(self, op_name):
        self.common(
            lambda x: getattr(torch.special, op_name)(x),
            (torch.rand(128, 128),),
            check_lowp=False,
        )
>>>>>>> 9d02b399

    def test_pointwise_polygamma(self):
        self.common(
            torch.special.polygamma,
            (
                1,
                torch.rand(128, 128),
            ),
            check_lowp=False,
        )

    def test_pointwise_digamma(self):
        self.common(torch.special.digamma, (torch.rand(128, 128),), check_lowp=False)

    def test_pointwise_sinc(self):
        self.common(torch.special.sinc, (torch.rand(128, 128),), check_lowp=False)

    def test_pointwise_zeta(self):
        self.common(
            torch.special.zeta,
            (torch.rand(128, 128), torch.rand(128, 128)),
            check_lowp=False,
        )

    def test_pointwise_spherical_bessel_j0(self):
        self.common(
            torch.special.spherical_bessel_j0, (torch.rand(128, 128),), check_lowp=False
        )

    def test_pointwise_bessel_j0(self):
        self.common(torch.special.bessel_j0, (torch.rand(128, 128),), check_lowp=True)

    def test_pointwise_bessel_j1(self):
        self.common(torch.special.bessel_j1, (torch.rand(128, 128),), check_lowp=True)

    def test_pointwise_bessel_y0(self):
        self.common(torch.special.bessel_y0, (torch.rand(128, 128),), check_lowp=False)

    def test_pointwise_bessel_y1(self):
        self.common(torch.special.bessel_y1, (torch.rand(128, 128),), check_lowp=True)

    def test_pointwise_xlog1py(self):
        self.common(
            torch.special.xlog1py,
            (torch.rand(128, 128), torch.rand(128, 128)),
            check_lowp=False,
        )

    def test_pointwise_entr(self):
        self.common(torch.special.entr, (torch.rand(128, 128),), check_lowp=False)

    def test_broadcast(self):
        self.common(torch.add, (torch.rand(32, 1024), torch.rand(1024)))

    def test_inplace(self):
        def inc_(x):
            x += 1
            return x

        self.common(inc_, (torch.rand(1024),))

    # TODO(NS): Replace me with full test_prod when multi-stage reductions are implemented
    def test_prod(self):
        def fn(a):
            return a.prod(0), a.prod(1), a.prod()

        self.common(fn, (torch.rand((10, 10)),))


# Copy tests
for test_name in [
    "test_min_max_reduction",
    "test_add_const_int",
    "test_add_inplace_permuted",
    "test_addmm",
    "test_any",
    "test_arange5",
    "test_argmax_min_int32",
    "test_argmax_argmin1",
    "test_argmax_argmin2",
    "test_avg_pool2d5",
    "test_avg_pool2d8",
    "test_bernoulli1",
    "test_builtins_round",
    "test_builtins_round_float_ndigits_neg",
    "test_cat_empty",
    "test_cat_unbacked_empty_1d",
    "test_consecutive_split_cumprod",
    "test_consecutive_split_cumsum",
    "test_constant_pad_float64",
    "test_cumsum_inf",
    "test_custom_op_2",
    "test_div1",
    "test_div3",
    "test_erfinv",
    "test_floordiv",
    "test_full_truncation",
    "test_fmod",
    "test_fmod_zero_dim",
    "test_index_dynamic_shapes",
    "test_inf",
    "test_isinf",
    "test_isinf2",
    "test_layer_norm",
    "test_lgamma",
    "test_linear_float64",
    "test_log_fp64",
    "test_low_memory_max_pool",
    "test_max_min",
    "test_max_pool2d2",
    "test_multilayer_prime_size",
    "test_min_max_reduction_nan",
    "test_nan_to_num",
    "test_pow2",
    "test_prod",
    "test_randint_int64_mod",
    "test_randn_generator",
    "test_remainder",
    "test_remove_no_ops",
    "test_reflection_pad2d",
    "test_rsqrt",
    "test_scalar_cpu_tensor_arg",
    "test_scalar_output",
    "test_setitem_with_int_parameter",
    "test_signbit",
    "test_silu",
    "test_slice_scatter4",
    "test_softmax",
    "test_sort",
    "test_split_cumsum",
    "test_sum_int",
    "test_sum_keepdims",
    "test_tanh",
    "test_vectorized_ops_masked",
    "test_view_as_complex",
    "test_view_on_aliased",
    "test_views3",
    "test_views6",
    "test_views7",
    "test_zero_dim_reductions",
]:
    setattr(MPSBasicTests, test_name, getattr(CommonTemplate, test_name))

instantiate_parametrized_tests(MPSBasicTests)

if __name__ == "__main__":
    from torch._dynamo.test_case import run_tests

    if torch.backends.mps.is_available():
        run_tests(needs="filelock")<|MERGE_RESOLUTION|>--- conflicted
+++ resolved
@@ -82,19 +82,6 @@
     def test_cast(self, dtype):
         self.common(lambda a: a.to(dtype), (torch.rand(1024),))
 
-<<<<<<< HEAD
-    def test_pointwise_i0(self):
-        self.common(torch.special.i0, (torch.rand(128, 128),), check_lowp=False)
-
-    def test_pointwise_i0e(self):
-        self.common(torch.special.i0e, (torch.rand(128, 128),), check_lowp=False)
-
-    def test_pointwise_i1(self):
-        self.common(torch.special.i1, (torch.rand(128, 128),), check_lowp=False)
-
-    def test_pointwise_erf(self):
-        self.common(torch.special.erf, (torch.rand(128, 128),), check_lowp=False)
-=======
     pointwise_unary_ops = [
         "i0",
         "i0e",
@@ -122,7 +109,6 @@
             (torch.rand(128, 128),),
             check_lowp=False,
         )
->>>>>>> 9d02b399
 
     def test_pointwise_polygamma(self):
         self.common(
@@ -134,12 +120,6 @@
             check_lowp=False,
         )
 
-    def test_pointwise_digamma(self):
-        self.common(torch.special.digamma, (torch.rand(128, 128),), check_lowp=False)
-
-    def test_pointwise_sinc(self):
-        self.common(torch.special.sinc, (torch.rand(128, 128),), check_lowp=False)
-
     def test_pointwise_zeta(self):
         self.common(
             torch.special.zeta,
@@ -147,32 +127,12 @@
             check_lowp=False,
         )
 
-    def test_pointwise_spherical_bessel_j0(self):
-        self.common(
-            torch.special.spherical_bessel_j0, (torch.rand(128, 128),), check_lowp=False
-        )
-
-    def test_pointwise_bessel_j0(self):
-        self.common(torch.special.bessel_j0, (torch.rand(128, 128),), check_lowp=True)
-
-    def test_pointwise_bessel_j1(self):
-        self.common(torch.special.bessel_j1, (torch.rand(128, 128),), check_lowp=True)
-
-    def test_pointwise_bessel_y0(self):
-        self.common(torch.special.bessel_y0, (torch.rand(128, 128),), check_lowp=False)
-
-    def test_pointwise_bessel_y1(self):
-        self.common(torch.special.bessel_y1, (torch.rand(128, 128),), check_lowp=True)
-
     def test_pointwise_xlog1py(self):
         self.common(
             torch.special.xlog1py,
             (torch.rand(128, 128), torch.rand(128, 128)),
             check_lowp=False,
         )
-
-    def test_pointwise_entr(self):
-        self.common(torch.special.entr, (torch.rand(128, 128),), check_lowp=False)
 
     def test_broadcast(self):
         self.common(torch.add, (torch.rand(32, 1024), torch.rand(1024)))
@@ -198,6 +158,7 @@
     "test_add_const_int",
     "test_add_inplace_permuted",
     "test_addmm",
+    "test_angle",
     "test_any",
     "test_arange5",
     "test_argmax_min_int32",
@@ -216,6 +177,7 @@
     "test_cumsum_inf",
     "test_custom_op_2",
     "test_div1",
+    "test_div2",
     "test_div3",
     "test_erfinv",
     "test_floordiv",
