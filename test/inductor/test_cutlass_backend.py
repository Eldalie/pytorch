# Owner(s): ["module: inductor"]
import logging
import math
import os
import re
import sysconfig
import unittest
import unittest.mock as mock
from pathlib import Path
from typing import Callable, Optional

from torch._inductor.utils import clear_inductor_caches
from torch.export import Dim
from torch.testing._internal.logging_utils import log_settings


try:
    from test_aot_inductor_utils import AOTIRunnerUtil
except ImportError:
    from .test_aot_inductor_utils import AOTIRunnerUtil

import torch
import torch._inductor.codecache
import torch.version
from torch._dynamo import config as dynamo_config
from torch._dynamo.utils import counters
from torch._inductor import config
from torch._inductor.codegen.cuda.cuda_kernel import CUDATemplateCaller
from torch._inductor.codegen.cuda.cutlass_utils import get_max_alignment
from torch._inductor.exc import InductorError
from torch._inductor.ir import ChoiceCaller, FixedLayout
from torch._inductor.select_algorithm import NoValidChoicesError
from torch._inductor.test_case import run_tests, TestCase
from torch._inductor.utils import fresh_inductor_cache
from torch.sparse import SparseSemiStructuredTensor, to_sparse_semi_structured
from torch.testing import FileCheck
from torch.testing._internal.common_cuda import SM80OrLater, SM90OrLater
from torch.testing._internal.common_utils import (
    IN_RE_WORKER,
    instantiate_parametrized_tests,
    IS_FBCODE,
    parametrize,
)
from torch.testing._internal.inductor_utils import HAS_CPU, HAS_CUDA


torch.set_float32_matmul_precision("high")
if HAS_CUDA:
    torch.cuda.memory._set_allocator_settings("expandable_segments:False")


log = logging.getLogger(__name__)


def _get_path_without_sccache() -> str:
    """
    Get the PATH environment variable without sccache.
    """
    path_envs = os.environ.get("PATH", "").split(":")
    path_envs = [env for env in path_envs if "/opt/cache/bin" not in env]
    return ":".join(path_envs)


@instantiate_parametrized_tests
class TestCutlassBackend(TestCase):
    def setUp(self):
        if not HAS_CUDA:
            self.skipTest("CUDA is not available")
        if torch.version.hip:
            self.skipTest("CUTLASS backend is not supported on HIP")

        # The new inductor cache refresh mechanism
        # introduced with https://github.com/pytorch/pytorch/pull/122661
        # interacts badly with persistent subprocesses during
        # autotuning. So we need to disable automatic cache refresh
        # before calling setUp() on the parent class.
        old_disable_fresh_cache_envvar = os.environ.get(
            "INDUCTOR_TEST_DISABLE_FRESH_CACHE", ""
        )
        try:
            os.environ["INDUCTOR_TEST_DISABLE_FRESH_CACHE"] = "1"
            super().setUp()
        finally:
            os.environ[
                "INDUCTOR_TEST_DISABLE_FRESH_CACHE"
            ] = old_disable_fresh_cache_envvar
        torch.random.manual_seed(1234)

    def tearDown(self):
        super().tearDown()
        clear_inductor_caches()

    @unittest.skipIf(not SM90OrLater, "need sm_90")
    @mock.patch.dict(os.environ, {"PATH": _get_path_without_sccache()})
    def test_max_autotune_cutlass_threshold(self):
        """
        Make sure Cutlass GEMM threshold works as intended.
        """

        def mm(a, b):
            return a @ b

        a = torch.randn(100, 10).cuda().half()
        b = torch.randn(10, 100).cuda().half()

        with config.patch(
            {
                "max_autotune": True,
                "autotune_in_subproc": True,
                "max_autotune_gemm_backends": "CUTLASS",
                "compile_threads": 4,
                "cuda.cutlass_backend_min_gemm_size": 100000,
                "cuda.cutlass_max_profiling_configs": 2,
                # allow fallback to aten as intended
                "autotune_fallback_to_aten": True,
            }
        ):
            from torch._inductor.codegen.cuda.cuda_kernel import CUDATemplateCaller

            with mock.patch(
                "torch._inductor.select_algorithm.autotune_select_algorithm"
            ) as mocked_select_algorithm:
                Y_compiled = torch.compile(mm, dynamic=False)(a, b)
                Y = mm(a, b)
                passed_choice_callers: list[ChoiceCaller] = mocked_select_algorithm[0][
                    1
                ]
                assert all(
                    isinstance(cc, ChoiceCaller) for cc in passed_choice_callers
                ), "Argument 1 to autotune_select_algorithm should be a list of ChoiceCaller instances"
                # We expect that no Cutlass Kernels are considered, due to the threshold
                assert all(
                    not isinstance(cc, CUDATemplateCaller)
                    for cc in passed_choice_callers
                ), "Cutlass Kernels should have been filtered, GEMM size is too small"
            torch.testing.assert_close(Y_compiled, Y)

    @unittest.skipIf(not SM90OrLater, "need sm_90")
    @mock.patch.dict(os.environ, {"PATH": _get_path_without_sccache()})
    def test_cutlass_backend_subproc_mm(self):
        """
        Test autotune_in_subproc works for mm.

        NOTE: Shape like M, N, K = 100, 100, 10 would get filtered out due to
        alignment mismatch.
        """

        M, N, K = 4096, 2048, 25728

        a = torch.randn(M, K).cuda().half()
        b = torch.randn(K, N).cuda().half()

        with config.patch(
            {
                "max_autotune": True,
                "autotune_in_subproc": True,
                "max_autotune_gemm_backends": "CUTLASS",
                "compile_threads": 4,
                "cuda.cutlass_max_profiling_configs": 4,
                "autotune_fallback_to_aten": False,
            }
        ):
            Y_compiled = torch.compile(torch.mm)(a, b)
            Y = torch.mm(a, b)
            torch.testing.assert_close(Y_compiled, Y)

    @unittest.skipIf(
        True, "FIXME: Disabled temporarily since IMA or crashing in subprocess"
    )
    @unittest.skipIf(not SM90OrLater, "need sm_90")
    @mock.patch.dict(os.environ, {"PATH": _get_path_without_sccache()})
    def test_cutlass_backend_subproc_addmm(self, shape_combo):
        """
        Test autotune_in_subproc works for addmm.
        """

        M, N, K = 4096, 2048, 25728

        a = torch.randn(M, K).cuda().half()
        b = torch.randn(K, N).cuda().half()

        x_shapes = [
            (M, N),
            (M, 1),
            (1, N),
            (N,),
        ]

        alpha = 2.0
        beta = 0.4

        with config.patch(
            {
                "max_autotune": True,
                "autotune_in_subproc": True,
                "max_autotune_gemm_backends": "CUTLASS",
                "compile_threads": 4,
                "cuda.cutlass_max_profiling_configs": 4,
                "autotune_fallback_to_aten": False,
            }
        ):
            for x_shape in x_shapes:
                x = torch.randn(x_shape).cuda().half()
                Y_compiled = torch.compile(torch.addmm)(x, a, b, alpha=alpha, beta=beta)
                Y = torch.addmm(x, a, b, alpha=alpha, beta=beta)
                torch.testing.assert_close(Y_compiled, Y)

    @unittest.skipIf(not SM90OrLater, "need sm_90")
    @mock.patch.dict(os.environ, {"PATH": _get_path_without_sccache()})
    def test_cutlass_backend_subproc_bmm(self):
        """
        Test autotune_in_subproc works for bmm.
        """

        B, M, N, K = 10, 4096, 2048, 25728

        a = torch.randn(B, M, K).cuda().half()
        b = torch.randn(B, K, N).cuda().half()

        with config.patch(
            {
                "max_autotune": True,
                "autotune_in_subproc": True,
                "max_autotune_gemm_backends": "CUTLASS",
                "compile_threads": 4,
                "cuda.cutlass_max_profiling_configs": 4,
                "autotune_fallback_to_aten": False,
            }
        ):
            Y_compiled = torch.compile(torch.bmm)(a, b)
            Y = torch.bmm(a, b)
            torch.testing.assert_close(Y_compiled, Y)

    @unittest.skipIf(not SM90OrLater, "need sm_90")
    @mock.patch.dict(os.environ, {"PATH": _get_path_without_sccache()})
    def test_aoti_rerun_with_different_shapes(self):
        """
        Compile with one shape, then re-run with different input shapes
        """
        max_autotune_gemm_backends = "CUTLASS"

        class MyModel(torch.nn.Module):
            def forward(self, a, b):
                return a @ b

        model = MyModel()
        a = torch.randn(128, 16).cuda().half()
        b = torch.randn(16, 512).cuda().half()
        x = torch.randn(256, 32).cuda().half()
        y = torch.randn(32, 256).cuda().half()

        with config.patch(
            {
                "max_autotune": True,
                "autotune_in_subproc": True,
                "max_autotune_gemm_backends": max_autotune_gemm_backends,
                "cuda.cutlass_max_profiling_configs": 3,
                "autotune_fallback_to_aten": False,
            }
        ):
            from torch.export import Dim

            M = Dim("M", min=1, max=1024)
            N = Dim("N", min=1, max=1024)
            K = Dim("K", min=1, max=1024)
            dynamic_shapes = {
                "a": {0: M, 1: K},
                "b": {0: K, 1: N},
            }

            actual = AOTIRunnerUtil.run_multiple(
                "cuda",
                model,
                [(a, b), (x, y)],
                dynamic_shapes=dynamic_shapes,
            )
            expected = [model(a, b), model(x, y)]
            torch.testing.assert_close(actual[0], expected[0])
            torch.testing.assert_close(actual[1], expected[1])

    @unittest.skipIf(not SM90OrLater, "need sm_90")
    @parametrize("dynamic", (False, True))
    @mock.patch.dict(os.environ, {"PATH": _get_path_without_sccache()})
    def test_diff_matmul_share_same_kernel(self, dynamic):
        max_autotune_gemm_backends = "CUTLASS"

        class MyModel(torch.nn.Module):
            def __init__(self):
                super().__init__()

            def forward(self, a, b, c):
                ab = a @ b
                ac = a @ c
                return ab, ac

        model = MyModel()
        a = torch.randn(128, 16).cuda().half()
        b = torch.randn(16, 128).cuda().half()
        c = torch.randn(16, 512).cuda().half()

        with config.patch(
            {
                "max_autotune": True,
                "autotune_in_subproc": True,
                "max_autotune_gemm_backends": max_autotune_gemm_backends,
                "cuda.cutlass_max_profiling_configs": 1,
                "autotune_fallback_to_aten": False,
            }
        ):
            from torch._inductor.utils import run_and_get_code

            compiled = torch.compile(model, dynamic=dynamic)
            expected = model(a, b, c)
            actual, codes = run_and_get_code(compiled, a, b, c)
            torch.testing.assert_close(actual, expected)
            FileCheck().check_count(
                "cuda_fused_0.cuda_fused_0",
                2,
            ).run(codes[0])

    @unittest.skipIf(not SM90OrLater, "need sm_90")
    @mock.patch.dict(os.environ, {"PATH": _get_path_without_sccache()})
    def test_number_mm_precompiles(self):
        torch._dynamo.utils.counters.clear()
        max_autotune_gemm_backends = "CUTLASS"

        class MyModel(torch.nn.Module):
            def __init__(self):
                super().__init__()

            def forward(self, a, b, c):
                ab = a @ b
                return ab

        model = MyModel()
        a = torch.randn(128, 16).cuda().half()
        b = torch.randn(16, 128).cuda().half()
        c = torch.randn(16, 512).cuda().half()

        with config.patch(
            {
                "max_autotune": True,
                "autotune_in_subproc": True,
                "max_autotune_gemm_backends": max_autotune_gemm_backends,
                "cuda.cutlass_max_profiling_configs": 1,
                "autotune_fallback_to_aten": False,
                "cuda.cutlass_max_profiling_swizzle_options": [
                    1,
                    2,
                    4,
                ],  # guarantees > 1 choices
                "force_disable_caches": True,
            }
        ):
            from torch._inductor.utils import run_and_get_code

            compiled = torch.compile(model, dynamic=True)
            expected = model(a, b, c)
            actual, codes = run_and_get_code(compiled, a, b, c)
            torch.testing.assert_close(actual, expected)
            FileCheck().check_count(
                "cuda_fused_0.cuda_fused_0",
                1,
            ).run(codes[0])
            # Verifies expected number of precompilations
            self.assertEqual(
                torch._dynamo.utils.counters["inductor"][
                    "select_algorithm_num_precompiles"
                ],
                1,
            )

    # NOTE: right now tuned_mm doesn't support cutlass 2x, which is used by A100
    @unittest.skipIf(not SM90OrLater, "need sm_90")
    @parametrize("dynamic", (False, True))
    @parametrize("use_aoti", (False, True))
    @parametrize("dtype", (torch.float16, torch.bfloat16))
    @mock.patch.dict(os.environ, {"PATH": _get_path_without_sccache()})
    def test_max_autotune_cutlass_backend_regular_mm(
        self,
        dynamic: bool,
        max_autotune_gemm_backends: str = "CUTLASS",
        use_aoti: bool = False,
        dtype: torch.dtype = torch.float16,
    ):
        """
        Main test for mm.
        """

        class MyModel(torch.nn.Module):
            def forward(self, a, b):
                return a @ b

        model = MyModel().cuda()
        # M, N, K
        shapes = [
            (128, 128, 16),
            (1024, 1024, 256),
        ]
        shapes = shapes[0:1] if not dynamic else shapes
        inputs = [
            (torch.randn(M, K).cuda().to(dtype), torch.randn(K, N).cuda().to(dtype))
            for (M, N, K) in shapes
        ]
        dynamic_shapes = (
            {
                "a": {0: Dim.DYNAMIC, 1: Dim.DYNAMIC},
                "b": {0: Dim.DYNAMIC, 1: Dim.DYNAMIC},
            }
            if dynamic
            else None
        )

        with config.patch(
            {
                "max_autotune": True,
                "max_autotune_gemm_backends": max_autotune_gemm_backends,
                "cuda.cutlass_max_profiling_configs": 2,
                "autotune_fallback_to_aten": False,
            }
        ), dynamo_config.patch({"error_on_recompile": dynamic}):
            expected = [model(*input) for input in inputs]
            if use_aoti:
                actual = AOTIRunnerUtil.run_multiple(
                    model, inputs, dynamic_shapes=dynamic_shapes
                )
            else:
                compiled_model = torch.compile(model, dynamic=dynamic)
                actual = [compiled_model(*input) for input in inputs]

            torch.testing.assert_close(actual, expected)

    @unittest.skipIf(not SM90OrLater, "need sm_90")
    @parametrize("dynamic", (False,))
    @parametrize("dtype", (torch.float16, torch.bfloat16))
    @mock.patch.dict(os.environ, {"PATH": _get_path_without_sccache()})
    def test_max_autotune_cutlass_backend_addmm(
        self,
        dynamic: bool,
        max_autotune_gemm_backends: str = "CUTLASS",
        use_aoti: bool = False,
        dtype: torch.dtype = torch.float16,
    ):
        """
        Main test for addmm.
        """

        class MyModel(torch.nn.Module):
            def forward(self, x, a, b):
                return torch.addmm(x, a, b)

        model = MyModel().cuda()
        # M, N, K
        shapes = [
            (128, 128, 16),
        ]

        x_shapes = [
            lambda M, N: (M, N),
            # lambda M, N: (M, 1),
            # lambda M, N: (1, N),
            # lambda M, N: (N,),
        ]
        for x_shape in x_shapes:
            inputs = [
                (
                    torch.randn(x_shape(M, N)).cuda().to(dtype),
                    torch.randn(M, K).cuda().to(dtype),
                    torch.randn(K, N).cuda().to(dtype),
                )
                for (M, N, K) in shapes
            ]
            with config.patch(
                {
                    "max_autotune": True,
                    "max_autotune_gemm_backends": max_autotune_gemm_backends,
                    "cuda.cutlass_max_profiling_configs": 2,
                    "autotune_fallback_to_aten": False,
                }
            ), dynamo_config.patch({"error_on_recompile": dynamic}):
                expected = [model(*input) for input in inputs]
<<<<<<< HEAD
                compiled_model = torch.compile(model, dynamic=dynamic)
                actual = [compiled_model(*input) for input in inputs]
=======
                if use_aoti:
                    actual = AOTIRunnerUtil.run_multiple(
                        model, inputs, dynamic_shapes=None
                    )
                else:
                    compiled_model = torch.compile(model, dynamic=dynamic)
                    actual = [compiled_model(*input) for input in inputs]
>>>>>>> 27370998

                torch.testing.assert_close(actual, expected)

    @unittest.skipIf(not SM90OrLater, "need sm_90")
    @parametrize("dynamic", (False,))
    @parametrize("dtype", (torch.float16, torch.bfloat16))
    @mock.patch.dict(os.environ, {"PATH": _get_path_without_sccache()})
    def test_max_autotune_cutlass_backend_bmm(
        self,
        dynamic: bool,
        max_autotune_gemm_backends: str = "CUTLASS",
        dtype: torch.dtype = torch.float16,
    ):
        """
        Main test for bmm.
        """

        class MyModel(torch.nn.Module):
            def forward(self, a, b):
                return torch.bmm(a, b)

        model = MyModel().cuda()
        # B, M, N, K
        shapes = [
            (10, 4096, 2048, 25728),
        ]

        inputs = [
            (
                torch.randn(B, M, K).cuda().to(dtype),
                torch.randn(B, K, N).cuda().to(dtype),
            )
            for B, M, N, K in shapes
        ]
        with config.patch(
            {
                "max_autotune": True,
                "max_autotune_gemm_backends": max_autotune_gemm_backends,
                "cuda.cutlass_max_profiling_configs": 2,
                "autotune_fallback_to_aten": False,
            }
        ):
            expected = [model(*input) for input in inputs]
<<<<<<< HEAD
            compiled_model = torch.compile(model, dynamic=dynamic)
            actual = [compiled_model(*input) for input in inputs]
=======
            if use_aoti:
                actual = AOTIRunnerUtil.run_multiple(model, inputs, dynamic_shapes=None)
            else:
                compiled_model = torch.compile(model, dynamic=dynamic)
                actual = [compiled_model(*input) for input in inputs]
>>>>>>> 27370998
            torch.testing.assert_close(actual, expected)

    @unittest.skipIf(not SM90OrLater, "need sm_90")
    @mock.patch.dict(os.environ, {"PATH": _get_path_without_sccache()})
    def test_max_autotune_cutlass_backend_regular_mm_streamk(
        self, dynamic: bool = False, max_autotune_gemm_backends: str = "CUTLASS"
    ):
        """
        Make sure autotuning mm in sub processes work without crashes.
        """

        def mm(a, b):
            return a @ b

        a = torch.randn(128, 16).cuda().half()
        b = torch.randn(16, 128).cuda().half()

        with config.patch(
            {
                "max_autotune": True,
                "autotune_in_subproc": True,
                "max_autotune_gemm_backends": max_autotune_gemm_backends,
                "cuda.cutlass_max_profiling_configs": 2,
                "cuda.cutlass_op_allowlist_regex": "stream_k",  # only stream-k GEMM Kernels
                "autotune_fallback_to_aten": False,
            }
        ):
            for M, K, N in (
                (128, 16, 128),
                (1024, 256, 1024),
                (
                    16384,
                    1024,
                    16384,
                ),
                (
                    16384,
                    1408,
                    16384,
                ),
            ):
                a = torch.randn(M, K).cuda().half()
                b = torch.randn(K, N).cuda().half()
                Y_compiled = torch.compile(mm, dynamic=dynamic)(a, b)
                Y = mm(a, b)
                # we need relaxed numerical limits due to the sheer size of the
                # matmuls involved. Many small addition differences add up.
                torch.testing.assert_close(Y_compiled, Y, atol=0.01, rtol=0.01)

    def _test_max_autotune_cutlass_backend_epilogue_fusion(
        self,
        dynamic: bool = False,
        max_autotune_gemm_backends: str = "CUTLASS",
        fp16=True,
        expected_fuse_count=0,
        mm: Optional[Callable[[torch.Tensor, torch.Tensor], torch.Tensor]] = None,
        batch_size: Optional[int] = None,
    ):
        # Note: The ops that are available
        # also depend on the alignment of the shapes
        # so if these shapes don't all align to at least 8 elements
        # it can happen that no Cutlass 3.x op is available
        # that allows fusions
        if batch_size is None:
            a = torch.randn(256, 32).cuda()
            b = torch.randn(32, 256).cuda()
        else:
            a = torch.randn(batch_size, 256, 32).cuda()
            b = torch.randn(batch_size, 32, 256).cuda()
        if fp16:
            a = a.half()
            b = b.half()

        with config.patch(
            {
                "max_autotune": True,
                "autotune_in_subproc": True,
                "max_autotune_gemm_backends": max_autotune_gemm_backends,
                "cuda.cutlass_max_profiling_configs": 4,
                "cuda.version": "12.2",  # required to enable the Kernels we need
                "autotune_fallback_to_aten": False,
            }
        ):
            counters["inductor"]["cuda_epilogue_fusion_counter"] = 0
            assert mm is not None
            Y_compiled = torch.compile(mm, dynamic=dynamic)(a, b)
            Y = mm(a, b)
            actual_count = counters["inductor"]["cuda_epilogue_fusion_counter"]
            assert (
                actual_count == expected_fuse_count
            ), f"Expected fuse count of {expected_fuse_count} but got {actual_count}"
            torch.testing.assert_close(Y_compiled, Y, atol=1e-2, rtol=1e-2)

    @unittest.skipIf(not SM90OrLater, "need sm_90")
    def test_max_autotune_cutlass_backend_simple_fusion_fp16_fp32acc(self):
        def mm(a, b):
            return (a @ b) * 3.0

        self._test_max_autotune_cutlass_backend_epilogue_fusion(
            fp16=True, expected_fuse_count=0, mm=mm
        )

    @unittest.skipIf(not SM90OrLater, "need sm_90")
    def test_max_autotune_cutlass_backend_chained_fusion_fp16_fp32acc(self):
        def mm(a, b):
            return (a @ b) * 3.3 - 1.234

        self._test_max_autotune_cutlass_backend_epilogue_fusion(
            fp16=True, expected_fuse_count=0, mm=mm
        )

    @unittest.skipIf(not SM90OrLater, "need sm_90")
    def test_max_autotune_cutlass_backend_relu_fusion_fp16_fp32acc(self):
        def mm(a, b):
            return torch.nn.functional.relu((a @ b) * 3.3 - 1.234)

        #  The pointwise ops seem to be pre-fused into a single Pointwise
        self._test_max_autotune_cutlass_backend_epilogue_fusion(
            fp16=True, expected_fuse_count=0, mm=mm
        )

    @unittest.skipIf(not SM90OrLater, "need sm_90")
    def test_max_autotune_cutlass_backend_relu6_fusion_fp16_fp32acc(self):
        def mm(a, b):
            return torch.clamp(torch.nn.functional.relu(a @ b), max=6.0)

        #  The pointwise ops seem to be pre-fused into a single Pointwise
        self._test_max_autotune_cutlass_backend_epilogue_fusion(
            fp16=True, expected_fuse_count=0, mm=mm
        )

    @unittest.skipIf(not SM90OrLater, "need sm_90")
    def test_max_autotune_cutlass_backend_no_fusion_dtype_mismatch(self):
        def mm(a, b):
            # this should not be fused, since the output dtype is different from the matmul dtype
            return (a @ b).to(torch.float32) * 0.00001

        self._test_max_autotune_cutlass_backend_epilogue_fusion(
            fp16=True, expected_fuse_count=0, mm=mm
        )

    @unittest.skipIf(not SM90OrLater, "need sm_90")
    def test_max_autotune_cutlass_backend_shape_dependent_normalization_fusion(self):
        def mm(a, b):
            return (a @ b) / b.size(1)

        self._test_max_autotune_cutlass_backend_epilogue_fusion(
            fp16=True, expected_fuse_count=0, mm=mm
        )

    # TODO: Enable dynamic test cases when dynamic support is added.
    @unittest.skipIf(not SM90OrLater, "need sm_90")
    @parametrize("dynamic", (False,))
    @mock.patch.dict(os.environ, {"PATH": _get_path_without_sccache()})
    def test_max_autotune_cutlass_backend_int_mm(
        self, dynamic: bool, max_autotune_gemm_backends: str = "CUTLASS"
    ):
        """
        Make sure autotuning mm in sub processes work without crashes.
        """

        def mm(a, b):
            return torch._int_mm(a, b)

        # CUTLASS only supports row-major/column-major combination of
        # layouts for this operation, thus the transpose of tensor b
        # (on the other side, Triton at the moment doesn't support
        # this combination, so it's excluded from the test).  Also,
        # for CUTLASS alignment requirements, number of columns in
        # both tensors has to be divisible by 16.
        a = torch.randint(0, 5, (100, 16), dtype=torch.int8).cuda()
        b = torch.randint(0, 5, (32, 16), dtype=torch.int8).cuda().T

        with config.patch(
            {
                "max_autotune": True,
                "autotune_in_subproc": True,
                "max_autotune_gemm_backends": max_autotune_gemm_backends,
                "cuda.cutlass_max_profiling_configs": 2,
                "autotune_fallback_to_aten": False,
            }
        ):
            Y_compiled = torch.compile(mm, dynamic=dynamic)(a, b)
            Y = mm(a, b)
            torch.testing.assert_close(Y_compiled, Y)

    @mock.patch.dict(os.environ, {"PATH": _get_path_without_sccache()})
    @unittest.skipIf(not SM90OrLater, "need sm_90")
    def test_force_cutlass_backend_aoti_dynamic(self):
        class MyModel(torch.nn.Module):
            def forward(self, x, w):
                return x @ w

        with config.patch(
            {
                "max_autotune": True,
                "autotune_in_subproc": False,
                "max_autotune_gemm_backends": "CUTLASS",
                "autotune_fallback_to_aten": False,
                "cuda.cutlass_max_profiling_configs": 2,
            }
        ):
            model = MyModel()
            M, N, K = 16, 32, 64
            dynamic_shapes = {
                "x": {0: M, 1: K},
                "w": {0: K, 1: N},
            }

            x = torch.randn(M, K).cuda().half()
            w = torch.randn(K, N).cuda().half()

            actual = AOTIRunnerUtil.run(
                model,
                (x, w),
                dynamic_shapes=dynamic_shapes,
            )
            expected = model(x, w)
            torch.testing.assert_close(expected, actual)

    @mock.patch.dict(os.environ, {"PATH": _get_path_without_sccache()})
    @unittest.skipIf(not SM90OrLater, "need sm_90")
    def test_force_cutlass_backend_aoti_cexpr_codegen(self):
        class MyModel(torch.nn.Module):
            def forward(self, x, w):
                x0, x1 = x.shape
                x = x.reshape(x0 // 2, x1, 2)[:, :, 0]
                x = x.contiguous()
                x = x.as_strided(x.size(), x.stride())

                return x @ w

        with config.patch(
            {
                "max_autotune": True,
                "autotune_in_subproc": False,
                "max_autotune_gemm_backends": "CUTLASS",
                "autotune_fallback_to_aten": False,
                "cuda.cutlass_max_profiling_configs": 2,
            }
        ):
            model = MyModel()
            M, N, K = 128, 64, 64
            dynamic_shapes = {
                "x": {0: Dim.DYNAMIC},
                "w": None,
            }

            x = torch.randn(M, K).cuda().half()
            w = torch.randn(K, N).cuda().half()

            actual = AOTIRunnerUtil.run(
                model,
                (x, w),
                dynamic_shapes=dynamic_shapes,
            )
            expected = model(x, w)
            torch.testing.assert_close(expected, actual)

    @mock.patch.dict(os.environ, {"PATH": _get_path_without_sccache()})
    @unittest.skipIf(not SM90OrLater, "need sm_90")
    def test_aoti_workspace_ptr(self):
        class MyModel(torch.nn.Module):
            def forward(self, x, w):
                return x @ w

        with config.patch(
            {
                "max_autotune": True,
                "autotune_in_subproc": False,
                "max_autotune_gemm_backends": "CUTLASS",
                "autotune_fallback_to_aten": False,
                "cuda.cutlass_op_allowlist_regex": "128x256x64.*stream_k_warpspecialized_cooperative_epi_nosmem",
                "cuda.cutlass_max_profiling_configs": 1,
            }
        ):
            model = MyModel()
            M, N, K = 200, 5216, 10_432

            x = torch.randn(M, K).cuda().half()
            w = torch.randn(K, N).cuda().half()

            actual = AOTIRunnerUtil.run(
                model,
                (x, w),
            )
            expected = model(x, w)
            torch.testing.assert_close(expected, actual, atol=0.01, rtol=0.01)

    # TODO: Enable dynamic test cases when dynamic support is added.
    @unittest.skipIf(not SM80OrLater or SM90OrLater, "need sm_8x exactly")
    @parametrize("dynamic", (False,))
    @mock.patch.dict(os.environ, {"PATH": _get_path_without_sccache()})
    def test_max_autotune_cutlass_backend_sparse_semi_structured_mm(
        self, dynamic: bool
    ):
        """
        Make sure autotuning mm in sub processes work without crashes.
        """

        SparseSemiStructuredTensor._FORCE_CUTLASS = True

        def mm(a, b):
            return torch.mm(a, b)

        m, n, k = 32, 8, 64
        mask = torch.tensor([0, 0, 1, 1]).tile(m, k // 4).cuda().half()
        a = torch.rand(m, k).cuda().half() * mask
        a_sparse = to_sparse_semi_structured(a)
        b = torch.rand(k, n).cuda().half()

        with config.patch(
            {
                "max_autotune": True,
                "autotune_in_subproc": True,
                "max_autotune_gemm_backends": "CUTLASS",
                "cuda.cutlass_max_profiling_configs": 2,
                "autotune_local_cache": True,
                "autotune_fallback_to_aten": False,
            }
        ):
            Y_compiled = torch.compile(mm, dynamic=dynamic)(a_sparse, b)
            Y = mm(a, b)
            torch.testing.assert_close(Y_compiled, Y)

        cache = torch._inductor.codecache.LocalCache().lookup(
            "sparse_semi_structured_mm"
        )
        assert cache is not None
        high = cache[
            f"[('cuda', 'torch.float16', {m}, {k // 2}, {k // 2}, 1, 0), "
            f"('cuda', 'torch.int16', {m}, {k // 16}, {k // 16}, 1, 0), "
            f"('cuda', 'torch.float16', {k}, {n}, {n}, 1, 0)]"
        ]["high"]
        cutlass_kernels_count = 0
        for kernel, time in high.items():
            if kernel.startswith("cutlass_gemm") and not math.isinf(time):
                cutlass_kernels_count += 1
        assert cutlass_kernels_count > 0

    @unittest.skipIf(not SM90OrLater, "need sm_90")
    @mock.patch.dict(os.environ, {"PATH": _get_path_without_sccache()})
    def test_cutlass_backend_op_denylist(
        self,
    ):
        def my_addmm(x, a, b, alpha, beta):
            return torch.addmm(x, a, b, alpha=beta, beta=alpha)

        x = torch.randn((128, 128)).cuda().half()
        a = torch.randn(128, 128).cuda().half()
        b = torch.randn(128, 128).cuda().half()

        def select_no_algorithm(*args, **kwargs):
            raise NoValidChoicesError

        with fresh_inductor_cache():
            with config.patch(
                {
                    "max_autotune": True,
                    "max_autotune_gemm_backends": "CUTLASS",
                    "cuda.cutlass_max_profiling_configs": 2,
                    "cuda.cutlass_op_allowlist_regex": "",
                    "cuda.cutlass_op_denylist_regex": "pingpong",
                }
            ):
                with mock.patch(
                    "torch._inductor.kernel.mm.autotune_select_algorithm",
                    wraps=select_no_algorithm,
                ) as sa:
                    with self.assertRaises(InductorError):
                        torch.compile(my_addmm, dynamic=False)(x, a, b, 1.0, 2.0)
                    args, _ = sa.call_args
                    op_name, choices, _, __ = args
                    assert op_name == "addmm"
                    cuda_template_count = 0
                    for choice in choices:
                        if isinstance(choice, CUDATemplateCaller):
                            choice_info = choice.info_dict()
                            op_conf_name = choice_info.get("op_conf_name", "")
                            assert isinstance(op_conf_name, str)
                            assert (
                                "pingpong" not in op_conf_name
                            ), "All pingpong Kernels should have been filtered"
                            cuda_template_count += 1
                    assert cuda_template_count > 0, "No CUDATemplateCaller choices"

    @unittest.skipIf(not SM90OrLater, "need sm_90")
    @mock.patch.dict(os.environ, {"PATH": _get_path_without_sccache()})
    def test_cutlass_backend_op_allowlist(
        self,
    ):
        def addmm(x, a, b, alpha, beta):
            return torch.addmm(x, a, b, alpha=alpha, beta=beta)

        x = torch.randn((128, 128)).cuda().half()
        a = torch.randn(128, 128).cuda().half()
        b = torch.randn(128, 128).cuda().half()

        def select_no_algorithm(*args, **kwargs):
            raise NoValidChoicesError

        with fresh_inductor_cache():
            with config.patch(
                {
                    "max_autotune": True,
                    "max_autotune_gemm_backends": "CUTLASS",
                    "cuda.cutlass_max_profiling_configs": 2,
                    "cuda.cutlass_op_allowlist_regex": "pingpong",
                    "cuda.cutlass_op_denylist_regex": None,
                }
            ):
                with mock.patch(
                    "torch._inductor.kernel.mm.autotune_select_algorithm",
                    wraps=select_no_algorithm,
                ) as sa:
                    with self.assertRaises(InductorError):
                        torch.compile(addmm, dynamic=False)(x, a, b, 1.0, 1.0)
                    args, _ = sa.call_args
                    op_name, choices, _, __ = args
                    assert op_name == "addmm"
                    cuda_template_count = 0
                    for choice in choices:
                        if isinstance(choice, CUDATemplateCaller):
                            choice_info = choice.info_dict()
                            op_conf_name = choice_info.get("op_conf_name", "")
                            assert isinstance(op_conf_name, str)
                            assert (
                                "pingpong" in op_conf_name
                            ), "Only pingpong Kernels should have been allowed"
                            cuda_template_count += 1
                    assert cuda_template_count > 0, "No CUDATemplateCaller choices"

    @unittest.skipIf(not SM80OrLater, "need sm_80")
    @mock.patch.dict(os.environ, {"PATH": _get_path_without_sccache()})
    def test_get_max_alignment(self):
        l4 = FixedLayout(
            torch.device("cpu"), torch.half, size=[1, 2, 4], stride=[0, 4, 1]
        )
        m4 = get_max_alignment(l4)
        self.assertEqual(
            m4, 4, "Wrong max alignment. Should have been 4. (simple, contiguous case)"
        )

        l4_2 = FixedLayout(
            torch.device("cpu"), torch.half, size=[1, 4, 2], stride=[0, 1, 4]
        )
        m4_2 = get_max_alignment(l4_2)
        self.assertEqual(
            m4_2,
            4,
            "Wrong max alignment. Should have been 4. Did not deal with strides correctly",
        )

        l1 = FixedLayout(
            torch.device("cpu"), torch.half, size=[2, 4, 2], stride=[23, 1, 4]
        )
        m1 = get_max_alignment(l1)
        self.assertEqual(
            m1,
            1,
            "Wrong max alignment. Should have been 1. Did not take stride into account correctly",
        )

        l2 = FixedLayout(
            torch.device("cpu"), torch.half, size=[1, 2, 4], stride=[0, 4, 1], offset=6
        )
        m2 = get_max_alignment(l2)
        self.assertEqual(
            m2, 2, "Wrong max alignment. Should have been 2. (due to choice of offset)"
        )

        l8 = FixedLayout(
            torch.device("cpu"),
            torch.half,
            size=[2, 2, 8],
            stride=[32, 8, 1],
            offset=24,
        )
        m8 = get_max_alignment(l8)
        self.assertEqual(m8, 8, "Wrong max alignment. Should have been 8.")

        l4 = FixedLayout(
            torch.device("cpu"),
            torch.float32,
            size=[2, 2, 8],
            stride=[32, 8, 1],
            offset=24,
        )
        m4 = get_max_alignment(l4)
        self.assertEqual(
            m4, 4, "Wrong max alignment. Should have been 4 (due to float32 dtype )."
        )

    @unittest.skipIf(not SM90OrLater, "need sm_90")
    @mock.patch.dict(os.environ, {"PATH": _get_path_without_sccache()})
    def test_standalone_runner(self):
        max_autotune_gemm_backends = "CUTLASS"

        a = torch.randn(128, 16).cuda().half()
        b = torch.randn(16, 128).cuda().half()

        with config.patch(
            {
                "max_autotune": True,
                "max_autotune_gemm_backends": max_autotune_gemm_backends,
                "cuda.cutlass_max_profiling_configs": 2,
                "autotune_fallback_to_aten": False,
                "cuda.generate_test_runner": True,  # put standalone runner in the generated code
            }
        ):
            from tempfile import NamedTemporaryFile

            from torch._inductor.codegen.cuda.cutlass_utils import (
                cuda_standalone_runner_compile_command,
                CUDACompileSourceCapturingContext,
            )

            # Run compilation, check results just in case, and save
            # CUTLASS-based generated code.
            with CUDACompileSourceCapturingContext() as ctx:
                compiled = torch.compile(torch.mm, dynamic=False)

                expected = torch.mm(a, b)
                actual = compiled(a, b)

                torch.testing.assert_close(actual, expected)

                sources = ctx.sources

            assert len(sources) >= 1

            # Get names for temporary source and executable files.
            cu_file = NamedTemporaryFile("w", suffix=".cu", delete=False)
            cu_file.close()
            exe_file = NamedTemporaryFile("w", suffix="", delete=False)
            exe_file.close()

            # Save the generated code into the .cu file.
            with open(cu_file.name, "w") as file:
                file.write(sources[0])

            # Get command to compile .cu file, and run the
            # compilation.
            command = cuda_standalone_runner_compile_command(
                Path(cu_file.name), Path(exe_file.name)
            )

            if IS_FBCODE:
                # hack to bypass the following error:
                # error while loading shared libraries: IX}: invalid mode for dlopen(): Invalid argument
                platform_path = sysconfig.get_config_var("LIBDIR")
                cuda_path = os.path.realpath(os.path.join(platform_path, "libcuda.so"))
                command = command.replace("-lcuda ", f"-L{cuda_path} ")

            repro_message = (
                f"Reproduce with: {command}\n"
                f"exe_file.name: {exe_file.name}\n"
                f"cu_file.name: {cu_file.name}\n"
            )

            retcode = os.system(command)
            self.assertEqual(retcode, 0, repro_message)

            # Run the executable generated.
            if not IS_FBCODE or not IN_RE_WORKER:
                retcode = os.system(exe_file.name)
                self.assertEqual(retcode, 0, repro_message)

            # Remove temporary files.
            os.remove(cu_file.name)
            os.remove(exe_file.name)

    @unittest.skipIf(not SM90OrLater, "need sm_90")
    @mock.patch.dict(os.environ, {"PATH": _get_path_without_sccache()})
    def test_cutlass_backend_integration(self):
        """
        Test if cutlass backend can be autotune with other backends
        """

        def mm(a, b):
            return a @ b

        a = torch.randn(128, 16).cuda().half()
        b = torch.randn(16, 128).cuda().half()

        with config.patch(
            {
                "max_autotune": True,
                "max_autotune_gemm_backends": "ATEN,TRITON,CUTLASS",
                "cuda.cutlass_max_profiling_configs": 2,
                # needed for log searching
                "force_disable_caches": True,
            }
        ):
            with log_settings("+inductor"), self.assertLogs(
                logger="torch._inductor.codegen.cuda", level=logging.DEBUG
            ) as test_log:
                Y_compiled = torch.compile(mm, dynamic=False)(a, b)
                Y = mm(a, b)
                torch.testing.assert_close(Y_compiled, Y)

            output = "\n".join(record.getMessage() for record in test_log.records)

            match = re.search(
                r"Got cutlass configs: total number of ops: (\d+)", output
            )
            assert match, "Expect to find the cutlass configs log"
            num_ops = int(match.group(1))
            self.assertTrue(num_ops > 0, "The number of ops should be greater than 0")


if __name__ == "__main__":
    from torch._inductor.utils import is_big_gpu

    # Set env to make it work in CI.
    if HAS_CUDA and HAS_CPU and is_big_gpu():
        run_tests()<|MERGE_RESOLUTION|>--- conflicted
+++ resolved
@@ -232,53 +232,6 @@
             torch.testing.assert_close(Y_compiled, Y)
 
     @unittest.skipIf(not SM90OrLater, "need sm_90")
-    @mock.patch.dict(os.environ, {"PATH": _get_path_without_sccache()})
-    def test_aoti_rerun_with_different_shapes(self):
-        """
-        Compile with one shape, then re-run with different input shapes
-        """
-        max_autotune_gemm_backends = "CUTLASS"
-
-        class MyModel(torch.nn.Module):
-            def forward(self, a, b):
-                return a @ b
-
-        model = MyModel()
-        a = torch.randn(128, 16).cuda().half()
-        b = torch.randn(16, 512).cuda().half()
-        x = torch.randn(256, 32).cuda().half()
-        y = torch.randn(32, 256).cuda().half()
-
-        with config.patch(
-            {
-                "max_autotune": True,
-                "autotune_in_subproc": True,
-                "max_autotune_gemm_backends": max_autotune_gemm_backends,
-                "cuda.cutlass_max_profiling_configs": 3,
-                "autotune_fallback_to_aten": False,
-            }
-        ):
-            from torch.export import Dim
-
-            M = Dim("M", min=1, max=1024)
-            N = Dim("N", min=1, max=1024)
-            K = Dim("K", min=1, max=1024)
-            dynamic_shapes = {
-                "a": {0: M, 1: K},
-                "b": {0: K, 1: N},
-            }
-
-            actual = AOTIRunnerUtil.run_multiple(
-                "cuda",
-                model,
-                [(a, b), (x, y)],
-                dynamic_shapes=dynamic_shapes,
-            )
-            expected = [model(a, b), model(x, y)]
-            torch.testing.assert_close(actual[0], expected[0])
-            torch.testing.assert_close(actual[1], expected[1])
-
-    @unittest.skipIf(not SM90OrLater, "need sm_90")
     @parametrize("dynamic", (False, True))
     @mock.patch.dict(os.environ, {"PATH": _get_path_without_sccache()})
     def test_diff_matmul_share_same_kernel(self, dynamic):
@@ -432,6 +385,7 @@
 
     @unittest.skipIf(not SM90OrLater, "need sm_90")
     @parametrize("dynamic", (False,))
+    @parametrize("use_aoti", (False, True))
     @parametrize("dtype", (torch.float16, torch.bfloat16))
     @mock.patch.dict(os.environ, {"PATH": _get_path_without_sccache()})
     def test_max_autotune_cutlass_backend_addmm(
@@ -462,6 +416,8 @@
             # lambda M, N: (N,),
         ]
         for x_shape in x_shapes:
+            torch._dynamo.reset()
+            clear_inductor_caches()
             inputs = [
                 (
                     torch.randn(x_shape(M, N)).cuda().to(dtype),
@@ -479,10 +435,6 @@
                 }
             ), dynamo_config.patch({"error_on_recompile": dynamic}):
                 expected = [model(*input) for input in inputs]
-<<<<<<< HEAD
-                compiled_model = torch.compile(model, dynamic=dynamic)
-                actual = [compiled_model(*input) for input in inputs]
-=======
                 if use_aoti:
                     actual = AOTIRunnerUtil.run_multiple(
                         model, inputs, dynamic_shapes=None
@@ -490,17 +442,18 @@
                 else:
                     compiled_model = torch.compile(model, dynamic=dynamic)
                     actual = [compiled_model(*input) for input in inputs]
->>>>>>> 27370998
 
                 torch.testing.assert_close(actual, expected)
 
     @unittest.skipIf(not SM90OrLater, "need sm_90")
     @parametrize("dynamic", (False,))
+    @parametrize("use_aoti", (False, True))
     @parametrize("dtype", (torch.float16, torch.bfloat16))
     @mock.patch.dict(os.environ, {"PATH": _get_path_without_sccache()})
     def test_max_autotune_cutlass_backend_bmm(
         self,
         dynamic: bool,
+        use_aoti: bool = False,
         max_autotune_gemm_backends: str = "CUTLASS",
         dtype: torch.dtype = torch.float16,
     ):
@@ -534,16 +487,11 @@
             }
         ):
             expected = [model(*input) for input in inputs]
-<<<<<<< HEAD
-            compiled_model = torch.compile(model, dynamic=dynamic)
-            actual = [compiled_model(*input) for input in inputs]
-=======
             if use_aoti:
                 actual = AOTIRunnerUtil.run_multiple(model, inputs, dynamic_shapes=None)
             else:
                 compiled_model = torch.compile(model, dynamic=dynamic)
                 actual = [compiled_model(*input) for input in inputs]
->>>>>>> 27370998
             torch.testing.assert_close(actual, expected)
 
     @unittest.skipIf(not SM90OrLater, "need sm_90")
@@ -913,7 +861,9 @@
                     "torch._inductor.kernel.mm.autotune_select_algorithm",
                     wraps=select_no_algorithm,
                 ) as sa:
-                    with self.assertRaises(InductorError):
+                    with self.assertRaisesRegex(
+                        InductorError, r".*NoValidChoicesError.*"
+                    ):
                         torch.compile(my_addmm, dynamic=False)(x, a, b, 1.0, 2.0)
                     args, _ = sa.call_args
                     op_name, choices, _, __ = args
@@ -959,7 +909,9 @@
                     "torch._inductor.kernel.mm.autotune_select_algorithm",
                     wraps=select_no_algorithm,
                 ) as sa:
-                    with self.assertRaises(InductorError):
+                    with self.assertRaisesRegex(
+                        InductorError, r".*NoValidChoicesError.*"
+                    ):
                         torch.compile(addmm, dynamic=False)(x, a, b, 1.0, 1.0)
                     args, _ = sa.call_args
                     op_name, choices, _, __ = args
@@ -976,6 +928,80 @@
                             cuda_template_count += 1
                     assert cuda_template_count > 0, "No CUDATemplateCaller choices"
 
+    @unittest.skipIf(not SM90OrLater, "need sm_90")
+    @mock.patch.dict(os.environ, {"PATH": _get_path_without_sccache()})
+    def test_cutlass_backend_shape_coverage_mm(
+        self,
+    ):
+        """
+        Checks if cutlass backend produces some ops for a variety of shapes.
+
+        This test doesn't compile and check the correctness of the ops.
+
+        NOTE: K has to be even.
+        """
+
+        inputs = [
+            (torch.randn(128, 500).cuda().half(), torch.randn(500, 576).cuda().half()),
+            (
+                torch.randn(500, 128).cuda().half(),
+                torch.randn(128, 576).cuda().half(),
+            ),
+            (torch.randn(128, 250).cuda().half(), torch.randn(250, 576).cuda().half()),
+            (
+                torch.randn(250, 128).cuda().half(),
+                torch.randn(128, 576).cuda().half(),
+            ),
+            (
+                torch.randn(125, 128).cuda().half(),
+                torch.randn(128, 576).cuda().half(),
+            ),
+        ]
+
+        def select_no_algorithm(*args, **kwargs):
+            raise NoValidChoicesError
+
+        with fresh_inductor_cache(), config.patch(
+            {
+                "max_autotune": True,
+                "max_autotune_gemm_backends": "CUTLASS",
+                "cuda.cutlass_max_profiling_configs": 2,
+                "autotune_fallback_to_aten": False,
+            }
+        ), mock.patch(
+            "torch._inductor.kernel.mm.autotune_select_algorithm",
+            wraps=select_no_algorithm,
+        ) as sa:
+            for input in inputs:
+                A, B = input
+                M, K = A.shape
+                _, N = B.shape
+
+                with self.assertRaisesRegex(InductorError, r".*NoValidChoicesError.*"):
+                    torch.compile(torch.mm, dynamic=False)(*input)
+
+                self.assertTrue(
+                    sa.called,
+                    f"autotune_select_algorithm was not called  with shape M={M}, N={N}, K={K}",
+                )
+                args, _ = sa.call_args
+                op_name, choices, _, __ = args
+                assert op_name == "mm"
+                cuda_template_count = 0
+                for choice in choices:
+                    if isinstance(choice, CUDATemplateCaller):
+                        choice_info = choice.info_dict()
+                        op_conf_name = choice_info.get("op_conf_name", "")
+                        assert isinstance(op_conf_name, str)
+                        cuda_template_count += 1
+
+                self.assertGreater(
+                    cuda_template_count,
+                    0,
+                    "No CUDATemplateCaller choices found for matmul with shape "
+                    f"M={M}, N={N}, K={K}",
+                )
+
     @unittest.skipIf(not SM80OrLater, "need sm_80")
     @mock.patch.dict(os.environ, {"PATH": _get_path_without_sccache()})
     def test_get_max_alignment(self):
@@ -1154,6 +1180,26 @@
             num_ops = int(match.group(1))
             self.assertTrue(num_ops > 0, "The number of ops should be greater than 0")
 
+    @unittest.skipIf(not SM90OrLater, "need sm_90")
+    @mock.patch.dict(os.environ, {"PATH": _get_path_without_sccache()})
+    def test_cutlass_backend_matmul_same_tensor(self):
+        max_autotune_gemm_backends = "CUTLASS"
+
+        M = 128
+        A = torch.randn(M, M).cuda().half()
+
+        with config.patch(
+            {
+                "max_autotune": True,
+                "max_autotune_gemm_backends": max_autotune_gemm_backends,
+                "cuda.cutlass_max_profiling_configs": 2,
+                "autotune_fallback_to_aten": False,
+            }
+        ):
+            compiled = torch.compile(torch.mm)
+
+            torch.testing.assert_close(A @ A.t(), compiled(A, A.t()))
+
 
 if __name__ == "__main__":
     from torch._inductor.utils import is_big_gpu
