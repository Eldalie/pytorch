--- conflicted
+++ resolved
@@ -4114,27 +4114,6 @@
                         "__at_align__ std::array", 0, exactly=True
                     ).run(code)
 
-<<<<<<< HEAD
-    def test_group_norm_large_size(self):
-        class M(torch.nn.Module):
-            def __init__(self):
-                super().__init__()
-                self.gn = torch.nn.GroupNorm(32, 32)
-
-            def forward(self, x):
-                return self.gn(x)
-
-        for dynamic in [True, False]:
-            torch._dynamo.reset()
-            metrics.reset()
-            mod = M().eval()
-            x = torch.randn(1, 32, 128, 128, 128)
-            with torch.no_grad():
-                expected = mod(x)
-                compiled_m = torch.compile(mod, dynamic=dynamic)
-                actual = compiled_m(x)
-                self.assertEqual(expected, actual)
-=======
     def test_group_norm_large_input(self):
         class M(torch.nn.Module):
             def __init__(self) -> None:
@@ -4163,7 +4142,26 @@
                 )
                 # check for parallel reduction.
                 self.assertEqual(metrics.parallel_reduction_count, 1)
->>>>>>> 982b29f3
+
+    def test_group_norm_large_size(self):
+        class M(torch.nn.Module):
+            def __init__(self):
+                super().__init__()
+                self.gn = torch.nn.GroupNorm(32, 32)
+
+            def forward(self, x):
+                return self.gn(x)
+
+        for dynamic in [True, False]:
+            torch._dynamo.reset()
+            metrics.reset()
+            mod = M().eval()
+            x = torch.randn(1, 32, 128, 128, 128)
+            with torch.no_grad():
+                expected = mod(x)
+                compiled_m = torch.compile(mod, dynamic=dynamic)
+                actual = compiled_m(x)
+                self.assertEqual(expected, actual)
 
     def test_int_div_vec(self):
         def fn(x, y, mode):
