# Owner(s): ["module: inductor"]
# ruff: noqa: F841
import contextlib
import functools
import gc
import importlib
import itertools
import sys
import unittest
import warnings
from collections import defaultdict
from collections.abc import Mapping, Sequence

import torch
import torch._dynamo.config as dynamo_config
import torch.nn as nn
from torch._dynamo.backends.debugging import aot_eager_decomp_partition_with_mode
from torch._dynamo.utils import counters
from torch._functorch._aot_autograd.autograd_cache import AOTAutogradCache
from torch._inductor import config
from torch._inductor.codecache import FxGraphCache
from torch._inductor.compile_fx import compile_fx_inner
from torch._inductor.cudagraph_trees import cudagraphify_impl as tree_cudagraphify_impl
from torch._inductor.cudagraph_utils import FunctionID
from torch._inductor.test_case import TestCase as InductorTestCase
from torch._ops import OpOverload
from torch.fx.experimental.proxy_tensor import make_fx
from torch.fx.immutable_collections import immutable_dict
from torch.testing import FileCheck
from torch.testing._internal.common_cuda import TEST_MULTIGPU
from torch.testing._internal.common_utils import (
    instantiate_parametrized_tests,
    IS_ARM64,
    IS_CI,
    IS_LINUX,
    IS_WINDOWS,
    parametrize,
    skipIfRocm,
    TEST_CUDA_GRAPH,
)
from torch.utils._mode_utils import no_dispatch
from torch.utils._python_dispatch import TorchDispatchMode


if IS_WINDOWS and IS_CI:
    sys.stderr.write(
        "Windows CI does not have necessary dependencies for test_torchinductor yet\n"
    )
    if __name__ == "__main__":
        sys.exit(0)
    raise unittest.SkipTest("requires sympy/functorch/filelock")

importlib.import_module("functorch")
importlib.import_module("filelock")

from torch.testing._internal.inductor_utils import HAS_CUDA


aten = torch.ops.aten
requires_cuda = unittest.skipUnless(HAS_CUDA, "requires cuda")
requires_multigpu = functools.partial(
    unittest.skipIf, not TEST_MULTIGPU, "requires multiple cuda devices"
)
from io import StringIO


def get_compile_fn(backend):
    if backend == "cudagraphs":
        return functools.partial(torch.compile, backend="cudagraphs")
    else:
        return functools.partial(torch.compile, mode="reduce-overhead")


class capture_stderr(list):
    """
    Replace sys.stderr with a temporary StringIO
    """

    def __enter__(self):
        self.sys_stderr = sys.stderr
        self.stringio = StringIO()
        sys.stderr = self.stringio
        return self

    def __exit__(self, *args):
        self.append(str(self.stringio.getvalue()))
        del self.stringio
        sys.stderr = self.sys_stderr


def cdata(t):
    return t.untyped_storage()._cdata


class TestCase(InductorTestCase):
    @classmethod
    def setUpClass(cls):
        super().setUpClass()
        cls._stack = contextlib.ExitStack()
        cls._stack.enter_context(
            config.patch(
                {
                    "debug": True,
                    "cpp.min_chunk_size": 1,
                    "triton.autotune_pointwise": False,  # too slow
                    "implicit_fallbacks": False,
                }
            )
        )

    @classmethod
    def tearDownClass(cls):
        cls._stack.close()
        super().tearDownClass()

    def setUp(self):
        torch._dynamo.reset()
        super().setUp()

    def tearDown(self):
        super().tearDown()
        torch._dynamo.reset()


if HAS_CUDA:

    def get_all_cudagraph_segments():
        segments = torch.cuda.memory_snapshot()
        return [segment for segment in segments if segment["segment_pool_id"] != (0, 0)]

    def all_live_blocks():
        blocks_addrs = []
        for segment in get_all_cudagraph_segments():
            addr = segment["address"]
            for block in segment["blocks"]:
                if block["state"] == "active_allocated":
                    blocks_addrs.append(addr)
                addr += block["size"]

        return blocks_addrs

    def all_live_block_count():
        return len(all_live_blocks())

    class CudaGraphTreeTests(TestCase):
        def setUp(self):
            super().setUp()
            self.graph_stack = contextlib.ExitStack()
            self.graph_stack.enter_context(
                config.patch(
                    {
                        "triton.cudagraphs": True,
                        "triton.cudagraph_trees": True,
                        "triton.fast_path_cudagraph_asserts": True,  # too slow
                        "triton.slow_path_cudagraph_asserts": True,
                    }
                )
            )
            self.graph_stack.enter_context(
                dynamo_config.patch(automatic_dynamic_shapes=True)
            )
            self.device_idx = torch.rand([0], device="cuda").device.index
            warnings.filterwarnings("ignore")

        def tearDown(self):
            super().tearDown()
            torch._dynamo.reset()
            gc.collect()
            torch.cuda.empty_cache()
            self.graph_stack.close()

            self.assertIsNone(self.get_manager())
            self.assertEqual(all_live_block_count(), 0)
            self.assertEqual(len(get_all_cudagraph_segments()), 0)
            warnings.resetwarnings()

        def get_manager(self, device_index=None):
            return torch._inductor.cudagraph_trees.get_container(
                self.device_idx if not device_index else device_index
            ).tree_manager

        def get_roots(self):
            return self.get_manager().get_roots()

        def curr_node(self):
            return self.get_manager().current_node

        def get_root_children(self):
            return [root.num_descendants() for root in self.get_roots()]

        def cudagraphify_impl(
            self, *args, is_inference=True, is_backward=False, **kwargs
        ):
            return tree_cudagraphify_impl(
                *args,
                **kwargs,
                device_index=self.device_idx,
                is_inference=is_inference,
                is_backward=is_backward,
            )

        @staticmethod
        def run_twc(fn, *args, **kwargs):
            fn(*args, **kwargs)
            return fn(*args, **kwargs)

        def num_checkpoints(self):
            return self.get_manager().debug_checkpointing_counter

        def test_run_simple(self):
            def foo(x):
                return x * x * x

            foo_opt = torch.compile(foo)
            ones = torch.ones([4, 4], device="cuda")
            zeros = torch.zeros([5, 5], device="cuda")
            self.run_twc(foo_opt, ones)
            self.run_twc(foo_opt, zeros)
            self.assertEqual(self.get_root_children(), [0, 0])

        def check_rng(self):
            @torch.compile(mode="reduce-overhead")
            def foo():
                return torch.rand([20])

            torch.manual_seed(0)

            out = foo()
            out2 = foo()
            out3 = foo()

            torch.manual_seed(0)

            self.assertEqual(out, foo())
            self.assertEqual(out2, foo())
            self.assertEqual(out3, foo())

        @torch._inductor.config.patch("fallback_random", True)
        def test_rng_trees(self):
            self.check_rng()

        @torch._inductor.config.patch("triton.cudagraph_trees", False)
        @torch._inductor.config.patch("fallback_random", True)
        def test_rng_non_trees(self):
            self.check_rng()

        def test_mutation_reinplaced(self):
            import torch.nn as nn

            class Model(nn.Module):
                def __init__(self) -> None:
                    super().__init__()

                def forward(self, input, other, out):
                    input = torch.logical_xor(input=input, other=other, out=out)
                    return input

            x = torch.rand([1, 2, 1, 4, 9, 7], dtype=torch.float32).cuda()
            y = torch.rand([1, 2, 1, 4, 9, 7], dtype=torch.float32).cuda()
            z = torch.rand([1, 2, 1, 4, 9, 7], dtype=torch.float16).cuda()

            model = Model().cuda()
            eag = model(x, y, z)
            with capture_stderr() as captured_output:
                opt = torch.compile(model.forward, mode="reduce-overhead")(x, y, z)

            FileCheck().check(
                "skipping cudagraphs due to mutated inputs (1 instances). Found from"
            ).check("torch.logical_xor").run(captured_output[0])
            self.assertEqual(counters["inductor"]["cudagraph_skips"], 1)

        @requires_multigpu()
        @parametrize("backend", ("inductor", "cudagraphs"))
        def test_multiple_devices_msg(self, backend):
            def foo(x, y):
                return (x + 1, y + 2)

            foo = get_compile_fn(backend)(foo)
            with capture_stderr() as captured_output:
                foo(torch.ones([10], device="cuda"), torch.ones([20]))

            FileCheck().check(
                "skipping cudagraphs due to cpu device (arg1_1). Found from"
            ).check("y + 2").run(captured_output[0])
            self.assertEqual(counters["inductor"]["cudagraph_skips"], 1)

            with capture_stderr() as captured_output:
                foo(
                    torch.ones([10], device="cuda:0"), torch.ones([10], device="cuda:1")
                )

            FileCheck().check("skipping cudagraphs due to multiple devices").run(
                captured_output[0]
            )
            self.assertEqual(counters["inductor"]["cudagraph_skips"], 2)

        @torch._inductor.config.patch("triton.cudagraph_skip_dynamic_graphs", True)
        def test_skip_symbolic(self):
            @torch.compile(dynamic=True)
            def foo(x, y):
                return x + y

            with capture_stderr() as captured_output:
                foo(torch.rand([10], device="cuda"), torch.rand([10], device="cuda"))

            FileCheck().check(
                "skipping cudagraphs due to graph with symbolic shapes inputs"
            ).check("x + y").run(captured_output[0])
            self.assertEqual(counters["inductor"]["cudagraph_skips"], 1)

        @parametrize("backend", ("inductor", "cudagraphs"))
        @torch._dynamo.config.patch("cudagraph_backend_keep_input_mutation", True)
        @torch._dynamo.config.patch("cudagraph_backend_support_input_mutation", True)
        @torch._inductor.config.patch("triton.cudagraph_support_input_mutation", True)
        def test_mutation_on_inp(self, backend):
            def foo(x):
                x.add_(2)
                return x

            foo = get_compile_fn(backend)(foo)

            def inp():
                return torch.ones([10], device="cuda")

            with capture_stderr() as captured_output:
                foo(inp())

            FileCheck().check(
                "skipping cudagraphs due to mutated inputs (1 instances). Found from"
            ).check(".add_(2)").run(captured_output[0])
            self.assertEqual(counters["inductor"]["cudagraph_skips"], 1)

            # mutation on inp doesnt hit cudagraphs
            self.assertEqual(len(self.get_manager().roots), 0)

            # mutation on parameters/buffers hits cudagraphs
            class Mod(torch.nn.Module):
                def __init__(self) -> None:
                    super().__init__()
                    self.buf = torch.ones([10], device="cuda")

                def forward(self, x):
                    self.buf.add_(x)
                    return self.buf + x

            def foo(mod, x):
                return mod(x)

            foo = get_compile_fn(backend)(foo)
            mod = Mod()
            mod2 = Mod()

            for _ in range(3):
                self.assertEqual(foo(mod, inp()), mod2(inp()))
                self.assertEqual(mod.buf, mod2.buf)

            self.assertIsNotNone(self.get_manager())

        @parametrize("backend", ("inductor", "cudagraphs"))
        @torch._dynamo.config.patch("cudagraph_backend_keep_input_mutation", True)
        @torch._dynamo.config.patch("cudagraph_backend_support_input_mutation", False)
        @torch._inductor.config.patch("triton.cudagraph_support_input_mutation", False)
        def test_mutation_cudagraph_managed_tensors_config(self, backend):
            def foo(x):
                return x + 1

            def mut(x):
                x.add_(2)
                return x

            def non_mut(x):
                return x.add(2)

            mut = get_compile_fn(backend)(mut)
            foo = get_compile_fn(backend)(foo)

            with capture_stderr() as captured_output:
                for i in range(3):
                    torch.compiler.cudagraph_mark_step_begin()
                    inp = torch.rand([4], device="cuda")

                    tmp = foo(inp)
                    mut_out = mut(tmp)
                    self.assertEqual(mut_out, non_mut(foo(inp)))
            FileCheck().check_count(
                "skipping cudagraphs due to mutated inputs (1 instances). Found from",
                1,
                exactly=True,
            ).run(captured_output[0])

        @parametrize("backend", ("inductor", "cudagraphs"))
        @torch._dynamo.config.patch("cudagraph_backend_keep_input_mutation", True)
        @torch._dynamo.config.patch("cudagraph_backend_support_input_mutation", True)
        @torch._inductor.config.patch("triton.cudagraph_support_input_mutation", True)
        def test_mutation_cudagraph_managed_tensors(self, backend):
            def foo(x):
                return x + 1

            def mut(x):
                x.add_(2)
                return x

            def non_mut(x):
                return x.add(2)

            mut = get_compile_fn(backend)(mut)
            foo = get_compile_fn(backend)(foo)

            with capture_stderr() as captured_output:
                for i in range(3):
                    torch.compiler.cudagraph_mark_step_begin()
                    inp = torch.rand([4], device="cuda")

                    tmp = foo(inp)
                    mut_out = mut(tmp)
                    self.assertEqual(mut_out, non_mut(foo(inp)))
            FileCheck().check_count(
                "skipping cudagraphs due to mutated inputs (1 instances). Found from",
                0,
                exactly=True,
            ).run(captured_output[0])
            self.assertTrue("cudagraph_skips" not in counters["inductor"])

            torch.compiler.cudagraph_mark_step_begin()
            inp = torch.rand([4], device="cuda")
            tmp = foo(inp)
            mut_inp = tmp.clone()
            # in this case, what previously a mutated cudagraph managed tensor is no longer,
            # now its an input from eager we should fallback to inductor without cudagraphs
            with capture_stderr() as captured_output:
                mut(mut_inp)
            FileCheck().check(
                "skipping cudagraphs due to mutated inputs (1 instances). Found from"
            ).check("x.add_(2)").run(captured_output[0])
            self.assertEqual(mut_inp, non_mut(foo(inp)))
            self.assertEqual(counters["inductor"]["cudagraph_skips"], 1)

        @parametrize("backend", ("inductor", "cudagraphs"))
        @torch._dynamo.config.patch("cudagraph_backend_keep_input_mutation", True)
        @torch._dynamo.config.patch("cudagraph_backend_support_input_mutation", True)
        @torch._inductor.config.patch("triton.cudagraph_support_input_mutation", True)
        def test_mutation_cudagraph_managed_tensor_warn(self, backend):
            def foo(x):
                return x.add_(1)

            def fee(y, z):
                return z.add(3)

            def inp():
                return torch.rand([4], device="cuda")

            foo = get_compile_fn(backend)(foo)
            fee = get_compile_fn(backend)(fee)

            with capture_stderr() as captured_output:
                for _ in range(3):
                    torch.compiler.cudagraph_mark_step_begin()
                    fee(inp(), foo(inp()))
            FileCheck().check_count(
                "skipping cudagraphs due to mutated inputs (1 instances). Found from",
                1,
                exactly=True,
            ).run(captured_output[0])
            self.assertEqual(counters["inductor"]["cudagraph_skips"], 1)

        @parametrize("backend", ("inductor", "cudagraphs"))
        @torch._dynamo.config.patch("cudagraph_backend_keep_input_mutation", True)
        @torch._dynamo.config.patch("cudagraph_backend_support_input_mutation", True)
        @torch._inductor.config.patch("triton.cudagraph_support_input_mutation", True)
        def test_mutation_cudagraph_managed_tensor_warn_only_once(self, backend):
            def foo(x):
                return x + 1

            def mut(x):
                x.add_(2)
                return x

            def inp():
                return torch.rand([4], device="cuda")

            mut = get_compile_fn(backend)(mut)
            foo = get_compile_fn(backend)(foo)

            with capture_stderr() as captured_output:
                # Should warn for current_node=None
                mut(inp())

                for i in range(3):
                    torch.compiler.cudagraph_mark_step_begin()
                    tmp = foo(inp())
                    mut(tmp)  # should not warn

                mut_inp = tmp.clone()
                mut(mut_inp)  # should not warn since mut has warned

            FileCheck().check_count(
                "skipping cudagraphs due to mutated inputs (1 instances). Found from",
                1,
                exactly=True,
            ).run(captured_output[0])
            self.assertEqual(counters["inductor"]["cudagraph_skips"], 1)

        def test_function_compiled_multiple_times(self):
            def foo(x):
                y = foo2(x)
                y2 = foo2(y)
                return y + y2

            def foo2(x):
                torch._dynamo.graph_break()
                return x * x * x

            foo_opt = torch.compile(foo)
            ones = torch.ones([4, 4], device="cuda")
            foo(ones)
            foo_opt(ones)
            foo_opt(ones)
            self.assertEqual(foo_opt(ones), foo(ones))
            # paths
            children = self.get_root_children()
            # one root with two children
            self.assertEqual(children, [2])

        def test_end_recording_early(self):
            def foo(x):
                y = x * x * x
                torch._dynamo.graph_break()
                z = x + y
                return z

            @torch.compile
            def foo2(x):
                return x + 4

            foo_opt = torch.compile(foo)

            for _ in range(3):
                out = foo_opt(torch.ones([4, 4], device="cuda"))
                del out

                # when I tried inducing separate recordings via graph break,
                # the frame kept interferring by keeping outputs alive
                # this isnt great by simulates the logic.
                from torch._dynamo.mutation_guard import GenerationTracker

                GenerationTracker.generation -= 1

                out = foo2(torch.ones([4, 4], device="cuda"))
                del out

            foo_opt(torch.ones([4, 4], device="cuda"))

            # Two separate traces - one has a child, one doesnt
            self.assertEqual(self.get_root_children(), [1, 0])

        def test_execution_into_recording(self):
            def foo(x):
                y = x + x

                if y.sum() > 0:
                    return y + 10
                else:
                    return y - 10

            foo_opt = torch.compile(foo)
            inp = torch.zeros([4, 4], dtype=torch.float, device="cuda")
            self.assertEqual(foo_opt(inp), foo(inp))
            self.assertEqual(foo_opt(inp), foo(inp))

            inp.add_(1)
            out_eager = foo(inp)
            out_warmup = foo_opt(inp)
            self.assertEqual(out_warmup, out_eager)
            # warmup should be have storage deallocator hooked on
            self.assertEqual(all_live_block_count(), 1)

            out_live = foo_opt(inp)
            self.assertEqual(out_live, out_eager)

            # should be in recording mode, with storage deallocator hooked on
            self.assertEqual(all_live_block_count(), 1)
            # warmup should have been freed
            del out_warmup
            # should be in recording mode, with storage deallocator hooked on
            self.assertEqual(all_live_block_count(), 1)

            del out_live
            self.assertEqual(all_live_block_count(), 0)

            out = foo_opt(inp)
            self.assertEqual(foo(inp), out)

            # should be in execution mode
            self.assertEqual(all_live_block_count(), 0)

        def test_forward_with_skipped_cudagraphed_backward(self):
            @torch.compile(mode="reduce-overhead")
            def foo(x):
                return x * x * x

            for _ in range(3):
                inp = torch.rand([20, 20], device="cuda", requires_grad=True)
                out = foo(inp)

                with config.patch(always_complex_memory_overlap_TESTING_ONLY=True):
                    back_inp = torch.empty_strided([20, 20], [0, 1], device="cuda")
                    out.backward(back_inp)

            # we should not have cudagraph'd the backwards
            new_id = self.get_manager().new_graph_id().id
            self.assertEqual(new_id, 1)

            self.assertFalse(self.get_manager().running_forwards_with_pending_backwards)

        @torch._functorch.config.patch("enable_autograd_cache", True)
        @torch._inductor.config.patch("fx_graph_cache", True)
        @torch._inductor.config.patch("fx_graph_remote_cache", False)
        # Currently fx graph cache is turned off for specialize_float=False
        @torch._dynamo.config.patch("specialize_float", True)
        def test_cache_hit_forward_miss_backward(self):
            # Test that we don't cache cudagraphs, skipping cudagraphs on backward on a cache miss

            @torch.compile(mode="reduce-overhead")
            def foo(x):
                return x * x * x

            # Run forwards, fx graph should cache miss
            for _ in range(3):
                torch._dynamo.reset()
                counters.clear()
                FxGraphCache.clear()
                AOTAutogradCache.clear()

                with config.patch(always_complex_memory_overlap_TESTING_ONLY=True):
                    inp = torch.rand([20, 20], device="cuda", requires_grad=True)
                    out = foo(inp)
                    self.assertEqual(counters["inductor"]["fxgraph_cache_miss"], 1)

                    # Reset dynamo and related caches except for FXGraphCache
                    torch._dynamo.reset()
                    # Forwards should be a cache hit now, we still skip cudagraphs
                    inp = torch.rand([20, 20], device="cuda", requires_grad=True)
                    out = foo(inp)
                    self.assertEqual(counters["inductor"]["fxgraph_cache_miss"], 1)
                    self.assertEqual(counters["inductor"]["fxgraph_cache_hit"], 1)

                    # Run backward without complex memory overlap being set

                # Run the backward without complex memory overlap reason
                # cache should miss, but cudagraphs should not run
                # because forward skipped it
                back_inp = torch.empty_strided([20, 20], [0, 1], device="cuda")
                out.backward(back_inp)
                self.assertEqual(counters["inductor"]["fxgraph_cache_miss"], 2)

            # Run it one more time, this time AOTAutogradCache will hit
            self.assertEqual(counters["aot_autograd"]["autograd_cache_miss"], 2)
            self.assertEqual(counters["aot_autograd"]["autograd_cache_saved"], 1)

            torch._dynamo.reset()
            inp = torch.rand([20, 20], device="cuda", requires_grad=True)
            out = foo(inp)
            back_inp = torch.empty_strided([20, 20], [0, 1], device="cuda")
            out.backward(back_inp)

            self.assertEqual(counters["aot_autograd"]["autograd_cache_hit"], 1)

            # we should not have cudagraph'd anything
            assert self.get_manager() is None

        @torch._functorch.config.patch("enable_autograd_cache", True)
        @torch._inductor.config.patch("fx_graph_cache", True)
        @torch._inductor.config.patch("fx_graph_remote_cache", False)
        # Currently fx graph cache is turned off for specialize_float=False
        @torch._dynamo.config.patch("specialize_float", True)
        @requires_multigpu()
        def test_cached_boxed_forward_device_index(self):
            @torch.compile(mode="reduce-overhead")
            def foo(x):
                return x * x * x

            # Run with device index 1 so that we can see
            # on a cache hit we stay on device index 1
            with torch.cuda._DeviceGuard(1):
                torch.cuda.set_device(1)

                inp = torch.rand([20, 20], device="cuda", requires_grad=True)
                out = foo(inp)
                self.assertEqual(counters["inductor"]["fxgraph_cache_miss"], 1)
                # Compile the backward and save to cache
                back_inp = torch.empty_strided([20, 20], [0, 1], device="cuda")
                out.backward(back_inp)
                self.assertEqual(counters["inductor"]["fxgraph_cache_miss"], 2)
                self.assertEqual(counters["aot_autograd"]["autograd_cache_miss"], 1)
                self.assertEqual(counters["aot_autograd"]["autograd_cache_saved"], 1)

                # Reset dynamo and rerun a few times
                for i in range(3):
                    torch._dynamo.reset()

                    inp = torch.rand([20, 20], device="cuda", requires_grad=True)
                    out = foo(inp)
                    # Should cache hit each time; boxed_forward_device_index should still be set properly to 1
                    self.assertEqual(
                        counters["aot_autograd"]["autograd_cache_hit"], i + 1
                    )
                    back_inp = torch.empty_strided([20, 20], [0, 1], device="cuda")
                    out.backward(back_inp)

            # After everything, we should have cudagraphs on device 1
            self.assertTrue(self.get_manager(device_index=0) is None)
            self.assertFalse(self.get_manager(device_index=1) is None)

        @torch._functorch.config.patch("enable_autograd_cache", True)
        @torch._inductor.config.patch("fx_graph_cache", True)
        @torch._inductor.config.patch("fx_graph_remote_cache", False)
        # Currently fx graph cache is turned off for specialize_float=False
        @torch._dynamo.config.patch("specialize_float", True)
        def test_backward_gets_cached_cudagraphs(self):
            # We pass cpu tensors to foo and save that into the cache
            # On a subsequent run in a new process, cudagraphs should be
            # disabled properly on both forward and backwards runs.

            @torch.compile(mode="reduce-overhead")
            def foo(x):
                return x * x * x

            torch._dynamo.reset()
            counters.clear()
            FxGraphCache.clear()
            AOTAutogradCache.clear()

            # Use cpu device to disable cudagraphs during compilation
            inp = torch.rand([20, 20], device="cpu", requires_grad=True)
            out = foo(inp)
            self.assertEqual(counters["inductor"]["fxgraph_cache_miss"], 1)

            back_inp = torch.empty_strided([20, 20], [0, 1], device="cpu")
            out.backward(back_inp)
            self.assertEqual(counters["inductor"]["fxgraph_cache_miss"], 2)

            # Run again on new process
            torch._dynamo.reset()

            # Forward and backward should also disable cudagraphs without compilation
            inp = torch.rand([20, 20], device="cpu", requires_grad=True)
            out = foo(inp)
            # AOTAutogradCache will load the forward and the backward from cache immediately, so fx_graph_cache_hit will equal 2
            self.assertEqual(counters["inductor"]["fxgraph_cache_hit"], 2)
            self.assertEqual(counters["aot_autograd"]["autograd_cache_hit"], 1)
            torch._dynamo.reset()

            back_inp = torch.empty_strided([20, 20], [0, 1], device="cpu")
            out.backward(back_inp)

            # we should not have cudagraph'd anything
            assert self.get_manager() is None

        @torch._inductor.config.patch("triton.skip_cudagraph_warmup", True)
        @torch._functorch.config.patch("enable_autograd_cache", True)
        @torch._inductor.config.patch("fx_graph_cache", True)
        @torch._inductor.config.patch("fx_graph_remote_cache", False)
        # Currently fx graph cache is turned off for specialize_float=False
        @torch._dynamo.config.patch("specialize_float", True)
        def test_cached_forward_backward(self):
            counters.clear()
            AOTAutogradCache.clear()
            FxGraphCache.clear()

            @torch.compile
            def foo(x):
                torch.manual_seed(0)
                y = x * 2
                return torch.sin(y) * torch.nn.functional.dropout(x, p=0.4)

            inp = torch.rand([4, 4], requires_grad=True, device="cuda")
            inp2 = inp.detach().clone().requires_grad_(True)
            out = foo(inp)

            out.sum().backward()

            self.assertEqual(self.get_root_children(), [1])

            # the three saved tensors should die in the backward
            # we kept alive the output
            self.assertEqual(self.curr_node().expected_dead_indices_before_graph, [])
            self.assertEqual(
                self.curr_node().expected_dead_indices_after_graph,
                [(0, 1), (0, 2)],
            )
            self.assertFalse(self.get_manager().new_graph_id().id == 0)
            self.assertEqual(counters["aot_autograd"]["autograd_cache_miss"], 1)

            # Reset dynamo and rerun. We should see a cache hit now
            torch._dynamo.reset()

            out2 = foo(inp2)
            out2.sum().backward()
            self.assertEqual(out, out2)
            self.assertEqual(inp.grad, inp2.grad)

            self.assertEqual(self.get_root_children(), [1])
            self.assertFalse(self.get_manager().new_graph_id().id == 0)
            self.assertEqual(counters["aot_autograd"]["autograd_cache_hit"], 1)

        @parametrize("backend", ("inductor", "cudagraphs"))
        def test_forward_backward_not_called(self, backend):
            def foo(x, y):
                x_out = x * x * x
                torch._dynamo.graph_break()
                y_out = y * y * y
                return x_out, y_out

            foo = get_compile_fn(backend)(foo)

            for _ in range(3):
                inps = [
                    torch.rand([20, 20], requires_grad=True, device="cuda")
                    for _ in range(2)
                ]
                x_out, y_out = foo(inps[0], inps[1])
                x_out.sum().backward()

            self.assertFalse(self.get_manager().running_forwards_with_pending_backwards)

            # we should not have cudagraph'd the y backward
            new_id = self.get_manager().new_graph_id().id
            self.assertEqual(new_id, 3)

        def _test_unaligned_static_input_impl(self, expected_clones):
            def fn(x, y):
                return (x + y,)

            def get_aligned_inputs():
                return [torch.rand([5, 5], device="cuda") for _ in range(2)]

            mod = make_fx(fn)(*get_aligned_inputs())

            mode = torch._subclasses.FakeTensorMode()

            with mode:
                inps = [torch.rand([6, 5], device="cuda")[1:] for _ in range(2)]

            compiled_f = compile_fx_inner(
                mod, inps, static_input_idxs=[0], cudagraphs=True
            )

            def get_unaligned_inputs():
                return [torch.rand([6, 5], device="cuda")[1:] for _ in range(2)]

            class CloneCounterMode(TorchDispatchMode):
                def __init__(self) -> None:
                    self.count = 0

                def __torch_dispatch__(self, func, types, args=(), kwargs=None):
                    kwargs = {} if kwargs is None else kwargs
                    self.count += func is torch.ops.aten.clone.default
                    return func(*args, **kwargs)

            for _ in range(3):
                with CloneCounterMode() as m:
                    compiled_f(get_unaligned_inputs())
                    self.assertEqual(m.count, expected_clones)

                    compiled_f(get_aligned_inputs())
                    self.assertEqual(m.count, expected_clones)

        def test_unaligned_static_input_trees(self):
            self._test_unaligned_static_input_impl(expected_clones=0)

        @torch._inductor.config.patch("triton.cudagraph_trees", False)
        def test_unaligned_static_input_non_trees(self):
            self._test_unaligned_static_input_impl(expected_clones=0)

        @torch._inductor.config.patch("triton.cudagraphs", False)
        def test_unaligned_static_input_no_cudagraphs(self):
            self._test_unaligned_static_input_impl(expected_clones=0)

        def test_sparsity(self):
            def foo(view_6, buf31):
                return aten._sparse_coo_tensor_with_dims_and_tensors(
                    1,
                    1,
                    [1000000, 64],
                    view_6,
                    buf31,
                    dtype=torch.float32,
                    layout=torch.sparse_coo,
                    device="cuda",
                    pin_memory=None,
                )

            foo_opt = torch.compile(foo)

            view_6 = torch.zeros([1, 102397], dtype=torch.int64, device="cuda")
            buf31 = torch.rand([102397, 64], device="cuda")

            for _ in range(3):
                self.assertEqual(foo_opt(view_6, buf31), foo(view_6, buf31))

        def test_accumulate_multiple_recordings(self):
            def foo(x):
                y = x + x + x
                torch._dynamo.graph_break()
                if y.sum() <= 0:
                    return y
                else:
                    return y * 10

            foo_opt = torch.compile(foo)

            # two separate compilations & recordings
            out1 = self.run_twc(foo_opt, torch.zeros([5], device="cuda"))

            # out1 gets manually freed
            out2 = self.run_twc(foo_opt, torch.zeros([6], device="cuda"))

            self.assertEqual(all_live_block_count(), 1)

            out3 = self.run_twc(foo_opt, torch.ones([5], device="cuda"))

            self.assertEqual(out3, foo(torch.ones([5], device="cuda")))

            self.assertEqual(all_live_block_count(), 1)
            del out1, out2
            self.assertEqual(all_live_block_count(), 1)

            del out3
            gc.collect()
            self.assertEqual(all_live_block_count(), 0)

        @torch._inductor.config.patch("freezing", True)
        def test_constant_output(self):
            class Mod(torch.nn.Module):
                def __init__(self) -> None:
                    super().__init__()
                    self.param = torch.nn.Parameter(
                        torch.tensor([float(i) for i in range(10)], device="cuda")
                    )

                def forward(self, inp):
                    return self.param, self.param[0:2], inp + 2

            inp = torch.tensor([2], device="cuda")
            m = Mod()
            with torch.no_grad():
                out_eager = m(inp)

                m_comp = torch.compile(m)
                for _ in range(3):
                    self.assertEqual(out_eager, m_comp(inp))

        def test_live_outputs_multiple_graphs(self):
            def foo(x):
                x = x + x + x
                y = x + 1
                torch._dynamo.graph_break()
                z = x * x
                if z.sum() > 0:
                    return y + 1
                else:
                    return y

            foo_opt = torch.compile(foo)

            self.run_twc(foo_opt, torch.zeros([5], device="cuda"))
            self.assertEqual(self.num_checkpoints(), 0)
            out = self.run_twc(foo_opt, torch.ones([5], device="cuda"))

            self.assertEqual(all_live_block_count(), 1)

            del out
            self.assertEqual(all_live_block_count(), 0)

            # we need to checkpoint from function to warmup y + 1,
            # and then again to record it
            self.assertEqual(self.num_checkpoints(), 2)

        def test_expanded_inputs(self):
            x = torch.rand(1, 512, device="cuda").expand(4, 512)

            def foo(x):
                return x + 4 + torch.ones([4, 512], device="cuda")

            foo_opt = torch.compile()(foo)

            for _ in range(3):
                self.assertEqual(foo_opt(x), foo(x))

            self.assertFalse(self.get_manager().new_graph_id().id == 0)

        @torch._inductor.config.patch("triton.skip_cudagraph_warmup", True)
        def test_tensor_dies_between_checkpoint(self):
            def foo(args):
                x = args[0]
                args.clear()
                return x + 1, x + 2

            inp = torch.rand([4], device="cuda")
            inp_list = [inp]
            foo_cg = self.cudagraphify_impl(foo, inp_list, ())
            foo_cg(inp_list)
            foo_cg([inp])

            out1, out2 = foo_cg([inp])
            inp = [out1]

            del out1, out2

            def foo2(args):
                x = args[0]
                args.clear()
                return [x * x * x]

            self.assertEqual(self.num_checkpoints(), 0)
            foo2_cg = self.cudagraphify_impl(foo2, inp, ())

            x = foo2_cg(inp)[0]

            self.assertEqual(self.num_checkpoints(), 1)
            # out2 dies between the previous recording and the new one,
            # need to be manually deallocated after the checkpoint

            self.assertEqual(all_live_block_count(), 1)
            del x
            self.assertEqual(all_live_block_count(), 0)

        def test_aliased_storage_single_weakref(self):
            @torch.compile(mode="reduce-overhead")
            def foo(x):
                x = x * 20
                x_alias = x[0]
                y = x * 10
                y_alias = y[0]
                torch._dynamo.graph_break()
                ind = torch.tensor(4, device="cuda")
                x_alias2 = x[ind:]
                y_alias2 = y[ind:]
                return x, x_alias, x_alias2, y_alias, y_alias2

            for _ in range(4):
                outs = foo(torch.rand([20, 20], device="cuda"))

                ptr_to_ref = {
                    out.untyped_storage().data_ptr(): out.untyped_storage()._cdata
                    for out in outs
                }

                self.assertEqual(len(ptr_to_ref), 2)
                for out in outs:
                    self.assertEqual(
                        ptr_to_ref[out.untyped_storage().data_ptr()],
                        out.untyped_storage()._cdata,
                    )
                del outs
                del out

            node = self.get_manager().current_node
            self.assertEqual(len(list(node.path_live_weakrefs())), 0)
            self.assertFalse(self.get_manager().new_graph_id().id == 0)

        def test_aliasing_static_ref(self):
            class Mod(torch.nn.Linear):
                def forward(self, x):
                    return self.weight.T @ x, self.weight.T, self.weight[0:4]

            m = Mod(10, 10).cuda()

            @torch.compile(mode="reduce-overhead")
            def foo(mod, x):
                return mod(x)

            @torch.compile(mode="reduce-overhead")
            def foo2(x):
                return x[2:]

            param_c = cdata(m.weight)
            for _ in range(3):
                x = torch.rand([10, 10], device="cuda", requires_grad=True)
                torch.compiler.cudagraph_mark_step_begin()
                out1, alias_1, alias_2 = foo(m, x)
                self.assertEqual(len({param_c, cdata(alias_1), cdata(alias_2)}), 1)

                out2 = foo2(out1)
                out2.sum().backward()
                self.assertEqual(cdata(out1), cdata(out2))
                m.weight.grad = None
                m.bias.grad = None

            node = self.curr_node()
            first_node = next(node._path_from_root)
            self.assertFalse(first_node.unaliased_in_all_paths[0])
            self.assertTrue(first_node.cached_tensor_outputs[0] is None)

        @torch._inductor.config.patch("implicit_fallbacks", True)
        def test_multinomial(self):
            def sample_multinomial(probs, num_samples, replacement=True):
                return torch.multinomial(probs, num_samples, replacement=replacement)

            # Create and prepare probability tensor on GPU
            probs = torch.tensor([0.1, 0.2, 0.3, 0.4]).cuda()
            probs = probs / probs.sum()

            # Sample using the function
            num_skipped = counters["inductor"]["cudagraph_skips"]

            with torch._dynamo.utils.preserve_rng_state():
                samples = self.run_twc(
                    sample_multinomial, probs, num_samples=5, replacement=True
                )

            with torch._dynamo.utils.preserve_rng_state():
                samples_compiled = self.run_twc(
                    torch.compile(sample_multinomial),
                    probs,
                    num_samples=5,
                    replacement=True,
                )

            self.assertEqual(samples, samples_compiled)
            self.assertEqual(num_skipped, counters["inductor"]["cudagraph_skips"])

        @skipIfRocm
        def test_checkpointing_resets_persistent_refs(self):
            @torch.compile(mode="reduce-overhead")
            def foo(x):
                return x @ x

            def inp():
                return torch.rand([20, 20], device="cuda", requires_grad=False)

            for _ in range(3):
                foo(inp())

            self.assertEqual(self.num_checkpoints(), 0)

            out = foo(inp())
            out_id = id(out)
            del out
            self.assertEqual(id(foo(inp())), out_id)

            @torch.compile(mode="reduce-overhead")
            def foo2(x):
                return x[0], x @ x

            for i in range(2):
                out = foo(inp())

                from torch._dynamo.mutation_guard import GenerationTracker

                GenerationTracker.generation -= 1

                out_alias, out2 = foo2(out)
                del out_alias

                self.assertEqual(all_live_block_count(), 2)
                del out
                self.assertEqual(all_live_block_count(), 1)
                del out2
                self.assertEqual(all_live_block_count(), 0)

                self.assertEqual(self.num_checkpoints(), i + 1)

            new_out = foo(inp())
            curr_node = self.curr_node()
            self.assertFalse(curr_node.unaliased_in_all_paths[0])
            self.assertFalse(out_id == id(new_out))

        def test_aliased_static_parameter(self):
            inp = torch.rand([20, 20], device="cuda")

            def foo(args):
                x = args[0]
                args.clear()
                return (x[0],)

            foo_cg = self.cudagraphify_impl(foo, [inp], (0,))

            for _ in range(3):
                out = foo_cg([inp])[0]
                self.assertEqual(cdata(inp), cdata(out))

            node = self.curr_node()
            self.assertEqual(node.cached_tensor_outputs, [None])
            self.assertEqual(node.unaliased_in_all_paths, [False])

        def test_warmup_stream_sync(self):
            def foo(args):
                x = args[0]
                args.clear()
                x_orig = x
                for _ in range(100):
                    x = x @ x
                return (x,)

            inp = torch.rand([4096, 4096], device="cuda")
            ref = foo([inp])[0]
            torch.cuda.synchronize()

            user_stream = torch.cuda.Stream()
            with torch.cuda.stream(user_stream):
                foo_cg = self.cudagraphify_impl(foo, [inp], (0,))
                out = foo_cg([inp])[0]
                y = out + 1
                self.assertEqual(y, ref + 1)

        def test_unaligned_static_parameter(self):
            def gen_inp():
                inp = torch.ones([20], device="cuda")
                return [inp[1:]]

            def foo(args):
                x = args[0]
                args.clear()
                return (x + x,)

            foo_cg = self.cudagraphify_impl(foo, gen_inp(), (0,))

            for _ in range(3):
                out = foo_cg(gen_inp())
                self.assertEqual(out, foo(gen_inp()))
                del out

            node = self.curr_node()
            self.assertEqual(node.static_input_data_ptrs, [None])

        def test_amp_cache_disabled(self):
            @torch.compile()
            def foo(x):
                return x + x

            for _ in range(3):
                out = foo(torch.rand([4, 4], device="cuda", requires_grad=True))

            # amp cache for cudagraph outputs should be disabled
            t2 = torch.rand([4, 4], device="cuda")

            with torch.cuda.amp.autocast():
                run_once = out @ t2

                out.detach().zero_()

                run_twice = out @ t2

                self.assertNotEqual(run_once, run_twice)

        def test_remove_hooks_on_cached_tensors(self):
            @torch.compile()
            def foo(x):
                return x * x

            inp = torch.rand([4], device="cuda", requires_grad=True)

            for _ in range(5):
                out = foo(inp)
                self.assertIsNone(out._backward_hooks)
                out.register_hook(lambda: None)

            # today, torch.compile never outputs a leaf tensor which is the only
            # tensor that can register _post_accumulate_grad_hooks
            # add this as a preventative test

            @torch.compile()
            def foo(x):
                return torch.rand([4], device="cuda", requires_grad=True)

            for _ in range(5):
                out = foo(inp)
                self.assertIsNone(out._post_accumulate_grad_hooks)
                out.register_post_accumulate_grad_hook(lambda: None)

        def test_multiple_insert_removal_caching(self):
            torch._C._set_cached_tensors_enabled(True)
            try:
                x = torch.rand([4], device="cuda")

                torch._C._add_cached_tensor(x)
                self.assertTrue(torch._C._is_cached_tensor(x))

                torch._C._add_cached_tensor(x)
                torch._C._remove_cached_tensor(x)

                self.assertFalse(torch._C._is_cached_tensor(x))
            finally:
                torch._C._set_cached_tensors_enabled(False)

        def test_accumulate_grad(self):
            # cudagraph trees shouldnt interfere with accumulation logic

            def compute_grad(grad_output, create_graph):
                x = torch.randn(5, 5, requires_grad=True, device="cuda")

                @torch.compile()
                def foo(x):
                    return x + 2

                y = foo(x)
                y.backward(grad_output, retain_graph=True)
                x_grad = x.grad
                x_grad_clone = x.grad.clone()
                y.backward(grad_output, create_graph=create_graph)
                return x_grad, x_grad_clone

            for _ in range(3):
                grad_output = torch.ones(5, 5, device="cuda")

                # Accumulate in-place when create_graph is False
                x_grad, x_grad_clone = compute_grad(grad_output, create_graph=False)
                self.assertEqual(x_grad, x_grad_clone * 2)

                # Accumulate out-of-place when create_graph is False
                x_grad, x_grad_clone = compute_grad(grad_output, create_graph=True)
                self.assertEqual(x_grad, x_grad_clone)

        def test_frozen_fn(self):
            @torch.compile()
            def foo(x):
                return x @ x

            for _ in range(3):
                out = foo(torch.rand([10, 10], device="cuda"))

            self.assertTrue(self.get_manager().new_graph_id().id == 1)
            frozen = torch._dynamo.run(foo)

            for _ in range(3):
                out = frozen(torch.rand([10, 10], device="cuda"))

            # didnt do additional recordings
            self.assertTrue(self.get_manager().new_graph_id().id == 2)

        def test_empty_cpu_tensor(self):
            def foo(x):
                return x @ x, torch.tensor([])

            foo_opt = torch.compile(foo)
            x = torch.rand([4], device="cuda")

            for _ in range(3):
                out_opt = foo_opt(x)
                self.assertEqual(foo(x), out_opt)

            self.assertTrue(self.get_manager().new_graph_id().id == 1)

        def test_output_alias(self):
            inp = torch.rand([20, 20], device="cuda")

            def foo(args):
                x = args[0]
                args.clear()
                out = x + x
                return (x, x[0])

            foo_cg = self.cudagraphify_impl(foo, [inp], ())

            for _ in range(3):
                out_1, out_2 = foo_cg([inp])
                self.assertEqual(cdata(out_1), cdata(out_2))
                del out_1, out_2
                self.assertEqual(len(list(self.curr_node().path_live_weakrefs())), 0)

            self.assertEqual(self.curr_node().cached_tensor_outputs, [None, None])

        def test_empty_storage(self):
            @torch.compile(mode="reduce-overhead")
            def foo(x):
                return (
                    (x + x + x),
                    torch.zeros([0], device="cuda"),
                    torch.zeros([100], device="cuda")[0:0],
                )

            inp = torch.rand([4], device="cuda")
            for _ in range(3):
                out = foo(inp)
                node = self.curr_node()
                self.assertEqual(len(list(node.path_live_weakrefs())), 1)

            @torch.compile(mode="reduce-overhead")
            def foo(x):
                return (x + x + x), torch.rand([4], device="cuda") + 10

            inp = torch.rand([0], device="cuda")
            for _ in range(3):
                out = foo(inp)
                node = self.curr_node()
                self.assertEqual(len(list(node.path_live_weakrefs())), 1)

        @torch._inductor.config.patch("triton.skip_cudagraph_warmup", True)
        def test_aliased_output_checkpoint(self):
            def foo(args):
                x = args[0]
                args.clear()
                y = x + 2
                return x + 1, y, y[0]

            inp = torch.rand([4, 4], device="cuda")
            foo_cg = self.cudagraphify_impl(foo, [inp], ())
            foo_cg([inp])
            foo_cg([inp])

            out1, out2, out3 = foo_cg([inp])
            inp = [out1]

            del out1, out2, out3

            def foo2(args):
                x = args[0]
                args.clear()
                return [x * x * x]

            self.assertEqual(self.num_checkpoints(), 0)
            foo2_cg = self.cudagraphify_impl(foo2, inp, ())

            x = foo2_cg(inp)[0]

            self.assertEqual(self.num_checkpoints(), 1)
            # out2 and out3 dies between the previous recording and the new one,
            # need to be manually deallocated after the checkpoint

            self.assertEqual(all_live_block_count(), 1)
            del x
            self.assertEqual(all_live_block_count(), 0)

        @skipIfRocm
        @unittest.skipIf(not IS_LINUX, "cpp contexts are linux only")
        @torch._inductor.config.patch("triton.cudagraph_trees_history_recording", True)
        def test_workspace_allocation_error(self):
            torch._C._cuda_clearCublasWorkspaces()

            prev = torch._inductor.cudagraph_trees.clear_cublas_manager

            try:
                torch._inductor.cudagraph_trees.clear_cublas_manager = (
                    contextlib.nullcontext
                )

                @torch.compile()
                def foo(x, y):
                    return x @ x

                inps = [torch.rand([400, 400], device="cuda") for _ in range(2)]

                thrown = False
                try:
                    foo(*inps)
                except Exception as e:
                    thrown = True
                    if not IS_ARM64:
                        self.assertTrue(
                            "at::cuda::blas::gemm<float>" in str(e)
                            or "at::cuda::blas::gemm_internal_cublas<float>" in str(e)
                        )
                        self.assertTrue(
                            "getCurrentCUDABlasHandle" in str(e)
                            or "getNewWorkspace" in str(e)
                        )

                self.assertTrue(thrown)

            finally:
                torch._C._cuda_clearCublasWorkspaces()
                torch._inductor.cudagraph_trees.clear_cublas_manager = prev
                torch._inductor.cudagraph_trees.get_container(
                    self.device_idx
                ).tree_manager = None

        def test_peristed_output_livenes(self):
            @torch.compile
            def foo(x):
                return x + x

            for _ in range(3):
                foo(torch.rand([2, 2], device="cuda"))

            node = self.get_manager().current_node
            self.assertEqual(len(list(node.path_live_weakrefs())), 0)

            out = foo(torch.rand([2, 2], device="cuda"))
            self.assertTrue(out is node.cached_tensor_outputs[0])
            self.assertEqual(len(list(node.path_live_weakrefs())), 1)

            out_ref = out[0:]
            del out
            self.assertEqual(len(list(node.path_live_weakrefs())), 1)

            del out_ref
            self.assertEqual(len(list(node.path_live_weakrefs())), 0)

        @torch._inductor.config.patch("triton.skip_cudagraph_warmup", True)
        def test_tensor_no_longer_in_pool(self):
            def foo(args):
                x = args[0]
                args.clear()
                return x + 1, x + 2

            inp = torch.rand([4], device="cuda")
            inp_list = [inp]
            foo_cg = self.cudagraphify_impl(foo, inp_list, ())
            x1, x2 = foo_cg(inp_list)

            def foo2(args):
                x = args[0]
                args.clear()
                return [x * x * x]

            inp_list = [x1]
            foo2_cg = self.cudagraphify_impl(foo2, inp_list, ())
            foo2_cg(inp_list)

            del x1, x2
            # TODO make configurable

            x1, x2 = foo_cg([inp])
            self.assertEqual(self.num_checkpoints(), 0)

            # input location has changed, should force recompile and checkpointing
            foo2_cg([torch.zeros_like(x1)])

            self.assertEqual(self.num_checkpoints(), 1)
            self.assertEqual(self.get_root_children(), [2])

        @torch._inductor.config.patch("triton.skip_cudagraph_warmup", True)
        def test_checkpoint_shared_output_storage_deallocation(self):
            def foo(args):
                x = args[0]
                args.clear()
                x_tmp = x + 1
                return x[0], x[1]

            inp = torch.rand([2, 2], device="cuda")
            inp_list = [inp]
            foo_cg = self.cudagraphify_impl(foo, inp_list, ())
            foo_cg(inp_list)
            foo_cg([inp])

            x1, x2 = foo_cg([inp])
            inp = [x1]

            def foo2(args):
                x = args[0]
                args.clear()
                y = x * x
                return y[0], y[1]

            foo2_cg = self.cudagraphify_impl(foo2, inp, ())
            foo2_cg(inp)

            self.assertEqual(self.num_checkpoints(), 1)
            self.assertEqual(
                x1.untyped_storage().data_ptr(), x2.untyped_storage().data_ptr()
            )
            self.assertEqual(all_live_block_count(), 1)
            del x1
            self.assertEqual(all_live_block_count(), 1)
            del x2
            self.assertEqual(all_live_block_count(), 0)

        @torch._inductor.config.patch("triton.skip_cudagraph_warmup", True)
        def test_cleanup(self):
            def test_closure():
                @torch.compile
                def foo(x):
                    return x + 1 + 2, x * 10

                foo(torch.rand([4], device="cuda"))
                return foo(torch.rand([4], device="cuda"))

            out1, out2 = test_closure()
            torch._dynamo.reset()

            # TODO - deallocate on tensor deallocation
            # self.assertTrue(self.get_manager() is not None)
            # del out1
            # self.assertTrue(self.get_manager() is not None)
            # del out2
            self.assertTrue(self.get_manager() is None)

        @torch._inductor.config.patch("triton.skip_cudagraph_warmup", True)
        def test_forward_backward(self):
            @torch.compile
            def foo(x):
                y = x * 2
                return torch.sin(y) * torch.nn.functional.dropout(x, p=0.4)

            inp = torch.rand([4, 4], requires_grad=True, device="cuda")
            out = foo(inp)
            out.sum().backward()

            self.assertEqual(self.get_root_children(), [1])

            # the three saved tensors should die in the backward
            # we kept alive the output
            self.assertEqual(self.curr_node().expected_dead_indices_before_graph, [])
            self.assertEqual(
                self.curr_node().expected_dead_indices_after_graph,
                [(0, 1), (0, 2)],
            )
            self.assertFalse(self.get_manager().new_graph_id().id == 0)

        def test_separate_recordings(self):
            def foo_unopt(x, y):
                return (x + 1) @ y

            foo = torch.compile(foo_unopt)

            foo_unopt(
                torch.ones([20, 20], device="cuda"), torch.ones([20, 20], device="cuda")
            )

            inps = [
                torch.ones([20, 20], device="cuda", requires_grad=False)
                for _ in range(2)
            ]

            out = foo(*inps)
            torch.cuda.synchronize()
            foo(*inps)
            torch.cuda.synchronize()
            foo(*inps)
            torch.cuda.synchronize()

            foo_unopt(
                torch.ones([20, 20], device="cuda"), torch.ones([20, 20], device="cuda")
            )

            inps2 = [
                torch.rand([40, 40], device="cuda", requires_grad=False)
                for _ in range(2)
            ]

            foo(*inps2)
            foo(*inps2)
            foo(*inps2)

            # two separate roots
            self.assertEqual(self.get_root_children(), [0, 0])

        def test_alias_of_parameter(self):
            class AliasMod(nn.Module):
                def __init__(self) -> None:
                    super().__init__()
                    self.param = torch.nn.Parameter(torch.rand([20, 20], device="cuda"))

                def forward(self, x):
                    return self.param[0], self.param, self.param + x

            @torch.compile(mode="reduce-overhead")
            def foo(mod, inp):
                return mod(inp)

            inp = torch.rand([20, 20], device="cuda")
            mod = AliasMod()

            storage_ref = torch.multiprocessing.reductions.StorageWeakRef(
                mod.param.untyped_storage()
            )

            for _ in range(3):
                outs = foo(mod, inp)

            self.assertEqual(mod(inp), outs)

            self.assertFalse(storage_ref.expired())

            node = self.get_manager().current_node
            self.assertEqual(len(list(node.path_live_weakrefs())), 1)

        @torch._dynamo.config.patch("inline_inbuilt_nn_modules", False)
        @torch._inductor.config.patch("triton.cudagraph_support_input_mutation", False)
        def test_unstable_ptr(self):
            import torch

            @torch.compile(mode="reduce-overhead")
            def foo(m, inp):
                return m(inp)

            def f():
                l = []
                m = torch.nn.Linear(20, 20).cuda()
                for _ in range(4):
                    inp = torch.rand([20, 20], device="cuda")
                    foo(m, inp)
                    m.weight.data = torch.rand([20, 20], device="cuda")

            self.assertRaises(RuntimeError, f)

        @requires_multigpu()
        def test_manager_per_device(self):
            def test():
                def foo(args):
                    x = args[0]
                    args.clear()
                    return (x + 3,)

                inp = torch.rand([20, 20], device="cuda:1")

                inp_list = [inp]
                foo_cg = tree_cudagraphify_impl(
                    foo,
                    inp_list,
                    (),
                    device_index=1,
                    is_backward=False,
                    is_inference=True,
                )
                for _ in range(3):
                    self.assertEqual(foo_cg([inp]), foo([inp]))

                self.assertTrue(self.get_manager(device_index=0) is None)
                self.assertFalse(self.get_manager(device_index=1) is None)

            test()
            self.assertTrue(self.get_manager(device_index=1) is None)

        def test_error_on_dealloc_use(self):
            @torch.compile()
            def foo(x):
                return x * x * x

            inp = torch.rand([4], device="cuda")
            out = foo(inp)
            out2 = foo(inp)

            with self.assertRaisesRegex(Exception, "overwritten by a subsequent"):
                out + out

            foo(inp)

            with self.assertRaisesRegex(Exception, "overwritten by a subsequent"):
                out2 + out2

        def test_error_on_dealloc_use2(self):
            @torch.compile()
            def foo(x):
                return x * x * x

            inp = torch.rand([4], device="cuda")
            out = foo(inp).detach()
            out2 = foo(inp).detach()

            with self.assertRaises(Exception) as exc:
                out + out

            FileCheck().check("overwritten").check("x * x * x").run(repr(exc.exception))

            foo(inp)

            with self.assertRaises(Exception) as exc:
                out2 + out2

            FileCheck().check("overwritten").check("x * x * x").run(repr(exc.exception))

        @unittest.skipIf(not torch.backends.cudnn.is_available(), "requires cudnn")
        def test_conv_benchmark(self):
            with torch.backends.cudnn.flags(
                enabled=True, benchmark=True, deterministic=False
            ):
                m = torch.nn.Conv2d(5, 6, [3, 3]).cuda()
                inp = torch.randn([2, 5, 16, 16]).cuda()

                @torch.compile()
                def foo(m, inp):
                    return m(inp)

                foo(m, inp)

        def test_single_stream_use(self):
            @torch.compile()
            def foo(x):
                return (x * x * x).relu()

            inp = torch.rand([4], device="cuda", requires_grad=True)
            streams = set()
            streams_init = {seg["stream"] for seg in get_all_cudagraph_segments()}
            for _ in range(4):
                foo(inp).sum().backward()
                inp.grad = None

            streams = {
                seg["stream"] for seg in get_all_cudagraph_segments()
            } - streams_init
            self.assertEqual(len(streams), 1)
            self.assertFalse(self.get_manager().new_graph_id().id == 0)

        @torch._dynamo.config.patch("assume_static_by_default", False)
        def test_dynamic_backward(self):
            def foo(x):
                x = torch.cat([x, x])
                return torch.addmm(x, x, x).relu(), x.size(0)

            opt_foo = torch.compile(mode="reduce-overhead")(foo)

            def run_test(foo, inp):
                r, s = foo(inp)
                r.sum().backward()
                g = inp.grad.clone()
                inp.grad = None
                r = r.clone()
                return r, s, g

            def run_big_test(inp):
                r0, s0, g0 = run_test(foo, inp)
                r1, s1, g1 = run_test(opt_foo, inp)
                r2, s2, g2 = run_test(opt_foo, inp)
                self.assertEqual(r0, r1)
                self.assertEqual(r0, r2)
                self.assertEqual(s0, s1)
                self.assertEqual(s0, s2)
                self.assertEqual(g0, g1)
                self.assertEqual(g0, g2)

            inp = torch.randn(2, 4, device="cuda", requires_grad=True)
            run_big_test(inp)

            inp = torch.randn(3, 6, device="cuda", requires_grad=True)
            run_big_test(inp)

        def test_dynamic_warmup(self):
            COUNTER = 0

            def f(inps):
                i, x = inps
                inps.clear()
                nonlocal COUNTER
                COUNTER += 1
                return x * 2

            x = torch.randn(2, device="cuda")
            inp_list = [2, x]
            foo_cg = self.cudagraphify_impl(f, inp_list, ())
            foo_cg(inp_list)  # warmup
            foo_cg([2, x])  # record
            foo_cg([2, x])  # replay
            self.assertEqual(COUNTER, 2)

            # Switching the size will require a warmup again
            x = torch.randn(3, device="cuda")
            inp_list = [3, x]
            foo_cg(inp_list)  # warmup
            foo_cg([3, x])  # record
            foo_cg([3, x])  # replay
            self.assertEqual(COUNTER, 4)

        def test_forward_generation(self):
            def foo(x):
                return x * x * x

            def foo2(x):
                return x * 12

            foo_opt = torch.compile(foo)
            foo2_opt = torch.compile(foo2)
            ones = torch.ones([4, 4], device="cuda", requires_grad=True)

            out = foo_opt(ones)
            out2 = foo2_opt(out)

            self.assertEqual(all_live_block_count(), 2)

            self.assertTrue(self.get_manager().running_forwards_with_pending_backwards)

            out2.sum().backward()
            self.assertFalse(self.get_manager().running_forwards_with_pending_backwards)

            ones.grad = None
            del out
            del out2

            foo2_opt(foo_opt(ones)).sum().backward()

            out = foo_opt(ones.detach())
            self.assertFalse(self.get_manager().running_forwards_with_pending_backwards)
            self.assertFalse(self.get_manager().new_graph_id().id == 0)

        def test_warn_on_pending_backward(self):
            @torch.compile
            def foo(x):
                return x * x * x

            out = foo(torch.rand([4, 4], device="cuda", requires_grad=True))
            out = foo(torch.rand([4, 4], device="cuda", requires_grad=True))

            warnings.resetwarnings()
            with warnings.catch_warnings(record=True) as w:
                out = foo(torch.rand([4, 4], device="cuda", requires_grad=True))

            FileCheck().check(
                "Unable to hit fast path of CUDAGraphs because of pending"
            ).run(str(w[0]))
            self.assertTrue(self.get_manager().new_graph_id().id == 0)

        def test_mark_step(self):
            @torch.compile
            def foo(x):
                return x * x * x

            torch.compiler.cudagraph_mark_step_begin()
            out = foo(torch.rand([4, 4], device="cuda", requires_grad=True))

            torch.compiler.cudagraph_mark_step_begin()
            out = foo(torch.rand([4, 4], device="cuda", requires_grad=True))
            self.assertFalse(self.get_manager().new_graph_id().id == 0)

        @torch._dynamo.config.patch("capture_scalar_outputs", True)
        def test_incompatible_cudagraph_ops_item(self):
            @torch.compile(mode="reduce-overhead")
            def foo(x):
                return x.item()

            # NB: This doesn't work with float, because float unbacked codegen
            # is currently broken.  But testing the float case here is also
            # awkward, because we plan to Tensor-ify the float compute, and as
            # a result we'd actually expect this to work with cuda graphs!
            with capture_stderr() as captured_output:
                self.assertEqual(foo(torch.tensor(3, device="cuda")), 3)
                self.assertEqual(foo(torch.tensor(6, device="cuda")), 6)

            # NOTE: this test is named after incompatible ops, but is not skipping due to incompatible ops.
            # This should get fixed.
            FileCheck().check(
                " to incompatible op aten._local_scalar_dense.default"
            ).run(captured_output[0])
            self.assertEqual(counters["inductor"]["cudagraph_skips"], 1)

        @torch._dynamo.config.patch("compiled_autograd", True)
        def test_compiled_autograd_static_input_params(self):
            @torch.compile(mode="reduce-overhead")
            def bwd(loss):
                loss.backward()

            model = torch.nn.Linear(10, 10, bias=False, device="cuda")
            x = torch.randn(10, 10, device="cuda")
            for i in range(5):
                out = model(x)
                bwd(out.sum())
                model.weight.grad = None

            # i=0, 0 copies (warmup)
            # i=1, 2 copies (record, 1/3 inputs marked as static)
            # i>1, 0 copies (run)
            self.assertEqual(
                counters["inductor"]["cudagraph_recorded_non_static_inputs"], 2
            )

        @torch._dynamo.config.patch("capture_dynamic_output_shape_ops", True)
        def test_incompatible_cudagraph_ops_nonzero(self):
            @torch.compile(mode="reduce-overhead")
            def foo(x):
                return x.nonzero()

            with capture_stderr() as captured_output:
                self.assertEqual(
                    foo(torch.tensor([1, 0, 2], device="cuda")),
                    torch.tensor([[0], [2]]),
                )
                self.assertEqual(
                    foo(torch.tensor([1, 0, 0], device="cuda")), torch.tensor([[0]])
                )

            FileCheck().check("incompatible op aten.nonzero.default").check("foo").run(
                captured_output[0]
            )
            self.assertEqual(counters["inductor"]["cudagraph_skips"], 1)

        @torch._dynamo.config.patch("capture_dynamic_output_shape_ops", True)
        def test_incompatible_cudagraph_ops_nonzero_graph_breaks(self):
            @torch.compile(mode="reduce-overhead")
            def foo(x):
                y = x.nonzero()  # skip
                torch._dynamo.graph_break()
                return y.nonzero()  # skip 2 times (due to recompile)

            foo(torch.tensor([1, 0, 2], device="cuda"))
            foo(torch.tensor([1, 0, 0], device="cuda"))

            self.assertEqual(counters["inductor"]["cudagraph_skips"], 3)

        @torch._dynamo.config.patch("capture_dynamic_output_shape_ops", True)
        def test_incompatible_cudagraph_ops_nonzero_backend(self):
            @torch.compile(backend="cudagraphs")
            def foo(x):
                return x.nonzero()

            with capture_stderr() as captured_output:
                self.assertEqual(
                    foo(torch.tensor([1, 0, 2], device="cuda")),
                    torch.tensor([[0], [2]]),
                )
                self.assertEqual(
                    foo(torch.tensor([1, 0, 0], device="cuda")), torch.tensor([[0]])
                )

            FileCheck().check(
                "skipping cudagraphs due to incompatible op (nonzero)"
            ).run(captured_output[0])
            self.assertEqual(counters["inductor"]["cudagraph_skips"], 1)

        @torch._dynamo.config.patch("capture_dynamic_output_shape_ops", True)
        @torch._inductor.config.patch("cpp_wrapper", True)
        def test_skip_cpp_wrapper(self):
            def foo(x):
                return x + 1

            foo_c = torch.compile(mode="reduce-overhead")(foo)

            with capture_stderr() as captured_output:
                t = torch.rand([32], device="cuda")
                self.assertEqual(foo(t), foo_c(t))

            FileCheck().check("skipping cudagraphs due to cpp wrapper enabled").run(
                captured_output[0]
            )
            self.assertEqual(counters["inductor"]["cudagraph_skips"], 1)

        def test_storage_access_error(self):
            x = torch.rand([4], device="cuda")
            torch._C._set_storage_access_error_msg(x, "custom error msg")

            with self.assertRaisesRegex(Exception, "custom error msg"):
                device = x.untyped_storage()

        @torch._dynamo.config.patch("inline_inbuilt_nn_modules", False)
        @torch._inductor.config.patch("triton.cudagraph_support_input_mutation", False)
        def test_static_inputs_address_mutation_log(self):
            class Goo(torch.nn.Module):
                def __init__(self) -> None:
                    super().__init__()
                    self.linear = torch.nn.Linear(2, 2, device="cuda")

                def forward(self, x) -> torch.Tensor:
                    return self.linear(x)

            class Foo(torch.nn.Module):
                def __init__(self) -> None:
                    super().__init__()
                    self.static_tensor = torch.zeros((2, 2), device="cuda")
                    self.goo = Goo()

                def forward(self, x) -> torch.Tensor:
                    self.static_tensor.add_(torch.ones((2, 2), device="cuda"))
                    return self.static_tensor + x + self.goo(x)

            foo = Foo()
            foo = torch.compile(foo, mode="reduce-overhead")
            inp = torch.rand((2, 2), device="cuda")

            for _ in range(3):
                foo(inp)

            # mutates static input tensors' addresses
            foo.static_tensor = torch.ones((2, 2), device="cuda")
            foo.goo.linear.bias = torch.nn.Parameter(torch.ones((2,), device="cuda"))

            with self.assertRaisesRegex(
                Exception,
                r"(?s)static input data pointer changed.\n"
                r"input name: primals_2. data pointer changed from .* to .*. input stack trace:.*"
                r"input name: primals_3. data pointer changed from .* to .*. input stack trace:.*,"
                r" in forward\n.* self.static_tensor.add\_\(torch.ones\(\(2, 2\), device=\"cuda\"\)\).*\n",
            ):
                self.curr_node().run(
                    [foo.goo.linear.weight, foo.goo.linear.bias, foo.static_tensor, inp]
                )

        def _run_iter(self, param, fn):
            fwd_output = fn(torch.ones(2, 2), param)
            fwd_output.sum().backward()
            grad_output = param.grad.detach().clone()
            param.grad = None
            return fwd_output, grad_output

        def _assert_equal_multi_loop(self, param, fn_eager, fn_compiled):
            exp_output, exp_grad = self._run_iter(param, fn_eager)
            for _ in range(5):
                compiled_output, compiled_grad = self._run_iter(param, fn_compiled)
                self.assertEqual(exp_output, compiled_output)
                self.assertEqual(exp_grad, compiled_grad)

        def run_static_input_param_test(self, fn_eager, num_graphs):
            with torch.device("cuda"):
                fn_compiled = torch.compile(fn_eager, mode="reduce-overhead")

                p1 = torch.nn.Parameter(torch.rand([2, 2]))
                self._assert_equal_multi_loop(p1, fn_eager, fn_compiled)

                p2 = torch.nn.Parameter(torch.rand([2, 2]))
                self._assert_equal_multi_loop(p2, fn_eager, fn_compiled)

                # Run p1 again to ensure we reuse the previous recording
                self._assert_equal_multi_loop(p1, fn_eager, fn_compiled)

                self.assertEqual(self.get_manager().new_graph_id().id, num_graphs)

        def _module_test(self, mod, name="weight", param_wrapping=True):
            with torch.device("cuda"):

                def fn(x, mod):
                    return mod(x)

                fn_compiled = torch.compile(fn, mode="reduce-overhead", fullgraph=True)

                def run_test_iter(mod, fn):
                    fwd_output = fn(torch.ones(2, 2), mod)
                    fwd_output.sum().backward()
                    grad_output = mod.weight.grad.detach().clone()
                    mod.zero_grad()
                    return fwd_output, grad_output

                def run_test():
                    exp_output, exp_grad = run_test_iter(mod, fn)
                    for _ in range(5):
                        compiled_output, compiled_grad = run_test_iter(mod, fn_compiled)
                        self.assertEqual(exp_output, compiled_output)
                        self.assertEqual(exp_grad, compiled_grad)

                run_test()
                old_attr = getattr(mod, name)
                modified_attr = torch.rand_like(old_attr)
                if param_wrapping:
                    modified_attr = torch.nn.Parameter(modified_attr)
                setattr(mod, name, modified_attr)
                run_test()
                # Run original version to verify we reuse the other recording
                setattr(mod, name, old_attr)
                run_test()

                # Fwd + bwd graphs for each version of the function => 4 graphs
                self.assertEqual(self.get_manager().new_graph_id().id, 4)

        @torch._dynamo.config.patch("error_on_recompile", True)
        @torch._dynamo.config.patch("inline_inbuilt_nn_modules", True)
        def test_multi_dispatch_single_compile_param_inputs(self):
            # Verify that we can record multiple cudagraphs for a single
            # compiled function with param inputs
            def fn(x, y):
                return x * y

            # Fwd + bwd graphs for each version of the function => 4 graphs
            self.run_static_input_param_test(fn, 4)

        @torch._dynamo.config.patch("error_on_recompile", True)
        @torch._dynamo.config.patch("inline_inbuilt_nn_modules", True)
        def test_multi_dispatch_single_compile_builtin_module(self):
            # Verify that we don't recompile when changing the param of a builtin module
            # and that we record another cudagraph
            # Note: Linear is a builtin module so we enable that config setting above
            self._module_test(torch.nn.Linear(2, 3, device="cuda"))

        @torch._dynamo.config.patch("error_on_recompile", True)
        @torch._dynamo.config.patch("inline_inbuilt_nn_modules", True)
        def test_multi_dispatch_single_compile_builtin_module_buffers(self):
            # Verify that we don't recompile when changing the buffer of a builtin module
            # and that we record another cudagraph
            self._module_test(
                torch.nn.BatchNorm1d(2, device="cuda"),
                name="running_mean",
                param_wrapping=False,
            )

        @torch._inductor.config.patch("triton.cudagraphs", True)
        @torch._dynamo.config.patch("error_on_recompile", True)
        @torch._dynamo.config.patch("inline_inbuilt_nn_modules", True)
        def test_multi_dispatch_custom_module(self):
            # Test that we can correctly dispatch multiple graphs
            # if params of a custom module change
            class TestModule(torch.nn.Module):
                def __init__(self, param) -> None:
                    super().__init__()
                    self.weight = param

                def forward(self, x):
                    return self.weight * x

            self._module_test(
                TestModule(torch.nn.Parameter(torch.rand([2, 2], device="cuda")))
            )

        @torch._dynamo.config.patch("error_on_recompile", True)
        @torch._dynamo.config.patch("inline_inbuilt_nn_modules", True)
        def test_multi_dispatch_custom_module_buffer(self):
            # Test that we can correctly dispatch multiple graphs
            # if buffers of a custom module change
            class TestModule(torch.nn.Module):
                def __init__(self, param, buf) -> None:
                    super().__init__()
                    self.weight = param
                    self.buf = torch.nn.Buffer(buf)

                def forward(self, x):
                    return x * self.weight + self.buf

            self._module_test(
                TestModule(
                    torch.nn.Parameter(torch.rand([2, 2], device="cuda")),
                    torch.rand([2, 2], device="cuda"),
                ),
                name="buf",
                param_wrapping=False,
            )

        @torch._inductor.config.patch("triton.cudagraphs", True)
        @torch._dynamo.config.patch("error_on_recompile", True)
        @torch._dynamo.config.patch("inline_inbuilt_nn_modules", True)
        def test_multi_dispatch_child_node(self):
            # Test that we can correctly dispatch multiple graphs if a child node
            # in the tree has stable input pointers change
            def fn(x, p):
                # Graph 1
                y = x * x
                torch._dynamo.graph_break()
                # Graph 2
                return y * p

            # We have 5 graphs here
            #            Graph 1
            #       /                \
            # Graph 2 w/ p1     Graph 2 w/ p2
            # and then two backward graphs
            self.run_static_input_param_test(fn, 5)

        @torch._dynamo.config.patch("error_on_recompile", True)
        @torch._dynamo.config.patch("inline_inbuilt_nn_modules", True)
        def test_multi_dispatch_parent_node(self):
            def fn(x, p):
                # Graph 1
                y = x * p
                torch._dynamo.graph_break()
                # Graph 2
                return y + x

            # We have 6 graphs here
            #    Graph 1 w/ p1    Graph 1 w/ p2
            #          |                |
            #     Graph 2 (v1)     Graph 2 (v2)
            # There are two versions of graph 2 because
            # we re-record due to different memory state after running the
            # two versions of Graph 1
            # and then two backward graphs
            self.run_static_input_param_test(fn, 6)

        @torch._dynamo.config.patch("error_on_recompile", True)
        @torch._dynamo.config.patch("inline_inbuilt_nn_modules", False)
        @torch._inductor.config.patch("triton.cudagraph_support_input_mutation", True)
        @torch._inductor.config.patch("triton.cudagraph_unexpected_rerecord_limit", 0)
        def test_fallback_to_eager_if_recompiling_too_many_times(self):
            class Foo(torch.nn.Module):
                def __init__(self) -> None:
                    super().__init__()
                    self.param = torch.nn.Parameter(torch.rand([2, 2], device="cuda"))

                def forward(self, x):
                    return x * self.param

            with capture_stderr() as captured_output:
                # We have 3 graphs here
                #             None
                #       /                           \
                # (fwd w/ p1, Graph 0)            (bwd w/p2, Graph2)
                # (bwd w/ p1, Graph 1)
                # All other graphs are skipped because we hit the max recording limit
                # (=0 for each node and function pair)
                fn_compiled = torch.compile(Foo(), mode="reduce-overhead")
                for _ in range(3):
                    fn_compiled(torch.rand([2, 2], device="cuda")).sum().backward()
                    fn_compiled.param.grad = None

                # Change static tensor address
                fn_compiled.param.data = torch.rand([2, 2], device="cuda")
                fn_compiled(torch.rand([2, 2], device="cuda")).sum().backward()
                self.assertEqual(self.get_manager().new_graph_id().id, 3)

            FileCheck().check(
                "skipping cudagraph due to function 0 exceeding max re-recording limit (=0) "
                "on cudagraph node None due to static input data pointer changed."
            ).run(captured_output[0])
            self.assertEqual(counters["inductor"]["cudagraph_skips"], 1)

        @torch._dynamo.config.patch("error_on_recompile", True)
        @torch._dynamo.config.patch("inline_inbuilt_nn_modules", False)
        @torch._inductor.config.patch("triton.cudagraph_support_input_mutation", True)
        @torch._inductor.config.patch("triton.cudagraph_unexpected_rerecord_limit", 0)
        def test_fallback_to_eager_if_recompiling_too_many_times_warn_only_once(self):
            class Foo(torch.nn.Module):
                def __init__(self) -> None:
                    super().__init__()
                    self.param = torch.nn.Parameter(torch.rand([2, 2], device="cuda"))

                def forward(self, x):
                    return x * self.param

            with capture_stderr() as captured_output:
                with torch.device("cuda"):
                    # We have 3 graphs here
                    #             None
                    #       /                           \
                    # (fwd w/ p1, Graph 0)            (bwd w/p2, Graph2)
                    # (bwd w/ p1, Graph 1)
                    # All other graphs are skipped because we hit the max recording limit
                    # (=0 for each node and function pair)
                    fn_compiled = torch.compile(Foo(), mode="reduce-overhead")
                    for _ in range(3):
                        fn_compiled(torch.rand([2, 2], device="cuda")).sum().backward()
                        fn_compiled.param.grad = None

                    for _ in range(5):
                        # Change static tensor address
                        fn_compiled.param.data = torch.rand([2, 2], device="cuda")
                        fn_compiled(torch.rand([2, 2], device="cuda")).sum().backward()
                        fn_compiled.param.grad = None

            FileCheck().check_count(
                "skipping cudagraph due to function 0 exceeding max re-recording limit (=0) "
                "on cudagraph node None due to static input data pointer changed.",
                1,
                exactly=True,
            ).check_count(
                "skipping cudagraph due to function 1 exceeding max re-recording limit (=0) "
                "on cudagraph node None due to static input data pointer changed.",
                1,
                exactly=True,
            ).run(
                captured_output[0]
            )
            self.assertEqual(counters["inductor"]["cudagraph_skips"], 2)

        @torch._dynamo.config.patch("inline_inbuilt_nn_modules", False)
        @torch._inductor.config.patch("triton.cudagraph_support_input_mutation", True)
        @torch._inductor.config.patch("triton.cudagraph_unexpected_rerecord_limit", 0)
        def test_fallback_to_eager_if_recompiling_too_many_times_due_to_cudagraph_managed_tensor(
            self,
        ):
            # By setting triton.cudagraph_support_input_mutation=True, we force re-record
            # if cudagraph managed tensor addresses changed.
            @torch.compile(mode="reduce-overhead")
            def foo(x):
                return x + 1

            @torch.compile(mode="reduce-overhead")
            def goo(x):
                return x * 2

            for _ in range(3):
                torch.compiler.cudagraph_mark_step_begin()
                inp = torch.rand((2, 3), device="cuda")
                y = foo(inp)
                z = goo(y)

            with capture_stderr() as captured_output:
                torch.compiler.cudagraph_mark_step_begin()
                x = torch.rand(2, 3, device="cuda")
                y = foo(x)
                y_clone = y.clone()
                z = goo(y_clone)

            # eager function should run successfully
            for _ in range(5):
                torch.compiler.cudagraph_mark_step_begin()
                x = torch.rand(2, 3, device="cuda")
                y = foo(x)
                y_clone = y.clone()
                z = goo(y_clone)

            FileCheck().check_count(
                "skipping cudagraph due to function 1 exceeding max re-recording limit (=0) "
                "on cudagraph node 0 due to cudagraph managed tensor data pointer changed",
                1,
                exactly=True,
            ).run(captured_output[0])
            self.assertEqual(counters["inductor"]["cudagraph_skips"], 1)

        @torch._dynamo.config.patch("inline_inbuilt_nn_modules", False)
        @torch._dynamo.config.patch("error_on_recompile", True)
        @torch._dynamo.config.patch("inline_inbuilt_nn_modules", True)
        @torch._inductor.config.patch("triton.cudagraph_unexpected_rerecord_limit", 1)
        def test_not_fallback_to_eager_if_have_not_recompiling_too_many_times(self):
            def fn(x, y):
                return x * y

            # We have 4 graphs here
            #             None
            #       /                           \
            # (fwd w/ p1, Graph 0)            (fwd w/p2, Graph2)
            # (bwd w/ p1, Graph 1)            (bwd w/p2, Graph3)
            self.run_static_input_param_test(fn, 4)
            self.assertEqual(counters["inductor"]["cudagraph_skips"], 0)

        def test_tensor_constant_mutation(self):
            class Foo(torch.nn.Module):
                def __init__(self) -> None:
                    super().__init__()
                    self.tensor_constant = torch.ones((2, 3), device="cuda")

                def forward(self, x: torch.Tensor) -> torch.Tensor:
                    self.tensor_constant += 1
                    return x + self.tensor_constant

            foo = Foo()
            foo = torch.compile(foo, mode="reduce-overhead")
            inp = torch.rand((2, 3), device="cuda")
            for _ in range(3):
                foo(inp)

        @torch._inductor.config.patch("triton.cudagraph_support_input_mutation", True)
        def test_rerecord_if_static_input_address_changed(self):
            # By setting triton.cudagraph_support_input_mutation=True, we force re-record
            # if static tensor addresses changed.
            class Goo(torch.nn.Module):
                def __init__(self) -> None:
                    super().__init__()
                    self.linear = torch.nn.Linear(2, 2, device="cuda")

                def forward(self, x) -> torch.Tensor:
                    return self.linear(x)

            class Foo(torch.nn.Module):
                def __init__(self) -> None:
                    super().__init__()
                    self.register_buffer(
                        "static_tensor", torch.zeros((2, 2), device="cuda")
                    )
                    self.goo = Goo()

                def forward(self, x) -> torch.Tensor:
                    self.static_tensor.add_(torch.ones((2, 2), device="cuda"))
                    return self.static_tensor + x + self.goo(x)

            foo = Foo()
            foo = torch.compile(foo, mode="reduce-overhead")
            inp = torch.rand((2, 2), device="cuda")

            for _ in range(3):
                foo(inp)

            # mutates static input tensors' addresses
            foo.static_tensor = torch.ones((2, 2), device="cuda")
            foo.goo.linear.bias = torch.nn.Parameter(torch.ones((2,), device="cuda"))

            if torch._dynamo.config.inline_inbuilt_nn_modules:
                for _ in range(3):
                    foo(inp)
            else:
                # Run with specific function id to avoid dynamo recompiling
                self.get_manager().run(
                    [
                        foo.goo.linear.weight,
                        foo.goo.linear.bias,
                        foo.static_tensor,
                        inp,
                    ],
                    FunctionID(0),
                )

            self.assertEqual(self.get_manager().new_graph_id().id, 2)

        @torch._inductor.config.patch("triton.cudagraph_dynamic_shape_warn_limit", 1)
        def test_skip_if_dynamic_shape_limit_reached1(self):
            class Mod(torch.nn.Module):
                def __init__(self) -> None:
                    super().__init__()
                    self.linear = torch.nn.Linear(3, 3, device="cuda")

                def forward(self, x: torch.Tensor) -> torch.Tensor:
                    return self.linear(x)

            def iter(batch_size: int, mod: torch.nn.Module):
                x = torch.rand((batch_size, 3), device="cuda")
                for _ in range(3):
                    mod(x)

            mod = torch.compile(Mod(), mode="reduce-overhead")

            with capture_stderr() as captured_output:
                for batch_size in range(10, 40, 10):
                    iter(batch_size, mod)

            FileCheck().check(
                "CUDAGraph supports dynamic shapes by recording a new graph for each "
                "distinct input size. Recording too many CUDAGraphs may lead to "
                "extra overhead. We have observed 2 distinct sizes. "
                "Please consider the following options for better performance: "
                "a) padding inputs to a few fixed number of shapes; or b) set "
                "torch._inductor.config.triton.cudagraph_skip_dynamic_graphs=True. "
                "Set torch._inductor.config.triton.cudagraph_dynamic_shape_warn_limit=None "
                "to silence this warning."
            ).run("\n".join(captured_output))

        @torch._inductor.config.patch("triton.cudagraph_dynamic_shape_warn_limit", 1)
        def test_skip_if_dynamic_shape_limit_reached2(self):
            class Mod(torch.nn.Module):
                def __init__(self) -> None:
                    super().__init__()
                    self.attn = torch.nn.MultiheadAttention(
                        embed_dim=3, num_heads=3, device="cuda"
                    )

                def forward(
                    self, q: torch.Tensor, k: torch.Tensor, v: torch.Tensor
                ) -> torch.Tensor:
                    return self.attn(q, k, v)

            mod = torch.compile(Mod(), mode="reduce-overhead")

            def iter(batch_size: int, length: int):
                q = torch.rand((batch_size, length, 3), device="cuda")
                k = torch.rand((batch_size, length, 3), device="cuda")
                v = torch.rand((batch_size, length, 3), device="cuda")
                for _ in range(3):
                    mod(q, k, v)

            with capture_stderr() as captured_output:
                for batch_size in range(10, 40, 10):
                    for length in range(10, 30, 10):
                        iter(batch_size, length)

            print(captured_output)
            FileCheck().check(
                "CUDAGraph supports dynamic shapes by recording a new graph for each "
                "distinct input size. Recording too many CUDAGraphs may lead to "
                "extra overhead. We have observed 2 distinct sizes. "
                "Please consider the following options for better performance: "
                "a) padding inputs to a few fixed number of shapes; or b) set "
                "torch._inductor.config.triton.cudagraph_skip_dynamic_graphs=True. "
                "Set torch._inductor.config.triton.cudagraph_dynamic_shape_warn_limit=None "
                "to silence this warning."
            ).run(captured_output[0])

        @torch._inductor.config.patch("triton.cudagraph_dynamic_shape_warn_limit", 1)
        def test_warn_once_if_dynamic_shape_limit_reached(self):
            class Mod(torch.nn.Module):
                def __init__(self) -> None:
                    super().__init__()
                    self.linear = torch.nn.Linear(3, 3, device="cuda")

                def forward(self, x: torch.Tensor) -> torch.Tensor:
                    return self.linear(x)

            def iter(batch_size: int, mod: torch.nn.Module):
                x = torch.rand((batch_size, 3), device="cuda")
                for _ in range(3):
                    mod(x)

            mod = torch.compile(Mod(), mode="reduce-overhead")

            with capture_stderr() as captured_output:
                for batch_size in range(10, 200, 10):
                    iter(batch_size, mod)

            print(captured_output)

            FileCheck().check_count(
                "CUDAGraph supports dynamic shapes by recording a new graph for each "
                "distinct input size. Recording too many CUDAGraphs may lead to "
                "extra overhead. We have observed 2 distinct sizes. "
                "Please consider the following options for better performance: "
                "a) padding inputs to a few fixed number of shapes; or b) set "
                "torch._inductor.config.triton.cudagraph_skip_dynamic_graphs=True. "
                "Set torch._inductor.config.triton.cudagraph_dynamic_shape_warn_limit=None "
                "to silence this warning.",
                1,
                exactly=True,
            ).run("\n".join(captured_output))

        @torch._inductor.config.patch("cpp_wrapper", 1)
        def test_cpp_wrapper(self):
            def f(x):
                return torch.sin(x)

            compiled = torch.compile(f, mode="reduce-overhead")
            example_input = torch.randn(10, device="cuda")
            compiled_result = self.run_twc(compiled, example_input)
            eager_result = f(example_input)
            self.assertEqual(compiled_result, eager_result)

        @torch._inductor.config.patch("graph_partition", True)
        def test_graph_partition(self):
            def f(x, y):
                x1 = x + 1
                y1 = y + 1
                y_cpu = y1.cpu() + 1
                z = x @ y
                return x1 + y1 + z + y_cpu.cuda()

            x, y = [torch.randn(2, 2, device="cuda") for _ in range(2)]
            x_cloned, y_cloned = [tmp.clone() for tmp in [x, y]]
            eager_out = f(x, y)

            f_compiled = torch.compile(f, mode="reduce-overhead")

            for _ in range(5):
                compiled_out = f_compiled(x_cloned, y_cloned)
                self.assertEqual(eager_out, compiled_out)

            # 2 graph partitions lead to 2 cudagraph
            self.assertEqual(self.get_manager().new_graph_id().id, 2)

        @torch._inductor.config.patch("graph_partition", True)
        def test_graph_partition_padded_tensor(self):
            try:
                from . import padded_tensor
            except ImportError:
                import padded_tensor  # @manual

            PaddedTensor = padded_tensor.PaddedTensor

            def f(x):
                x1 = x + 1
                return x1 * 2

            compiled_f = torch.compile(f, mode="reduce-overhead")

            def run(shape):
                x = torch.randn(*shape, device="cuda")
                pad_x = PaddedTensor.from_tensor(x, multipliers={0: 4, 1: 4})
                assert hasattr(pad_x, "multipliers"), breakpoint()
                eager_out = f(pad_x)

                for _ in range(3):
                    compiled_out = compiled_f(pad_x)
                compiled_out = compiled_f(pad_x)

                assert eager_out.shape == compiled_out.shape
                assert eager_out.tensor.shape == compiled_out.tensor.shape
                assert torch.allclose(eager_out.tensor, compiled_out.tensor)

            # static shape. record a NEW cudagraph
            run((2, 3))
            # outer shape is dynamic, leading to a new dynamo graph
            # this new dynamo graph forces a NEW cudagraph
            run((3, 4))
            # outer shape changed but inner shape does not change
            # so NO new cudagraph is recorded
            run((2, 2))
            # inner shape is dynamic now, leading to a new dynamo graph
            # this new dynamo graph forces a NEW cudagraph
            run((5, 6))
            # does NOT record a new cudagraph
            run((7, 8))
            # record a NEW cudagraph
            run((10, 11))

            self.assertEqual(self.get_manager().new_graph_id().id, 4)

        @torch._inductor.config.patch("graph_partition", True)
        @torch._inductor.config.patch("triton.cudagraphs", False)
        def test_graph_partition_reduce_overhead_mode_effectiveness(self):
            # test that `mode="reduce-overhead"` still controls whether
            # cudagraph is applied. i.e., cudagraph is not applied when
            # mode="default".
            def f(x, y):
                x1 = x + 1
                y1 = y + 1
                y_cpu = y1.cpu() + 1
                z = x @ y
                return x1 + y1 + z + y_cpu.cuda()

            x, y = [torch.randn(2, 2, device="cuda") for _ in range(2)]

            f_compiled = torch.compile(f)
            for _ in range(5):
                _out = f_compiled(x, y)
            self.assertEqual(self.get_manager() is None, True)

        @torch._inductor.config.patch("graph_partition", True)
        def test_graph_partition_forward_backward(self):
            class Mod(torch.nn.Module):
                def __init__(self) -> None:
                    super().__init__()
                    self.linear = torch.nn.Linear(16, 16)

                def forward(self, x):
                    x1 = x + 1
                    y1 = x + 2
                    y_cpu = y1.cpu() + 1
                    z = x @ y1
                    inp = x1 + y1 + z + y_cpu.cuda()
                    return self.linear(inp)

            model = Mod().cuda()

            input_data = torch.randn(16, 16).cuda()

            criterion = torch.nn.CrossEntropyLoss()
            optimizer = torch.optim.SGD(model.parameters(), lr=0.01)

            compiled_model = torch.compile(model, mode="reduce-overhead")

            for _ in range(5):
                output = compiled_model(input_data)
                loss = criterion(output, torch.randint(0, 10, (16,)).cuda())
                optimizer.zero_grad()
                loss.backward()
                optimizer.step()

            # 2 graph partitions lead to 2 fwd cudagraphs and 2 bwd cudagraphs
            self.assertEqual(self.get_manager().new_graph_id().id, 4)

        @torch._inductor.config.patch("graph_partition", True)
        def test_graph_partition_cpu_only(self):
            class Mod(torch.nn.Module):
                def __init__(self) -> None:
                    super().__init__()
                    self.linear = torch.nn.Linear(16, 16)

                def forward(self, x):
                    x1 = x + 1
                    y1 = x + 2
                    y_cpu = y1 + 1
                    z = x @ y1
                    inp = x1 + y1 + z + y_cpu
                    return self.linear(inp)

            model = Mod().cpu()

            input_data = torch.randn(16, 16).cpu()

            criterion = torch.nn.CrossEntropyLoss()
            optimizer = torch.optim.SGD(model.parameters(), lr=0.01)

            compiled_model = torch.compile(model, mode="default")

            for _ in range(5):
                output = compiled_model(input_data)
                loss = criterion(output, torch.randint(0, 10, (16,)).cpu())
                optimizer.zero_grad()
                loss.backward()
                optimizer.step()

            # 0 cudagraph since all ops are on cpu
            self.assertEqual(self.get_manager() is None, True)

        @torch._inductor.config.patch("graph_partition", True)
        def test_graph_partition_forward_with_skipped_cudagraphed_backward(self):
            @torch.compile(mode="reduce-overhead")
            def foo(x):
                return x * x * x

            for _ in range(3):
                inp = torch.rand([20, 20], device="cuda", requires_grad=True)
                out = foo(inp)

                with config.patch(always_complex_memory_overlap_TESTING_ONLY=True):
                    back_inp = torch.empty_strided([20, 20], [0, 1], device="cuda")
                    out.backward(back_inp)

            # we should not have cudagraph'd the backwards
            new_id = self.get_manager().new_graph_id().id
            self.assertEqual(new_id, 1)

            self.assertFalse(self.get_manager().running_forwards_with_pending_backwards)

        @torch._inductor.config.patch("graph_partition", True)
        def test_graph_partition_forward_backward_not_called(self):
            # tests saved tensor is handled correctly
            def foo(x, y):
                x_out = x * x * x
                torch._dynamo.graph_break()
                y_out = y * y * y
                return x_out, y_out

            foo = torch.compile(foo, mode="reduce-overhead")

            for _ in range(3):
                inps = [
                    torch.rand([20, 20], requires_grad=True, device="cuda")
                    for _ in range(2)
                ]
                x_out, y_out = foo(inps[0], inps[1])
                x_out.sum().backward()

            self.assertFalse(self.get_manager().running_forwards_with_pending_backwards)

            # we should not have cudagraph'd the y backward
            new_id = self.get_manager().new_graph_id().id
            self.assertEqual(new_id, 3)

        @requires_multigpu()
        @torch._inductor.config.patch("graph_partition", True)
        def test_graph_partition_multiple_devices_msg(self):
            def foo(x, y):
                return (x + 1, y + 2)

            foo = torch.compile(foo, mode="reduce-overhead")
            for _ in range(3):
                foo(torch.ones([10], device="cuda"), torch.ones([20]))

            self.assertEqual(counters["inductor"]["cudagraph_skips"], 0)

            with capture_stderr() as captured_output:
                for _ in range(3):
                    foo(
                        torch.ones([10], device="cuda:0"),
                        torch.ones([10], device="cuda:1"),
                    )

            FileCheck().check("skipping cudagraphs due to multiple devices").run(
                captured_output[0]
            )
            self.assertEqual(counters["inductor"]["cudagraph_skips"], 1)
            new_id = self.get_manager().new_graph_id().id
            self.assertEqual(new_id, 1)

        @torch._inductor.config.patch("graph_partition", True)
        def test_graph_partition_dynamic_shapes(self):
            def foo(x):
                return x + 1

            compiled_foo = torch.compile(foo, mode="reduce-overhead", fullgraph=True)

            for input_shape in range(1, 4):
                for _ in range(3):
                    compiled_foo(torch.randn(input_shape, device="cuda"))

            # 3 cudagraphs for 3 input shapes
            self.assertEqual(self.get_manager().new_graph_id().id, 3)

        @torch._inductor.config.patch("graph_partition", True)
        def test_graph_partition_cpu_op_and_dynamic_shapes(self):
            def f(x, y):
                x1 = x + 1
                y1 = y + 1
                y_cpu = y1.cpu() + 1
                z = x @ y
                return x1 + y1 + z + y_cpu.cuda()

            f_compiled = torch.compile(f)
            x, y = torch.ones(3, 3, device="cuda"), torch.randn(3, 3, device="cuda")
            for _ in range(3):
                compiled_out = f_compiled(x, y)
                self.assertEqual(compiled_out, f(x, y))

            x, y = torch.ones(4, 4, device="cuda"), torch.randn(4, 4, device="cuda")
            for _ in range(3):
                compiled_out = f_compiled(x, y)
                self.assertEqual(compiled_out, f(x, y))

            # 4 cudagraphs, due to (2 dynamic shapes) x (2 graph partitions)
            self.assertEqual(self.get_manager().new_graph_id().id, 4)

<<<<<<< HEAD
        @config.patch(implicit_fallbacks=True)
        @torch._inductor.config.patch("graph_partition", True)
        def test_graph_partition_custom_op(self):
            @torch.library.custom_op(
                "mylib::movement",
                mutates_args=(),
                tags=(torch._C.Tag.non_cudagraphable,),
            )
            def movement(pic: torch.Tensor) -> torch.Tensor:
                img = pic.cpu()
                cropped_img = (img + 1) * 2
                return cropped_img.cuda() / 255.0

            @movement.register_fake
            def _(pic):
                return torch.empty_like(pic)

            @torch.library.custom_op(
                "mylib::modify", mutates_args=(), tags=(torch._C.Tag.non_cudagraphable,)
            )
            def modify(pic: torch.Tensor) -> torch.Tensor:
                pic1 = pic + 1
                pic1_cpu = (pic1.cpu() + 1) * 2
                return pic1_cpu.cuda() + pic

            @modify.register_fake
            def _(pic):
                return torch.empty_like(pic)

            @torch.library.custom_op("mylib::transform", mutates_args=())
            def transform(pic: torch.Tensor) -> torch.Tensor:
                return (pic + 1) * 2

            @transform.register_fake
            def _(pic):
                return torch.empty_like(pic)

            img = torch.randn(3, 64, 64, device="cuda")

            def f(img):
                x = (img + 10) * 2
                y = movement(x)
                z = y + 1
                u = transform(z)
                v = 2 * u + 1
                out = modify(v)
                return out + 1

            compiled_f = torch.compile(f, fullgraph=True)

            eager_out = f(img)
            compiled_out = compiled_f(img)

            self.assertEqual(eager_out, compiled_out)

            compiled_f = torch.compile(f, mode="reduce-overhead", fullgraph=True)

            eager_out = f(img)

            for _ in range(3):
                compiled_out = compiled_f(img)
                self.assertEqual(eager_out, compiled_out)

            # splitting on 2 custom gives 3 cudagraphs
            self.assertEqual(self.get_manager().new_graph_id().id, 3)

        @config.patch(implicit_fallbacks=True)
        @config.patch("graph_partition", True)
        def test_graph_partition_custom_op_mutation(self):
            @torch.library.custom_op(
                "mylib::mysin",
                mutates_args=["out_list"],
                schema="(Tensor x, Tensor(a!)[]? out_list) -> Tensor",
                tags=(torch._C.Tag.non_cudagraphable,),
            )
            def mysin(x, out_list) -> torch.Tensor:
                r = x.sin()
                if out_list is not None:
                    out_list[0].copy_(r)
                return r

            @mysin.register_fake
            def _(x, out_list) -> torch.Tensor:
                return torch.empty_like(x)

            def fn(x):
                x = x * 3
                s = [torch.empty_like(x)]
                x = mysin(x, s)
                x = x / 3
                return x, s[0]

            x = torch.randn(3, requires_grad=False, device="cuda")
            expected = fn(x)
            compiled_f = torch.compile(fn, mode="reduce-overhead", fullgraph=True)
            for _ in range(3):
                result = compiled_f(x)
                self.assertEqual(result, expected)

            # splitting on 1 custom gives 2 cudagraphs
            self.assertEqual(self.get_manager().new_graph_id().id, 2)

        @config.patch(implicit_fallbacks=True)
        @torch._inductor.config.patch("graph_partition", True)
        def test_graph_partition_custom_op_dynamoc_shapes(self):
            @torch.library.custom_op(
                "mylib::movement",
                mutates_args=(),
                tags=(torch._C.Tag.non_cudagraphable,),
            )
            def movement(pic: torch.Tensor) -> torch.Tensor:
                img = pic.cpu()
                cropped_img = (img + 1) * 2
                return cropped_img.cuda() / 255.0

            @movement.register_fake
            def _(pic):
                return torch.empty_like(pic)

            def f(img):
                x = (img + 10) * 2
                y = movement(x)
                z = y + 1
                v = 2 * z + 1
                return v + 1

            compiled_f = torch.compile(f, fullgraph=True)

            compiled_f = torch.compile(f, mode="reduce-overhead", fullgraph=True)

            def run(size):
                img = torch.randn(3, size, size, device="cuda")
                eager_out = f(img)
                for _ in range(3):
                    compiled_out = compiled_f(img)
                    self.assertEqual(eager_out, compiled_out)

            run(64)
            run(17)
            run(42)

            # 2 (from splitting on 1 custom op) x 3 (dynamic shapes) = 6
            self.assertEqual(self.get_manager().new_graph_id().id, 6)
=======
        @torch._inductor.config.patch("graph_partition", True)
        def test_graph_partition_cpu_tensor_symints(self):
            def f(x, y):
                return x + 1, y + 1

            compiled_f = torch.compile(f, mode="reduce-overhead")

            def run(shape_x, shape_y):
                x = torch.randn(shape_x, device="cuda")
                y = torch.randn(shape_y, device="cpu")
                for _ in range(3):
                    compiled_f(x, y)

            # static shape. record a NEW cudagraph
            run(shape_x=(2, 3), shape_y=(4, 4))

            # shape_y becomes dynamic shape leading to a new dynamo graph.
            # This new dynamo graph forces a NEW cudagraph although tensor y is on cpu
            run(shape_x=(2, 3), shape_y=(5, 6))

            # tensor y is on cpu so NO new cudagraph is recorded
            run(shape_x=(2, 3), shape_y=(7, 8))

            # shape_x becomes dynamic shape, leading to a new dynamo graph
            # this new dynamo graph forces a NEW cudagraph
            run(shape_x=(3, 4), shape_y=(4, 4))

            # tensor y is on cpu so NO new cudagraph is recorded
            run(shape_x=(3, 4), shape_y=(10, 11))

            self.assertEqual(self.get_manager().new_graph_id().id, 3)
>>>>>>> 875c15ce

    class TestSAC(TestCase):
        def _make_observer_mode(self):
            class ObserverMode(TorchDispatchMode):
                def __init__(self):
                    super().__init__()
                    self.curr_run = 0
                    self.op_outputs = defaultdict(list)

                def __torch_dispatch__(
                    self,
                    func: OpOverload,
                    types: Sequence[type],
                    args: Sequence[object] = (),
                    kwargs: Mapping[str, object] = immutable_dict(),
                ) -> object:
                    return func(*args, **kwargs)

            return ObserverMode

        def test_simple(self):
            device = "cuda"

            from torch._prims.rng_prims import graphsafe_run_with_rng_state

            ObserverMode = self._make_observer_mode()

            @graphsafe_run_with_rng_state.py_impl(ObserverMode)
            def _(mode, op, *args, **kwargs):
                with no_dispatch():
                    out = graphsafe_run_with_rng_state(op, *args, **kwargs)

                mode.op_outputs[op].append(out)
                return out

            obs = ObserverMode()

            x = torch.randn(4, 4, device=device, requires_grad=True)
            y = torch.randn(4, 4, device=device, requires_grad=True)

            for _ in range(2):
                torch._dynamo.reset()

                def gn(x, y):
                    return torch.sigmoid(torch.rand_like(x) * y) * x

                def fn(x, y):
                    x = torch.sin(x)
                    x = torch.utils.checkpoint.checkpoint(gn, x, y, use_reentrant=True)
                    x = torch.sin(x)
                    return x

                aot_eager_decomp_partition = functools.partial(
                    aot_eager_decomp_partition_with_mode, mode=obs
                )

                fn = torch.compile(fn, backend=aot_eager_decomp_partition)

                fn(x, y).sum().backward()

            self.assertEqual(len(obs.op_outputs[aten.rand.default]), 4)
            for i in range(2):
                self.assertEqual(
                    obs.op_outputs[aten.rand.default][0 + 2 * i],
                    obs.op_outputs[aten.rand.default][1 + 2 * i],
                )
            self.assertNotEqual(
                obs.op_outputs[aten.rand.default][0],
                obs.op_outputs[aten.rand.default][2],
            )

        def test_cudagraph_uneven_forward_backward(self):
            # torch.compile cudagraphs are difficult to test
            # the rng updating bc is sensitive to duration of pending backwards, etc.
            # this is a short repro to mimic the runtime wrappers integration
            # and show that updating the backward rng state with cudagraphs works:
            def forward():
                state = torch.cuda.get_rng_state()
                perm = torch.randperm(10, device="cuda")
                return state, perm

            def backward(rng_state):
                current_state = torch.cuda.get_rng_state()
                torch.cuda.set_rng_state(rng_state.cpu())
                perm = torch.randperm(10, device="cuda")
                torch.cuda.set_rng_state(current_state)
                return perm

            def normal_test():
                state, perm = forward()
                repro_perm = backward(state)
                return perm, repro_perm

            def graphsafe_forward():
                perm = torch.randperm(10, device="cuda")
                return perm

            def graphsafe_backward(generator, new_state):
                current_state = generator.graphsafe_get_state()
                generator.graphsafe_set_state(new_state)
                perm = torch.randperm(10, device="cuda")
                generator.graphsafe_set_state(current_state)
                return perm

            def graph_test(generator, capture_cuda_graph):
                if capture_cuda_graph:
                    graph = torch.cuda.CUDAGraph()

                # state should be cloned before the graph
                old_state = generator.graphsafe_get_state()
                new_state = old_state.clone_state()

                if capture_cuda_graph:
                    # state should be register to the graph
                    graph.register_generator_state(new_state)

                    # only capturing the backward
                    with torch.cuda.graph(graph):
                        repro_perm = graphsafe_backward(generator, new_state)

                # some number of uneven forwards
                graphsafe_forward()
                graphsafe_forward()
                graphsafe_forward()

                # state prior to rng invocation
                state = generator.get_state()
                perm = graphsafe_forward()

                new_state.set_state(state)

                if capture_cuda_graph:
                    graph.replay()
                else:
                    repro_perm = graphsafe_backward(generator, new_state)

                return perm, repro_perm

            self.assertEqual(*normal_test())
            generator = torch.cuda.default_generators[0]
            self.assertEqual(*graph_test(generator, capture_cuda_graph=False))
            self.assertEqual(*graph_test(generator, capture_cuda_graph=True))

        def test_cpu_and_cuda_rng(self):
            device = "cuda"

            ObserverMode = self._make_observer_mode()
            from torch._prims.rng_prims import (
                graphsafe_run_with_rng_state,
                run_and_save_rng_state,
                run_with_rng_state,
            )

            for hop in [
                graphsafe_run_with_rng_state,
                run_and_save_rng_state,
                run_with_rng_state,
            ]:

                def make_impl(hop):
                    @hop.py_impl(ObserverMode)
                    def _(mode, *args, **kwargs):
                        with no_dispatch():
                            out = hop(*args, **kwargs)

                        op = None
                        for inp in itertools.chain(args, kwargs.values()):
                            if isinstance(inp, torch._ops.OpOverload):
                                op = inp
                                break
                        assert op is not None
                        if hop is run_and_save_rng_state:
                            mode.op_outputs[op].append(out[1])
                        else:
                            mode.op_outputs[op].append(out)
                        return out

                make_impl(hop)

            obs = ObserverMode()

            def gn(x, y):
                return torch.sigmoid(torch.rand_like(x) * y) * x

            def gn2(x):
                return x * torch.randperm(x.numel(), device=x.device).reshape(x.shape)

            def fn(x, y, z):
                x = torch.sin(x)
                x = torch.utils.checkpoint.checkpoint(gn, x, y, use_reentrant=True)
                x = torch.sin(x)
                z = torch.utils.checkpoint.checkpoint(gn2, z, use_reentrant=True)
                return x * z.cuda()

            aot_eager_decomp_partition = functools.partial(
                aot_eager_decomp_partition_with_mode, mode=obs
            )

            fn = torch.compile(fn, backend=aot_eager_decomp_partition)

            x = torch.randn(4, 4, device=device, requires_grad=True)
            y = torch.randn(4, 4, device=device, requires_grad=True)
            z = torch.randn(4, 4, requires_grad=True)

            fn(x, y, z).sum().backward()
            for op in [aten.rand.default, aten.randperm.default]:
                self.assertEqual(len(obs.op_outputs[op]), 2)
                self.assertEqual(
                    obs.op_outputs[op][0],
                    obs.op_outputs[op][1],
                )
                self.assertEqual(
                    obs.op_outputs[op][0].device.type,
                    "cpu" if op == aten.randperm.default else "cuda",
                )

        @parametrize("order", (list(itertools.permutations([0, 1, 2]))))
        def test_uneven_forward_backward(self, order):
            device = "cuda"

            ObserverMode = self._make_observer_mode()
            from torch._prims.rng_prims import graphsafe_run_with_rng_state

            @graphsafe_run_with_rng_state.py_impl(ObserverMode)
            def _(mode, op, *args, **kwargs):
                with no_dispatch():
                    out = graphsafe_run_with_rng_state(op, *args, **kwargs)

                mode.op_outputs[(mode.curr_run, op)].append(out)
                return out

            obs = ObserverMode()

            def gn(x, y):
                return torch.sigmoid(torch.rand_like(x) * y) * x

            def gn2(x):
                return x * torch.randperm(x.numel(), device=x.device).reshape(x.shape)

            def fn(x, y):
                x = torch.sin(x)
                x = torch.utils.checkpoint.checkpoint(gn, x, y, use_reentrant=True)
                x = torch.sin(x)
                x = torch.utils.checkpoint.checkpoint(gn2, x, use_reentrant=True)
                return x

            aot_eager_decomp_partition = functools.partial(
                aot_eager_decomp_partition_with_mode, mode=obs
            )

            fn_c = torch.compile(fn, backend=aot_eager_decomp_partition)

            torch.manual_seed(0)
            outs = []
            for i in range(len(order)):
                obs.curr_run = i
                x = torch.randn(4, 4, device=device, requires_grad=True)
                y = torch.randn(4, 4, device=device, requires_grad=True)
                outs.append(fn_c(x, y))

            for idx in order:
                obs.curr_run = idx
                outs[idx].sum().backward()

            for run in range(len(order)):
                for op in (aten.rand.default, aten.randperm.default):
                    self.assertEqual(len(obs.op_outputs[(run, op)]), 2)
                    self.assertEqual(
                        obs.op_outputs[(run, op)][0],
                        obs.op_outputs[(run, op)][1],
                    )
                    if run != 0:
                        self.assertNotEqual(
                            obs.op_outputs[(run - 1, op)][0],
                            obs.op_outputs[(run, op)][0],
                        )

        @config.patch(fallback_random=True)
        @config.patch("test_configs.graphsafe_rng_func_ignores_fallback_random", True)
        def _test_cudagraphs_aot_eager_compat_equal(self, device):
            def gn(x, y):
                return torch.sigmoid(torch.rand_like(x) * y) * x

            def fn(x, y):
                x = torch.sin(x)
                x = torch.utils.checkpoint.checkpoint(gn, x, y, use_reentrant=True)
                x = torch.sin(x)
                return x

            outs = []
            grads = []

            outs2 = []
            grads2 = []

            compile_fns = [
                lambda fn: torch.compile(fn, backend="aot_eager_decomp_partition"),
                lambda fn: torch.compile(fn, mode="reduce-overhead"),
            ]
            for i, compile_fn in enumerate(compile_fns):
                torch.manual_seed(0)
                for index in range(3):
                    x = torch.randn(4, 4, device=device, requires_grad=True)
                    y = torch.randn(4, 4, device=device, requires_grad=True)

                    out = compile_fn(fn)(x, y)
                    torch.cuda.synchronize()
                    out.sum().backward()
                    if i == 0:
                        outs.append(out.clone())
                        grads.append((x.grad.clone(), y.grad.clone()))
                    else:
                        outs2.append(out.clone())
                        grads2.append((x.grad.clone(), y.grad.clone()))

            self.assertEqual(outs, outs2)
            self.assertEqual(grads, grads2)
            self.assertEqual(counters["inductor"]["cudagraph_skips"], 0)

        def test_cudagraphs_aot_eager_compat_equal(self):
            self._test_cudagraphs_aot_eager_compat_equal(torch.device("cuda:0"))

        @requires_multigpu()
        def test_cudagraphs_aot_eager_compat_equal_device_one(self):
            self._test_cudagraphs_aot_eager_compat_equal(torch.device("cuda:1"))

        @requires_multigpu()
        def test_multi_device(self):
            def gn(x, y):
                return torch.sigmoid(torch.rand_like(x) * y) * x

            def fn(x, y):
                x = torch.sin(x)
                x = torch.utils.checkpoint.checkpoint(gn, x, y, use_reentrant=True)
                x = torch.sin(x)
                return x

            def multi_fn(x, y, a, b):
                return fn(x, y), fn(a, b)

            x = torch.randn(4, 4, device="cuda:0", requires_grad=True)
            y = torch.randn(4, 4, device="cuda:0", requires_grad=True)

            a = torch.randn(4, 4, device="cuda:1", requires_grad=True)
            b = torch.randn(4, 4, device="cuda:1", requires_grad=True)

            # No errors. TODO - get graphs from logging, couldnt figure out how
            multi_fn_c = torch.compile(multi_fn, backend="aot_eager_decomp_partition")

            out = multi_fn_c(x, y, a, b)
            out[0].sum().backward()

        def test_retain_graph(self):
            device = "cuda"

            ObserverMode = self._make_observer_mode()
            from torch._prims.rng_prims import graphsafe_run_with_rng_state

            @graphsafe_run_with_rng_state.py_impl(ObserverMode)
            def _(mode, op, *args, **kwargs):
                with no_dispatch():
                    out = graphsafe_run_with_rng_state(op, *args, **kwargs)

                mode.op_outputs[op].append(out)
                return out

            obs = ObserverMode()

            def gn(x, y):
                return torch.sigmoid(torch.rand_like(x) * y) * x

            def fn(x, y):
                x = torch.sin(x)
                x = torch.utils.checkpoint.checkpoint(gn, x, y, use_reentrant=True)
                x = torch.sin(x)
                return x

            x = torch.randn(4, 4, device=device, requires_grad=True)
            y = torch.randn(4, 4, device=device, requires_grad=True)

            aot_eager_decomp_partition = functools.partial(
                aot_eager_decomp_partition_with_mode, mode=obs
            )

            fn = torch.compile(fn, backend=aot_eager_decomp_partition)

            out = fn(x, y).sum()
            out.backward(retain_graph=True)
            out.backward()
            self.assertEqual(len(obs.op_outputs[aten.rand.default]), 3)
            self.assertEqual(
                obs.op_outputs[aten.rand.default][0],
                obs.op_outputs[aten.rand.default][1],
            )
            self.assertEqual(
                obs.op_outputs[aten.rand.default][1],
                obs.op_outputs[aten.rand.default][2],
            )

    instantiate_parametrized_tests(CudaGraphTreeTests)
    instantiate_parametrized_tests(TestSAC)


if __name__ == "__main__":
    from torch._inductor.test_case import run_tests

    if not TEST_CUDA_GRAPH:
        if __name__ == "__main__":
            sys.exit(0)
        raise unittest.SkipTest("cuda graph test is skipped")

    if HAS_CUDA:
        run_tests(needs="filelock")<|MERGE_RESOLUTION|>--- conflicted
+++ resolved
@@ -2595,53 +2595,6 @@
             self.assertEqual(self.get_manager().new_graph_id().id, 2)
 
         @torch._inductor.config.patch("graph_partition", True)
-        def test_graph_partition_padded_tensor(self):
-            try:
-                from . import padded_tensor
-            except ImportError:
-                import padded_tensor  # @manual
-
-            PaddedTensor = padded_tensor.PaddedTensor
-
-            def f(x):
-                x1 = x + 1
-                return x1 * 2
-
-            compiled_f = torch.compile(f, mode="reduce-overhead")
-
-            def run(shape):
-                x = torch.randn(*shape, device="cuda")
-                pad_x = PaddedTensor.from_tensor(x, multipliers={0: 4, 1: 4})
-                assert hasattr(pad_x, "multipliers"), breakpoint()
-                eager_out = f(pad_x)
-
-                for _ in range(3):
-                    compiled_out = compiled_f(pad_x)
-                compiled_out = compiled_f(pad_x)
-
-                assert eager_out.shape == compiled_out.shape
-                assert eager_out.tensor.shape == compiled_out.tensor.shape
-                assert torch.allclose(eager_out.tensor, compiled_out.tensor)
-
-            # static shape. record a NEW cudagraph
-            run((2, 3))
-            # outer shape is dynamic, leading to a new dynamo graph
-            # this new dynamo graph forces a NEW cudagraph
-            run((3, 4))
-            # outer shape changed but inner shape does not change
-            # so NO new cudagraph is recorded
-            run((2, 2))
-            # inner shape is dynamic now, leading to a new dynamo graph
-            # this new dynamo graph forces a NEW cudagraph
-            run((5, 6))
-            # does NOT record a new cudagraph
-            run((7, 8))
-            # record a NEW cudagraph
-            run((10, 11))
-
-            self.assertEqual(self.get_manager().new_graph_id().id, 4)
-
-        @torch._inductor.config.patch("graph_partition", True)
         @torch._inductor.config.patch("triton.cudagraphs", False)
         def test_graph_partition_reduce_overhead_mode_effectiveness(self):
             # test that `mode="reduce-overhead"` still controls whether
@@ -2837,7 +2790,6 @@
             # 4 cudagraphs, due to (2 dynamic shapes) x (2 graph partitions)
             self.assertEqual(self.get_manager().new_graph_id().id, 4)
 
-<<<<<<< HEAD
         @config.patch(implicit_fallbacks=True)
         @torch._inductor.config.patch("graph_partition", True)
         def test_graph_partition_custom_op(self):
@@ -2981,7 +2933,7 @@
 
             # 2 (from splitting on 1 custom op) x 3 (dynamic shapes) = 6
             self.assertEqual(self.get_manager().new_graph_id().id, 6)
-=======
+
         @torch._inductor.config.patch("graph_partition", True)
         def test_graph_partition_cpu_tensor_symints(self):
             def f(x, y):
@@ -3013,7 +2965,6 @@
             run(shape_x=(3, 4), shape_y=(10, 11))
 
             self.assertEqual(self.get_manager().new_graph_id().id, 3)
->>>>>>> 875c15ce
 
     class TestSAC(TestCase):
         def _make_observer_mode(self):
