--- conflicted
+++ resolved
@@ -30,6 +30,7 @@
 from torch.testing._internal.common_cuda import TEST_MULTIGPU
 from torch.testing._internal.common_utils import (
     instantiate_parametrized_tests,
+    IS_ARM64,
     IS_CI,
     IS_LINUX,
     IS_WINDOWS,
@@ -672,6 +673,49 @@
         @torch._inductor.config.patch("fx_graph_remote_cache", False)
         # Currently fx graph cache is turned off for specialize_float=False
         @torch._dynamo.config.patch("specialize_float", True)
+        @requires_multigpu()
+        def test_cached_boxed_forward_device_index(self):
+            @torch.compile(mode="reduce-overhead")
+            def foo(x):
+                return x * x * x
+
+            # Run with device index 1 so that we can see
+            # on a cache hit we stay on device index 1
+            with torch.cuda._DeviceGuard(1):
+                torch.cuda.set_device(1)
+
+                inp = torch.rand([20, 20], device="cuda", requires_grad=True)
+                out = foo(inp)
+                self.assertEqual(counters["inductor"]["fxgraph_cache_miss"], 1)
+                # Compile the backward and save to cache
+                back_inp = torch.empty_strided([20, 20], [0, 1], device="cuda")
+                out.backward(back_inp)
+                self.assertEqual(counters["inductor"]["fxgraph_cache_miss"], 2)
+                self.assertEqual(counters["aot_autograd"]["autograd_cache_miss"], 1)
+                self.assertEqual(counters["aot_autograd"]["autograd_cache_saved"], 1)
+
+                # Reset dynamo and rerun a few times
+                for i in range(3):
+                    torch._dynamo.reset()
+
+                    inp = torch.rand([20, 20], device="cuda", requires_grad=True)
+                    out = foo(inp)
+                    # Should cache hit each time; boxed_forward_device_index should still be set properly to 1
+                    self.assertEqual(
+                        counters["aot_autograd"]["autograd_cache_hit"], i + 1
+                    )
+                    back_inp = torch.empty_strided([20, 20], [0, 1], device="cuda")
+                    out.backward(back_inp)
+
+            # After everything, we should have cudagraphs on device 1
+            self.assertTrue(self.get_manager(device_index=0) is None)
+            self.assertFalse(self.get_manager(device_index=1) is None)
+
+        @torch._functorch.config.patch("enable_autograd_cache", True)
+        @torch._inductor.config.patch("fx_graph_cache", True)
+        @torch._inductor.config.patch("fx_graph_remote_cache", False)
+        # Currently fx graph cache is turned off for specialize_float=False
+        @torch._dynamo.config.patch("specialize_float", True)
         def test_backward_gets_cached_cudagraphs(self):
             # We pass cpu tensors to foo and save that into the cache
             # On a subsequent run in a new process, cudagraphs should be
@@ -1402,14 +1446,15 @@
                     foo(*inps)
                 except Exception as e:
                     thrown = True
-                    self.assertTrue(
-                        "at::cuda::blas::gemm<float>" in str(e)
-                        or "at::cuda::blas::gemm_internal_cublas<float>" in str(e)
-                    )
-                    self.assertTrue(
-                        "getCurrentCUDABlasHandle" in str(e)
-                        or "getNewWorkspace" in str(e)
-                    )
+                    if not IS_ARM64:
+                        self.assertTrue(
+                            "at::cuda::blas::gemm<float>" in str(e)
+                            or "at::cuda::blas::gemm_internal_cublas<float>" in str(e)
+                        )
+                        self.assertTrue(
+                            "getCurrentCUDABlasHandle" in str(e)
+                            or "getNewWorkspace" in str(e)
+                        )
 
                 self.assertTrue(thrown)
 
@@ -2527,8 +2572,6 @@
             eager_result = f(example_input)
             self.assertEqual(compiled_result, eager_result)
 
-<<<<<<< HEAD
-=======
         @torch._inductor.config.patch("graph_partition", True)
         def test_graph_partition(self):
             def f(x, y):
@@ -2779,7 +2822,6 @@
 
             self.assertEqual(self.get_manager().new_graph_id().id, 3)
 
->>>>>>> 039ebdc1
     class TestSAC(TestCase):
         def _make_observer_mode(self):
             class ObserverMode(TorchDispatchMode):
