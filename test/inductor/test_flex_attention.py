--- conflicted
+++ resolved
@@ -40,11 +40,6 @@
     flex_attention_supported_platform as supported_platform,
     instantiate_device_type_tests,
 )
-<<<<<<< HEAD
-from torch.testing._internal.common_utils import TEST_WITH_ROCM
-=======
-from torch.testing._internal.common_utils import IS_MACOS
->>>>>>> 01f226bf
 from torch.utils._triton import has_triton
 
 
@@ -2242,25 +2237,8 @@
     @supported_platform
     @common_utils.parametrize("head_dim", [17, 24, 94, 121])
     @common_utils.parametrize("dtype", test_dtypes_fast)
-<<<<<<< HEAD
     def test_non_pow_2_headdim(self, device, dtype, head_dim):
-        self.run_test(
-            _rel_bias,
-            torch.float16,
-            B,
-            H,
-            S,
-            head_dim,
-            B,
-            H,
-            S,
-            head_dim,
-            device=device,
-        )
-=======
-    def test_non_pow_2_headdim(self, dtype, head_dim):
-        self.run_test(_rel_bias, dtype, B, H, S, head_dim, B, H, S, head_dim)
->>>>>>> 01f226bf
+        self.run_test(_rel_bias, dtype, B, H, S, head_dim, B, H, S, head_dim, device=device)
 
     @supported_platform
     def test_GQA_causal_mask(self, device):
@@ -2678,15 +2656,7 @@
         ],
     )
     @common_utils.parametrize("shape", [(2, 1, 128, 16), (4, 2, 64, 16)])
-<<<<<<< HEAD
     def test_flex_attention_stride_ordering(self, device, mode, permute_order, shape):
-        if TEST_WITH_ROCM:
-            self.skipTest(
-                "ROCM BUG SEE: https://github.com/pytorch/pytorch/issues/140855"
-            )
-=======
-    def test_flex_attention_stride_ordering(self, mode, permute_order, shape):
->>>>>>> 01f226bf
         from torch._inductor.ir import get_stride_order
 
         dtype = torch.float32
@@ -3866,27 +3836,6 @@
         ):
             attention(query, key, value, return_lse=True)
 
-<<<<<<< HEAD
-    @supported_platform
-    @unittest.skipIf(TEST_ON_CUDA, "Testing CPU error message")
-    def test_validate_cpu_dtype_error_message(self, device):
-        make_tensor = functools.partial(
-            torch.randn,
-            (2, 2, 128, 16),
-            device="cpu",
-            dtype=torch.half,
-            requires_grad=False,
-        )
-        query, key, value = make_tensor(), make_tensor(), make_tensor()
-        attention = torch.compile(flex_attention)
-        with self.assertRaisesRegex(
-            torch._inductor.exc.InductorError,
-            r"`torch.float` and `torch.bfloat16` are supported in FlexAttention for CPU device. Found input tensors are `torch.float16`.",
-        ):
-            attention(query, key, value)
-
-=======
->>>>>>> 01f226bf
     @unittest.skipIf(not TEST_MULTIGPU, "detected only one GPU")
     def test_device_cuda_1(self, device):
         class TestModule(torch.nn.Module):
