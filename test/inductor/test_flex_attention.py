--- conflicted
+++ resolved
@@ -9,13 +9,9 @@
 from contextlib import contextmanager
 from dataclasses import dataclass
 from itertools import product
-<<<<<<< HEAD
 from typing import Callable, List, Optional, Tuple, Union
-from unittest import expectedFailure, skipUnless
-=======
-from typing import Callable, Optional, Union
 from unittest import expectedFailure, skip, skipUnless
->>>>>>> fa0592b5
+
 from unittest.mock import patch
 
 import torch
@@ -905,7 +901,6 @@
         backend = torch._dynamo.testing.CompileCounterWithBackend("inductor")
         compiled_sdpa1 = torch.compile(sdpa_partial1, backend=backend, dynamic=True)
         compiled_out1 = compiled_sdpa1(q1, k1, v1)
-<<<<<<< HEAD
 
         if not self.test_inference_only:
             compiled_out1.backward(backward_grad1)
@@ -926,31 +921,11 @@
             )
         else:
             self._check_out(golden_out1, ref_out1, compiled_out1)
-        self.assertEqual(torch._dynamo.utils.counters["frames"]["ok"], 1)
-=======
-        compiled_out1.backward(backward_grad1)
-
-        self._check_out_and_grad(
-            golden_out1,
-            ref_out1,
-            compiled_out1,
-            q1_gold,
-            q1_ref,
-            q1,
-            k1_gold,
-            k1_ref,
-            k1,
-            v1_gold,
-            v1_ref,
-            v1,
-        )
         self.assertEqual(backend.frame_count, 1)
->>>>>>> fa0592b5
 
         # Second compilation with new dimensions
         compiled_sdpa2 = torch.compile(sdpa_partial2, backend=backend, dynamic=True)
         compiled_out2 = compiled_sdpa2(q2, k2, v2)
-<<<<<<< HEAD
 
         if not self.test_inference_only:
             compiled_out2.backward(backward_grad2)
@@ -971,31 +946,11 @@
             )
         else:
             self._check_out(golden_out2, ref_out2, compiled_out2)
-        self.assertEqual(torch._dynamo.utils.counters["frames"]["ok"], 1)
-=======
-        compiled_out2.backward(backward_grad2)
-
-        self._check_out_and_grad(
-            golden_out2,
-            ref_out2,
-            compiled_out2,
-            q2_gold,
-            q2_ref,
-            q2,
-            k2_gold,
-            k2_ref,
-            k2,
-            v2_gold,
-            v2_ref,
-            v2,
-        )
         self.assertEqual(backend.frame_count, 1)
->>>>>>> fa0592b5
 
         # Third compilation with new dimensions
         compiled_sdpa3 = torch.compile(sdpa_partial3, backend=backend, dynamic=True)
         compiled_out3 = compiled_sdpa3(q3, k3, v3)
-<<<<<<< HEAD
 
         if not self.test_inference_only:
             compiled_out3.backward(backward_grad3)
@@ -1016,26 +971,7 @@
             )
         else:
             self._check_out(golden_out3, ref_out3, compiled_out3)
-        self.assertEqual(torch._dynamo.utils.counters["frames"]["ok"], 1)
-=======
-        compiled_out3.backward(backward_grad3)
-
-        self._check_out_and_grad(
-            golden_out3,
-            ref_out3,
-            compiled_out3,
-            q3_gold,
-            q3_ref,
-            q3,
-            k3_gold,
-            k3_ref,
-            k3,
-            v3_gold,
-            v3_ref,
-            v3,
-        )
         self.assertEqual(backend.frame_count, 1)
->>>>>>> fa0592b5
 
     def run_automatic_dynamic_test(
         self,
