--- conflicted
+++ resolved
@@ -3935,7 +3935,6 @@
 
         self.assertTrue("aten.randn" in str(gm))
 
-<<<<<<< HEAD
     def test_aot_bwd_gm_runnable(self):
         # This test ensures that the bw_module saved in
         # CompiledFunction._lazy_backward_info is executable,
@@ -3972,8 +3971,6 @@
         with compiled_autograd._enable(lambda gm: gm):
             loss.backward()
 
-=======
->>>>>>> f123f2c0
 
 def load_test_module(name):
     testdir = Path(__file__).absolute().parent.parent
