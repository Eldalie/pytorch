# Owner(s): ["module: inductor"]
import itertools
import logging
import os
import sys
import tempfile
import unittest
from typing import Dict, Tuple
from unittest import skip

import torch
import torch._export
import torch._inductor
import torch._inductor.config
import torch.ao.quantization.quantizer.x86_inductor_quantizer as xiq
import torch.nn as nn
from torch._dynamo import config as dynamo_config
from torch._dynamo.device_interface import get_interface_for_device
from torch._dynamo.testing import rand_strided, same
from torch._dynamo.utils import counters
from torch._inductor import config
from torch._inductor.exc import CppWrapperCodegenError
from torch._inductor.runtime.runtime_utils import cache_dir
from torch._inductor.test_case import TestCase
from torch._inductor.utils import is_big_gpu, run_and_get_cpp_code
from torch.ao.quantization.quantize_pt2e import convert_pt2e, prepare_pt2e
from torch.ao.quantization.quantizer.x86_inductor_quantizer import X86InductorQuantizer
from torch.export import Dim, export, export_for_training
from torch.testing import FileCheck
from torch.testing._internal import common_utils
from torch.testing._internal.common_cuda import SM80OrLater, SM90OrLater
from torch.testing._internal.common_device_type import (
    _has_sufficient_memory,
    skipCUDAIf,
)
from torch.testing._internal.common_quantization import (
    skip_if_no_torchvision,
    skipIfNoFBGEMM,
)
from torch.testing._internal.common_utils import (
    DeterministicGuard,
    IS_CI,
    IS_FBCODE,
    IS_MACOS,
    IS_WINDOWS,
    skipIfRocm,
    skipIfXpu,
    TEST_WITH_ROCM,
)
from torch.testing._internal.custom_tensor import CustomTensorPlainOut
from torch.testing._internal.inductor_utils import GPU_TYPE
from torch.testing._internal.logging_utils import LoggingTestCase, make_logging_test
from torch.testing._internal.triton_utils import HAS_GPU, requires_gpu
from torch.utils import _pytree as pytree
from torch.utils._triton import has_triton_tma


if HAS_GPU:
    import triton  # @manual
    from triton import language as tl

    from torch.testing._internal.triton_utils import (
        add_kernel,
        add_kernel_2d_autotuned,
        add_kernel_autotuned,
        add_kernel_autotuned_weird_param_order,
        add_kernel_with_optional_param,
        add_kernel_with_scaling,
        add_kernel_with_tma_1d,
        add_kernel_with_tma_2d,
        mul2_inplace_kernel,
    )

if IS_WINDOWS and IS_CI:
    sys.stderr.write(
        "Windows CI does not have necessary dependencies for test_torchinductor yet\n"
    )
    if __name__ == "__main__":
        sys.exit(0)
    raise unittest.SkipTest("requires sympy/functorch/filelock")

try:
    try:
        from .test_aot_inductor_utils import (
            AOTIRunnerUtil,
            check_model,
            check_model_with_multiple_inputs,
            code_check_count,
        )
        from .test_control_flow import (
            CondModels,
            prepend_counters,
            prepend_predicates,
            WhileLoopModels,
        )
        from .test_torchinductor import copy_tests, requires_multigpu, TestFailure
    except ImportError:
        from test_aot_inductor_utils import (  # @manual=fbcode//caffe2/test/inductor:aot_inductor_utils-library
            AOTIRunnerUtil,
            check_model,
            check_model_with_multiple_inputs,
            code_check_count,
        )
        from test_control_flow import (  # @manual=fbcode//caffe2/test/inductor:control_flow-library
            CondModels,
            prepend_counters,
            prepend_predicates,
            WhileLoopModels,
        )
        from test_torchinductor import (  # @manual=fbcode//caffe2/test/inductor:test_inductor-library
            copy_tests,
            requires_multigpu,
            TestFailure,
        )
except (unittest.SkipTest, ImportError):
    if __name__ == "__main__":
        sys.exit(0)
    raise


class AOTInductorTestsTemplate:
    def test_simple(self):
        class Model(torch.nn.Module):
            def __init__(self) -> None:
                super().__init__()
                self.linear = torch.nn.Linear(10, 10)

            def forward(self, x, y):
                return x + self.linear(y)

        example_inputs = (
            torch.randn(10, 10, device=self.device),
            torch.randn(10, 10, device=self.device),
        )
        model = Model()
        self.check_model(model, example_inputs)
        if self.use_minimal_arrayref_interface:
            self.code_check_count(
                model, example_inputs, "AOTInductorModelRunMinimalArrayrefInterface(", 1
            )

    def test_small_constant(self):
        class Model(torch.nn.Module):
            def __init__(self) -> None:
                super().__init__()
                self.linear = torch.nn.Linear(4, 4)

            def forward(self, x):
                return self.linear(x)

        example_inputs = (torch.randn(4, 4, device=self.device),)
        with config.patch({"always_keep_tensor_constants": True}):
            self.check_model(Model().to(self.device), example_inputs)

    def test_output_path_1(self):
        class Model(torch.nn.Module):
            def __init__(self) -> None:
                super().__init__()
                self.linear = torch.nn.Linear(10, 10)

            def forward(self, x, y):
                return x + self.linear(y)

        example_inputs = (
            torch.randn(10, 10, device=self.device),
            torch.randn(10, 10, device=self.device),
        )
        with config.patch("aot_inductor.output_path", "tmp_output_"):
            self.check_model(Model(), example_inputs)

    def test_output_path_2(self):
        class Model(torch.nn.Module):
            def __init__(self) -> None:
                super().__init__()
                self.linear = torch.nn.Linear(10, 10)

            def forward(self, x, y):
                return x + self.linear(y)

        model = Model().to(device=self.device)
        example_inputs = (
            torch.randn(10, 10, device=self.device),
            torch.randn(10, 10, device=self.device),
        )
        expected_path = os.path.join(tempfile.mkdtemp(dir=cache_dir()), "model.so")
        actual_path = AOTIRunnerUtil.compile(
            model, example_inputs, options={"aot_inductor.output_path": expected_path}
        )
        self.assertTrue(actual_path == expected_path)

    def test_constant_folding(self):
        class Model(torch.nn.Module):
            def __init__(self, device):
                super().__init__()
                self.w_pre = torch.randn(4, 4, device=device)
                self.b = torch.randn(4, device=device)

            def forward(self, x):
                w_transpose = torch.transpose(self.w_pre, 0, 1)
                w_relu = torch.nn.functional.relu(w_transpose)
                w = w_relu + self.b
                return torch.matmul(x, w)

        example_inputs = (torch.randn(4, 4, device=self.device),)
        with config.patch({"aot_inductor.use_runtime_constant_folding": True}):
            self.check_model(Model(self.device), example_inputs)

    @requires_gpu
    def test_duplicate_constant_folding(self):
        class Model(torch.nn.Module):
            def __init__(self, device):
                super().__init__()
                self.w1 = torch.randn(4, 4, device=device)
                self.w2 = torch.randn(4, 4, device=device)
                self.w3 = torch.randn(4, 4, device=device)
                self.w4 = torch.randn(4, 4, device=device)

            def forward(self, x):
                w_concat = torch.cat((self.w1, self.w2, self.w3, self.w4))
                return torch.cat((x, w_concat))

        example_inputs = (torch.randn(4, 4, device=self.device),)
        with config.patch({"aot_inductor.use_runtime_constant_folding": True}):
            self.check_model(Model(self.device), example_inputs)

    @requires_gpu
    def test_multi_device(self):
        if self.device == "cpu" and GPU_TYPE == "xpu":
            raise unittest.SkipTest(
                "In this scenario, the test case will run XPU code in "
                "AOTIModelContainerRunnerCpu, which is not reasonable,"
                "See issue #140805"
            )

        class Model(torch.nn.Module):
            def forward(self, x):
                x = x + 1
                x = x.cpu()
                x = x + 2
                x = x.to(GPU_TYPE)
                return x

        example_inputs = (torch.randn(32, 64, device=self.device),)
        self.check_model(Model(), example_inputs)

    def test_large_weight(self):
        class Model(torch.nn.Module):
            def __init__(self) -> None:
                super().__init__()
                self.linear = torch.nn.Linear(2048, 262144)

            def forward(self, x, y):
                return x + self.linear(y)

        example_inputs = (
            torch.randn(1, 262144, device=self.device),
            torch.randn(1, 2048, device=self.device),
        )

        # We only test compilation since we often get OOM running in CI.
        model = Model()
        model = model.to(self.device)
        AOTIRunnerUtil.compile(model, example_inputs)

    def test_subclasses(self):
        device_to_init = self.device

        class Foo(torch.nn.Module):
            def __init__(self):
                super().__init__()
                self.p1 = torch.nn.Parameter(torch.ones(3, 4, device=device_to_init))
                self.p2 = torch.nn.Parameter(
                    CustomTensorPlainOut(
                        torch.ones(3, 4, device=device_to_init),
                        torch.ones(3, 4, device=device_to_init),
                    )
                )

            def forward(self, x):
                a = (2 * self.p1 + self.p2).sum()
                return x + a

        m = Foo()
        ref_x = torch.randn(3, 4, device=device_to_init)

        with torch.no_grad():
            result = AOTIRunnerUtil.run(
                self.device,
                m,
                (ref_x,),
            )
        actual = m(ref_x)
        self.assertTrue(same(result, actual))

    def test_large_mmaped_weights(self):
        class Model(torch.nn.Module):
            def __init__(self) -> None:
                super().__init__()
                self.linear = torch.nn.Linear(512, 250112)

            def forward(self, x, y):
                return x + self.linear(y)

        example_inputs = (
            torch.randn(1, 250112, device=self.device),
            torch.randn(1, 512, device=self.device),
        )
        with config.patch({"aot_inductor.force_mmap_weights": True}):
            self.check_model(Model(), example_inputs)

    def test_with_offset(self):
        class Model(torch.nn.Module):
            def __init__(self, device):
                super().__init__()
                self.orig_tensor = torch.randn(2, 15, 10, device=device)[0]
                self.tensor = self.orig_tensor[5:, :]

            def forward(self, x, y):
                return (
                    x
                    + torch.nn.functional.linear(y, self.orig_tensor[:10, :])
                    + self.tensor
                )

        example_inputs = (
            torch.randn(10, 10, device=self.device),
            torch.randn(10, 10, device=self.device),
        )
        self.check_model(Model(self.device), example_inputs)

    @unittest.skipIf(
        IS_FBCODE,
        "Not yet runnable in fbcode when the model.so is newly generated while older PyTorch is used",
    )
    def test_freezing(self):
        class Model(torch.nn.Module):
            def __init__(self, device):
                super().__init__()
                self.weight = torch.randn(9, 10, device=device)
                self.padding = torch.randn(1, 10, device=device)

            def forward(self, x, y):
                padded_weight = torch.cat((self.weight, self.padding), dim=0)
                return x + torch.nn.functional.linear(y, padded_weight)

        example_inputs = (
            torch.randn(10, 10, device=self.device),
            torch.randn(10, 10, device=self.device),
        )

        with config.patch({"freezing": True}):
            self.check_model(Model(self.device), example_inputs)

    @unittest.skipIf(
        IS_FBCODE,
        "Not yet runnable in fbcode when the model.so is newly generated while older PyTorch is used",
    )
    def test_conv_freezing(self):
        dtypes = [torch.bfloat16, torch.float] if SM80OrLater else [torch.float]
        for dtype, groups in itertools.product(dtypes, [1, 2]):
            iC = 2
            oC = 3

            class Model(torch.nn.Module):
                def __init__(self, device):
                    super().__init__()
                    self.weight = torch.randn(oC * groups, iC, 3, 3, device=device).to(
                        dtype
                    )

                def forward(self, y):
                    return torch.nn.functional.conv2d(y, self.weight, groups=groups)

            example_inputs = (
                torch.randn(2, iC * groups, 10, 10, device=self.device).to(dtype),
            )

            with config.patch({"freezing": True}):
                self.check_model(Model(self.device), example_inputs)

    @unittest.skipIf(
        IS_FBCODE,
        "Not yet runnable in fbcode when the model.so is newly generated while older PyTorch is used",
    )
    def test_deconv_freezing(self):
        dtypes = [torch.float]
        if torch._C._has_mkldnn and torch.ops.mkldnn._is_mkldnn_bf16_supported():
            dtypes.append(torch.bfloat16)
        for dtype, groups in itertools.product(dtypes, [2, 1]):
            iC = 4
            oC = 2

            class Model(torch.nn.Module):
                def __init__(self, device):
                    super().__init__()
                    self.weight = torch.randn(iC, oC * groups, 2, 2, device=device).to(
                        dtype
                    )

                def forward(self, y):
                    return torch.nn.functional.conv_transpose2d(
                        y, self.weight, groups=groups
                    )

            example_inputs = (torch.randn(1, iC, 3, 3, device=self.device).to(dtype),)
            with config.patch({"freezing": True}):
                self.check_model(Model(self.device), example_inputs)

    @unittest.skipIf(
        IS_FBCODE,
        "Not yet runnable in fbcode when the model.so is newly generated while older PyTorch is used",
    )
    def test_linear_freezing(self):
        dtypes = [torch.bfloat16, torch.float] if SM80OrLater else [torch.float]
        for dtype in dtypes:

            class LinearModel(torch.nn.Module):
                def __init__(self, device):
                    super().__init__()
                    self.weight = torch.randn(10, 10, device=device).to(dtype)
                    self.bias = torch.randn(10, device=device).to(dtype)

                def forward(self, y):
                    return torch.nn.functional.linear(y, self.weight, self.bias)

            example_inputs = (torch.randn(10, 10, device=self.device).to(dtype),)

            with config.patch({"freezing": True}):
                self.check_model(LinearModel(self.device), example_inputs)

    @torch._inductor.config.patch(
        pre_grad_fusion_options={
            "normalization_pass": {},
            "remove_split_with_size_one_pass": {},
            "merge_getitem_cat_pass": {},
            "merge_stack_tahn_unbind_pass": {},
            "merge_splits_pass": {},
            "mutate_cat_pass": {},
            "split_cat_pass": {},
            "unbind_stack_pass": {},
        },
        post_grad_fusion_options={},
    )
    def test_simple_split(self):
        class Model(torch.nn.Module):
            def __init__(self) -> None:
                super().__init__()

            def forward(self, x):
                return torch.cat(tensors=torch.split(x, 4, dim=1), dim=-2)

        example_inputs = (torch.randn(2, 8, device=self.device),)
        counters.clear()
        self.check_model(Model(), example_inputs)
        self.assertEqual(counters["inductor"]["scmerge_split_removed"], 1)
        self.assertEqual(counters["inductor"]["scmerge_cat_removed"], 1)
        self.assertEqual(counters["inductor"]["scmerge_split_sections_removed"], 1)

    def test_amp_fallback_random(self):
        def fn(x, w):
            return torch.functional.F.linear(x, w)

        example_inputs = (
            torch.randn(10, 10, device=self.device),
            torch.randn(10, 10, device=self.device),
        )
        with config.patch({"fallback_random": True}):
            with torch.amp.autocast(device_type=self.device):
                self.check_model(fn, example_inputs)

    def test_missing_output(self):
        class Model(torch.nn.Module):
            def __init__(self) -> None:
                super().__init__()

            def forward(self, x, y):
                a = torch.sin(x)
                b = torch.mm(a, y)
                c = torch.cos(b)
                return c

        example_inputs = (
            torch.randn(10, 10, device=self.device),
            torch.randn(10, 10, device=self.device),
        )
        self.check_model(Model(), example_inputs)

    def test_output_misaligned(self):
        class Model(torch.nn.Module):
            def __init__(self) -> None:
                super().__init__()

            def forward(self, x, y):
                x_unsqueeze = torch.unsqueeze(x, dim=0)
                y_unsqueeze = torch.unsqueeze(y, dim=0)
                cat = torch.cat([x_unsqueeze, y_unsqueeze], dim=0)
                x_getitem = cat[0]
                y_getitem = cat[1]
                x_sigmoid = torch.sigmoid(x_getitem)
                return x_sigmoid, y_getitem

        example_inputs = (
            torch.randn(10, 10, device=self.device),
            torch.randn(10, 10, device=self.device),
        )
        self.check_model(Model(), example_inputs)

    @skip("Test was marked as expected failure, but does not fail always anymore.")
    def test_dynamic_smem_above_default_limit(self):
        class Model(torch.nn.Module):
            def forward(self, x, y):
                return x @ y

        model = Model().to(self.device)
        # on A100, the generated Triton kernel for this MM
        # requires 55296 bytes of dynamic SMEM which is above
        # the A100's default dynamic SMEM limit of 49152 bytes.
        example_inputs = (
            torch.randn(10285, 96, device=self.device),
            torch.randn(96, 1, device=self.device),
        )
        self.check_model(
            model,
            example_inputs,
            options={
                "max_autotune": True,
                "max_autotune_gemm_backends": "TRITON",
            },
        )

    @unittest.skipIf(IS_FBCODE, "Not yet runnable in fbcode")
    def test_seq(self):
        layernorm = torch.nn.LayerNorm(10)
        net = torch.nn.Sequential(
            layernorm,
            torch.nn.ReLU(),
            layernorm,
            torch.nn.ReLU(),
        )

        example_inputs = (torch.randn(10, device=self.device),)
        self.check_model(net.eval(), example_inputs)

    def test_addmm(self):
        class Model(torch.nn.Module):
            def __init__(self, n, k, device):
                super().__init__()
                self.weight = torch.randn(n, k, device=device)
                self.bias = torch.randn(n, device=device)

            def forward(self, a):
                return torch.nn.functional.linear(a, self.weight, self.bias)

        M = 8
        N = 6
        K = 16
        model = Model(N, K, self.device)
        batch = 2
        a = torch.randn(batch, M, K, device=self.device)
        example_inputs = (a,)
        self.check_model(model, example_inputs)

    def test_aliased_buffer_reuse(self):
        class Model(torch.nn.Module):
            def __init__(self) -> None:
                super().__init__()

            def forward(self, x, y):
                x = 2 * x
                y = 2 * y
                c = torch.cat([x, y], dim=-1)
                d = 1 + c
                m = torch.mm(d, d)
                return m[:, :2] + x

        example_inputs = (
            torch.randn(4, 2, device=self.device),
            torch.randn(4, 2, device=self.device),
        )
        self.check_model(Model(), example_inputs)

    def test_buffer_reuse(self):
        class Model(torch.nn.Module):
            def __init__(self) -> None:
                super().__init__()

            def forward(self, x, y):
                a = torch.sin(x)
                b = torch.cos(y)
                c = torch.mm(a, b)
                d = torch.relu(c)
                e = torch.sigmoid(d)
                f = torch.mm(x, y)
                g = e + f
                return g

        example_inputs = (
            torch.randn(4, 4, device=self.device),
            torch.randn(4, 4, device=self.device),
        )
        self.check_model(Model(), example_inputs)

    def test_duplicated_params(self):
        class Model(torch.nn.Module):
            def __init__(self) -> None:
                super().__init__()
                self.p = torch.nn.Parameter(torch.rand(6))
                self.q = self.p

            def forward(self, x):
                return self.p * x + self.q

        example_inputs = (torch.rand(6, device=self.device),)
        self.check_model(Model(), example_inputs)

    @unittest.skip("Skip this test, only for local test. SIGABRT is produced.")
    def test_inf(self):
        class Model(torch.nn.Module):
            def __init__(self) -> None:
                super().__init__()
                self.linear = torch.nn.Linear(10, 10)

            def forward(self, x, y):
                return x + self.linear(y)

        x = torch.randn(10, 10, device=self.device)
        x[0][0] = float("Inf")
        example_inputs = (
            x,
            torch.randn(10, 10, device=self.device),
        )
        self.check_model(
            Model().to(self.device),
            example_inputs,
            options={"debug_check_inf_and_nan": True},
        )

    @unittest.skip("Skip this test, only for local test. SIGABRT is produced.")
    def test_nan(self):
        class Model(torch.nn.Module):
            def __init__(self) -> None:
                super().__init__()
                self.linear = torch.nn.Linear(10, 10)

            def forward(self, x, y):
                return x + self.linear(y)

        x = torch.randn(10, 10, device=self.device)
        x[0][0] = float("nan")
        example_inputs = (
            x,
            torch.randn(10, 10, device=self.device),
        )
        self.check_model(
            Model().to(self.device),
            example_inputs,
            options={"debug_check_inf_and_nan": True},
        )

    def test_assert_async(self):
        if self.device != GPU_TYPE:
            raise unittest.SkipTest("requires GPU_TYPE")

        class Model(torch.nn.Module):
            def __init__(self) -> None:
                super().__init__()

            def forward(self, x):
                u0 = x.item()
                torch._check(u0 > 3)
                return torch.ones(u0)[0]

        x = torch.tensor(23, device=self.device)
        example_inputs = (x,)
        self.check_model(Model(), example_inputs)

    def test_simple_dynamic(self):
        class Model(torch.nn.Module):
            def __init__(self) -> None:
                super().__init__()

            def forward(self, x, y):
                add_0 = x + y
                return torch.nn.functional.relu(input=add_0, inplace=False)

        x = torch.randn(128, 2048, device=self.device)
        y = torch.randn(128, 2048, device=self.device)
        dim0_x = Dim("dim0_x", min=1, max=2048)
        dynamic_shapes = {"x": {0: dim0_x}, "y": {0: dim0_x}}
        example_inputs = (x, y)
        self.check_model(Model(), example_inputs, dynamic_shapes=dynamic_shapes)

    @unittest.skipIf(
        not torch.cuda.is_available() or torch.cuda.get_device_capability() < (9, 0),
        "FP8 is only supported on H100+",
    )
    @skipIfRocm  # _scaled_mm_out_cuda  is not compiled for ROCm platform
    @skipIfXpu
    def test_fp8(self):
        # cuda only
        if self.device != "cuda":
            return

        class Model(torch.nn.Module):
            def __init__(self, dtype):
                super().__init__()
                self.out_dtype = dtype

            def forward(self, x, weight, bias, scale_a, scale_b):
                weight = weight.to(torch.float8_e4m3fn)
                output = torch._scaled_mm(
                    x,
                    weight,
                    bias=input_bias,
                    out_dtype=self.out_dtype,
                    scale_a=scale_a,
                    scale_b=scale_b,
                )
                return output

        dtype = torch.float16

        a_scale = torch.Tensor([1.0]).to(device=GPU_TYPE)
        b_scale = torch.Tensor([1.0]).to(device=GPU_TYPE)
        input_bias = torch.rand(32, device=GPU_TYPE, dtype=dtype)
        weight_shape = (32, 16)
        weight = torch.rand(*weight_shape, device=GPU_TYPE, dtype=dtype).T
        a_inverse_scale = 1 / a_scale
        b_inverse_scale = 1 / b_scale

        x_shape = (16, 16)
        x = torch.rand(*x_shape, device=GPU_TYPE, dtype=dtype).to(torch.float8_e4m3fn)
        dim0_x = Dim("dim0_x", min=1, max=2048)
        dynamic_shapes = ({0: dim0_x}, None, None, None, None)
        self.check_model(
            Model(dtype),
            (x, weight, input_bias, a_inverse_scale, b_inverse_scale),
            dynamic_shapes=dynamic_shapes,
        )

    @unittest.skipIf(
        not torch.cuda.is_available() or torch.cuda.get_device_capability() < (9, 0),
        "FP8 is only supported on H100+",
    )
    @skipIfRocm  # _scaled_mm_out_cuda  is not compiled for ROCm platform
    @skipIfXpu
    def test_fp8_view_of_param(self):
        # cuda only
        if self.device != GPU_TYPE:
            return

        class Model(torch.nn.Module):
            def __init__(self, dtype, weight):
                super().__init__()
                self.out_dtype = dtype
                self.weight = weight

            def forward(self, x, bias, scale_a, scale_b):
                # test: do the view inside of the graph,
                # AOTI needs to materialize this view before passing
                # it into the scaled_mm extern kernel
                weight = self.weight.T
                output = torch._scaled_mm(
                    x,
                    weight,
                    bias=input_bias,
                    out_dtype=self.out_dtype,
                    scale_a=scale_a,
                    scale_b=scale_b,
                )
                return output

        dtype = torch.float16

        a_scale = torch.Tensor([1.0]).to(device=self.device)
        b_scale = torch.Tensor([1.0]).to(device=self.device)
        input_bias = torch.rand(32, device=self.device, dtype=dtype)
        weight_shape = (32, 16)
        weight = torch.rand(*weight_shape, device=self.device, dtype=dtype).to(
            torch.float8_e4m3fn
        )
        a_inverse_scale = 1 / a_scale
        b_inverse_scale = 1 / b_scale

        x_shape = (16, 16)
        x = torch.rand(*x_shape, device=self.device, dtype=dtype).to(
            torch.float8_e4m3fn
        )
        dim0_x = Dim("dim0_x", min=1, max=2048)
        dynamic_shapes = ({0: dim0_x}, None, None, None)
        self.check_model(
            Model(dtype, weight),
            (x, input_bias, a_inverse_scale, b_inverse_scale),
            dynamic_shapes=dynamic_shapes,
        )

    def test_poi_multiple_dynamic(self):
        class Model(torch.nn.Module):
            def __init__(self) -> None:
                super().__init__()

            def forward(self, x, y):
                add_0 = x + y
                return torch.nn.functional.relu(input=add_0, inplace=False)

        x = torch.randn(128, 2048, device=self.device)
        y = torch.randn(128, 2048, device=self.device)
        dim0_x = Dim("dim0_x", min=1, max=2048)
        dynamic_shapes = {"x": {0: dim0_x}, "y": {0: dim0_x}}
        list_example_inputs = [(x, y)]
        list_example_inputs.append(
            (
                torch.randn(64, 2048, device=self.device),
                torch.randn(64, 2048, device=self.device),
            ),
        )
        list_example_inputs.append(
            (
                torch.randn(211, 2048, device=self.device),
                torch.randn(211, 2048, device=self.device),
            ),
        )
        self.check_model_with_multiple_inputs(
            Model(), list_example_inputs, dynamic_shapes=dynamic_shapes
        )

    def test_addmm_multiple_dynamic(self):
        class Model(torch.nn.Module):
            def __init__(self, n, k, device):
                super().__init__()
                self.weight = torch.randn(n, k, device=device)
                self.bias = torch.randn(n, device=device)

            def forward(self, a):
                return torch.nn.functional.linear(a, self.weight, self.bias)

        M = 8
        N = 6
        K = 16
        model = Model(N, K, self.device)
        batch = 2
        a = torch.randn(batch, M, K, device=self.device)
        dim0_a = Dim("dim0_a", min=1, max=2048)
        dynamic_shapes = {"a": {0: dim0_a}}
        list_example_inputs = [(a,)]
        batch = 2048
        list_example_inputs.append(
            (torch.randn(batch, M, K, device=self.device),),
        )
        batch = 128
        list_example_inputs.append(
            (torch.randn(batch, M, K, device=self.device),),
        )
        self.check_model_with_multiple_inputs(
            model,
            list_example_inputs,
            dynamic_shapes=dynamic_shapes,
            options={
                "max_autotune": True,
                "max_autotune_gemm_backends": "TRITON",
            },
        )

    def test_bmm_multiple_dynamic(self):
        class Model(torch.nn.Module):
            def __init__(self) -> None:
                super().__init__()

            def forward(self, a, b):
                return torch.bmm(a, b)

        M = 8
        N = 6
        K = 16
        model = Model()
        batch = 1024
        a = torch.randn(batch, M, K, device=self.device)
        b = torch.randn(batch, K, N, device=self.device)
        dim0_a = Dim("dim0_a", min=1, max=2048)
        dynamic_shapes = {"a": {0: dim0_a}, "b": {0: dim0_a}}
        list_example_inputs = [(a, b)]
        batch = 2048
        list_example_inputs.append(
            (
                torch.randn(batch, M, K, device=self.device),
                torch.randn(batch, K, N, device=self.device),
            ),
        )
        batch = 128
        list_example_inputs.append(
            (
                torch.randn(batch, M, K, device=self.device),
                torch.randn(batch, K, N, device=self.device),
            ),
        )
        self.check_model_with_multiple_inputs(
            model,
            list_example_inputs,
            options={
                "max_autotune": True,
                "max_autotune_gemm_backends": "TRITON",
            },
            dynamic_shapes=dynamic_shapes,
        )

    def test_foreach_multiple_dynamic(self):
        class Model(torch.nn.Module):
            def __init__(self) -> None:
                super().__init__()

            def forward(self, x, y):
                x_unsqueeze = torch.unsqueeze(x, dim=0)
                y_unsqueeze = torch.unsqueeze(y, dim=0)
                cat = torch.cat([x_unsqueeze, y_unsqueeze], dim=0)
                return cat

        model = Model()
        x = torch.randn(128, 2048, device=self.device)
        y = torch.randn(128, 2048, device=self.device)
        dim0_x = Dim("dim0_x", min=1, max=2048)
        dynamic_shapes = {"x": {0: dim0_x}, "y": {0: dim0_x}}
        list_example_inputs = [(x, y)]
        list_example_inputs.append(
            (
                torch.randn(64, 2048, device=self.device),
                torch.randn(64, 2048, device=self.device),
            ),
        )
        list_example_inputs.append(
            (
                torch.randn(211, 2048, device=self.device),
                torch.randn(211, 2048, device=self.device),
            ),
        )
        self.check_model_with_multiple_inputs(
            model,
            list_example_inputs,
            dynamic_shapes=dynamic_shapes,
        )

    # scaled_dot_product_flash_attention
    @unittest.skipIf(IS_FBCODE, "Not yet runnable in fbcode")
    @unittest.skipIf(not SM80OrLater, "bfloat16 only supported in sm80+")
    def test_sdpa(self):
        class Model(torch.nn.Module):
            def __init__(self) -> None:
                super().__init__()

            def forward(self, q, k, v):
                return torch.nn.functional.scaled_dot_product_attention(q, k, v)[0]

        example_inputs = (
            torch.randn(1, 48, 64, 64, dtype=torch.bfloat16, device=self.device),
            torch.randn(1, 48, 64, 64, dtype=torch.bfloat16, device=self.device),
            torch.randn(1, 48, 64, 64, dtype=torch.bfloat16, device=self.device),
        )
        self.check_model(Model(), example_inputs)

    @unittest.skipIf(IS_FBCODE, "Not yet runnable in fbcode")
    @unittest.skipIf(not SM80OrLater, "bfloat16 only supported in sm80+")
    def test_sdpa_2(self):
        class Model(torch.nn.Module):
            def __init__(self) -> None:
                super().__init__()

            def forward(self, q, k, v, x):
                t = torch.nn.functional.scaled_dot_product_attention(
                    q, k, v, is_causal=True
                )[0]
                return x + t

        example_inputs = (
            torch.randn(1, 48, 64, 64, dtype=torch.bfloat16, device=self.device),
            torch.randn(1, 48, 64, 64, dtype=torch.bfloat16, device=self.device),
            torch.randn(1, 48, 64, 64, dtype=torch.bfloat16, device=self.device),
            torch.randn(1, 48, 64, 64, dtype=torch.bfloat16, device=self.device),
        )
        self.check_model(Model(), example_inputs)

    @skipIfNoFBGEMM
    def test_quantized_linear(self):
        class Model(torch.nn.Module):
            def __init__(self, device):
                super().__init__()
                self.weight = torch.randn(10, 10, device=device)
                self.bias = torch.randn(10, device=device)

            def forward(self, x):
                return torch.ops.quantized.linear_dynamic_fp16_unpacked_weight(
                    x, self.weight, self.bias
                )

        example_inputs = (torch.randn(10, 10, device=self.device),)
        with config.patch({"aot_inductor.use_runtime_constant_folding": True}):
            self.check_model(Model(self.device), example_inputs)

    @skipIfNoFBGEMM
    def test_quanatized_int8_linear(self):
        class Model(torch.nn.Module):
            def __init__(self, device):
                super().__init__()
                self.weight = torch.randn(10, 10, device=device)
                self.bias = torch.randn(10, device=device)
                self.input_scale = torch.tensor(0.1)
                self.input_zero_point = torch.tensor(0)
                self.weight_scale = torch.tensor(0.1)
                self.weight_zero_point = torch.tensor(0)
                self.output_scale = torch.tensor(0.1)
                self.output_zero_point = torch.tensor(0)
                self.out_channel = 10

            def forward(self, x):
                return torch.ops._quantized.wrapped_quantized_linear(
                    x,
                    self.input_scale,
                    self.input_zero_point,
                    self.weight,
                    self.weight_scale,
                    self.weight_zero_point,
                    self.bias,
                    self.output_scale,
                    self.output_zero_point,
                    self.out_channel,
                )

        example_inputs = (torch.randn(10, 10, device=self.device),)
        with config.patch({"aot_inductor.use_runtime_constant_folding": True}):
            self.check_model(Model(self.device), example_inputs)

    def test_zero_grid_with_unbacked_symbols(self):
        class Repro(torch.nn.Module):
            def __init__(self) -> None:
                super().__init__()

            def forward(self, x, y):
                nz = torch.nonzero(x)
                b = torch.ones_like(nz, dtype=torch.float16)
                c = torch.zeros_like(nz, dtype=torch.float16)
                d = (b + c) @ y
                return d.sum()

        example_inputs = (
            torch.tensor([1, 1, 1], device=self.device),
            torch.randn((1, 32), dtype=torch.float16, device=self.device),
        )
        self.check_model(Repro(), example_inputs)

    @config.patch({"triton.autotune_at_compile_time": None})
    def test_stride_with_unbacked_expr(self):
        class Repro(torch.nn.Module):
            def forward(self, x, y):
                u0 = x.item()
                torch._check(u0 >= 1)
                s0 = y.size(0)
                expr = u0 * s0
                sevens = torch.empty_strided(
                    size=(10, expr, 32), stride=(expr * 32, 32, 1), device=x.device
                ).fill_(7)
                return sevens * 3

        example_inputs = (
            torch.scalar_tensor(2, dtype=torch.int, device=self.device),
            torch.ones(8, device=self.device),
        )
        self.check_model(Repro(), example_inputs)

    @skipIfXpu(msg="_scaled_dot_product_flash_attention is not supported on XPU yet")
    def test_fallback_kernel_with_symexpr_output(self):
        if self.device != GPU_TYPE:
            raise unittest.SkipTest("requires GPU")

        class Module(torch.nn.Module):
            def forward(self, q, k, v):
                q = q.reshape(
                    q.shape[0],
                    2,
                    q.shape[2] * q.shape[3],
                    q.shape[1] // 2,
                )
                k = k.reshape(
                    k.shape[0],
                    2,
                    k.shape[2] * k.shape[3],
                    k.shape[1] // 2,
                )
                v = v.reshape(
                    v.shape[0],
                    2,
                    v.shape[2] * v.shape[3],
                    v.shape[1] // 2,
                )

                res = torch.ops.aten._scaled_dot_product_flash_attention.default(
                    q,
                    k,
                    v,
                )
                return res[0]

        m = Module().to(device=self.device)
        tensor_shape = (4, 32, 4, 4)
        inputs = (
            torch.randn(tensor_shape, dtype=torch.float16, device=self.device),
            torch.randn(tensor_shape, dtype=torch.float16, device=self.device),
            torch.randn(tensor_shape, dtype=torch.float16, device=self.device),
        )

        dynamic_shapes = {
            "q": {2: Dim.DYNAMIC, 3: Dim.DYNAMIC},
            "k": {2: Dim.DYNAMIC, 3: Dim.DYNAMIC},
            "v": {2: Dim.DYNAMIC, 3: Dim.DYNAMIC},
        }
        ep = torch.export.export(m, inputs, dynamic_shapes=dynamic_shapes, strict=False)
        path = torch._inductor.aot_compile(ep.module(), inputs)
        aot_model = torch._export.aot_load(path, device=self.device)
        torch.testing.assert_close(m(*inputs), aot_model(*inputs))

    def test_large_grid(self):
        if self.device != GPU_TYPE:
            raise unittest.SkipTest("requires GPU")

        class Model(torch.nn.Module):
            def __init__(self) -> None:
                super().__init__()

            def forward(self, primals_5):
                view = torch.ops.aten.reshape.default(primals_5, [-1, 2, 4])
                primals_5 = None
                permute = torch.ops.aten.permute.default(view, [0, 2, 1])
                clone = torch.ops.aten.clone.default(
                    permute, memory_format=torch.contiguous_format
                )
                return clone

        # let y_grid = 65537
        s0 = 16777472
        s1 = 8
        example_inputs = (torch.rand(s0, s1, device=self.device),)
        self.check_model(Model(), example_inputs)

    def test_cond_simple(self):
        inputs = (
            torch.randn((10, 20), device=self.device),
            torch.randn((10, 20), device=self.device),
        )
        dim0_ab = Dim("s0", min=2, max=1024)
        dynamic_shapes = {
            "p": {},
            "a": {0: dim0_ab, 1: None},
            "b": {0: dim0_ab, 1: None},
        }
        self.check_model_with_multiple_inputs(
            CondModels.Simple(),
            prepend_predicates(inputs),
            dynamic_shapes=dynamic_shapes,
        )

    def test_cond_nested(self):
        inputs = (
            torch.randn((10, 20), device=self.device),
            torch.randn((10, 20), device=self.device),
            torch.randn((10, 20), device=self.device),
        )
        dim0_abc = Dim("s0", min=2, max=1024)
        dynamic_shapes = {
            "p0": {},
            "p1": {},
            "p2": {},
            "a": {0: dim0_abc, 1: None},
            "b": {0: dim0_abc, 1: None},
            "c": {0: dim0_abc, 1: None},
        }
        self.check_model_with_multiple_inputs(
            CondModels.Nested(),
            prepend_predicates(inputs, num_predicates=3),
            dynamic_shapes=dynamic_shapes,
        )

    def test_cond_with_parameters(self):
        inputs = (torch.randn((10, 20), device=self.device),)
        dim0_abc = Dim("s0", min=2, max=1024)
        dynamic_shapes = {
            "p": {},
            "a": {0: dim0_abc, 1: None},
        }
        self.check_model_with_multiple_inputs(
            CondModels.Parameters(self.device),
            prepend_predicates(inputs),
            dynamic_shapes=dynamic_shapes,
        )

    def test_cond_with_reinterpret_view_inputs_outputs(self):
        inputs = (
            torch.randn((10, 20), device=self.device),
            torch.randn((10, 20), device=self.device),
        )
        dim0_ab = Dim("s0", min=3, max=1024)
        dynamic_shapes = {
            "p": {},
            "a": {0: dim0_ab, 1: None},
            "b": {0: dim0_ab, 1: None},
        }
        self.check_model_with_multiple_inputs(
            CondModels.ReinterpretView(),
            prepend_predicates(inputs),
            dynamic_shapes=dynamic_shapes,
        )

    def test_cond_with_multiple_outputs(self):
        inputs = (
            torch.randn((10, 20), device=self.device),
            torch.randn((10, 20), device=self.device),
            torch.randn((30, 40), device=self.device),
        )
        dim0_ab = Dim("s0", min=2, max=1024)
        dim0_c = Dim("s1", min=2, max=1024)
        dynamic_shapes = {
            "p": {},
            "a": {0: dim0_ab, 1: None},
            "b": {0: dim0_ab, 1: None},
            "c": {0: dim0_c, 1: None},
        }
        self.check_model_with_multiple_inputs(
            CondModels.MultipleOutputs(),
            prepend_predicates(inputs),
            dynamic_shapes=dynamic_shapes,
        )

    def test_cond_with_outer_code_before_after(self):
        inputs = (
            torch.randn((10, 20), device=self.device),
            torch.randn((10, 20), device=self.device),
        )
        dim0_ab = Dim("s0", min=2, max=1024)
        dynamic_shapes = {
            "p": {},
            "a": {0: dim0_ab, 1: None},
            "b": {0: dim0_ab, 1: None},
        }
        self.check_model_with_multiple_inputs(
            CondModels.OuterCode(),
            prepend_predicates(inputs),
            dynamic_shapes=dynamic_shapes,
        )

    def test_cond_use_buffers_from_outer_scope(self):
        inputs = (
            torch.randn((10, 20), device=self.device),
            torch.randn((10, 20), device=self.device),
            torch.randn((10, 20), device=self.device),
        )
        dim0_abc = Dim("s0", min=2, max=1024)
        dynamic_shapes = {
            "p": {},
            "a": {0: dim0_abc, 1: None},
            "b": {0: dim0_abc, 1: None},
            "c": {0: dim0_abc, 1: None},
        }
        self.check_model_with_multiple_inputs(
            CondModels.OuterBuffers(),
            prepend_predicates(inputs),
            dynamic_shapes=dynamic_shapes,
        )

    @common_utils.parametrize("dynamic", [False, True])
    def test_cond_non_tensor_predicates(self, dynamic):
        inputs1 = (
            torch.randn((10, 20), device=self.device),
            torch.randn((15, 20), device=self.device),
        )
        inputs2 = (
            torch.randn((10, 20), device=self.device),
            torch.randn((5, 20), device=self.device),
        )
        inputs = (inputs1,)
        dynamic_shapes = None
        if dynamic:
            inputs = (inputs1, inputs2)
            dim0_a = Dim("s0", min=2, max=1024)
            dim0_b = Dim("s1", min=2, max=1024)
            dynamic_shapes = {
                "a": {0: dim0_a, 1: None},
                "b": {0: dim0_b, 1: None},
            }
        self.check_model_with_multiple_inputs(
            CondModels.WithNonTensorPredicate(),
            inputs,
            dynamic_shapes=dynamic_shapes,
        )

    def test_cond_symint_input(self):
        class M(torch.nn.Module):
            def forward(self, x, y, z):
                a = y.shape[0]
                b = z.shape[0]

                def true_fn(x):
                    return x + a

                def false_fn(x):
                    return x + b * z

                return torch.cond(x.shape[0] > 5, true_fn, false_fn, (x,))

        input1 = (
            torch.ones(3, 3, device=self.device),
            torch.ones(5, device=self.device),
            torch.ones(3, 3, device=self.device),
        )
        input2 = (
            torch.ones(10, 3, device=self.device),
            torch.ones(6, device=self.device),
            torch.ones(10, 3, device=self.device),
        )
        inputs = (input1, input2)
        dynamic_shapes = {"x": {0: Dim("d")}, "y": {0: Dim("d1")}, "z": {0: Dim("d")}}
        self.check_model_with_multiple_inputs(
            M(),
            inputs,
            dynamic_shapes=dynamic_shapes,
        )

    def test_while_loop_simple(self):
        inputs = (
            torch.randn((10, 20), device=self.device),
            torch.randn((10, 20), device=self.device),
        )
        dim0_ab = Dim("s0", min=2, max=1024)
        dynamic_shapes = {
            "ci": {},
            "a": {0: dim0_ab, 1: None},
            "b": {0: dim0_ab, 1: None},
        }
        self.check_model_with_multiple_inputs(
            WhileLoopModels.Simple(),
            prepend_counters(inputs),
            dynamic_shapes=dynamic_shapes,
        )

    def test_while_loop_nested(self):
        inputs = (
            torch.randn((10, 20), device=self.device),
            torch.randn((10, 20), device=self.device),
        )
        dim0_ab = Dim("s0", min=2, max=1024)
        dynamic_shapes = {
            "ci": {},
            "cj": {},
            "a": {0: dim0_ab, 1: None},
            "b": {0: dim0_ab, 1: None},
        }
        self.check_model_with_multiple_inputs(
            WhileLoopModels.Nested(),
            prepend_counters(inputs, num_counters=2),
            dynamic_shapes=dynamic_shapes,
        )

    def test_while_loop_with_outer_code(self):
        inputs = (
            torch.randn((10, 20), device=self.device),
            torch.randn((10, 20), device=self.device),
        )
        dim0_ab = Dim("s0", min=2, max=1024)
        dynamic_shapes = {
            "c": {},
            "a": {0: dim0_ab, 1: None},
            "b": {0: dim0_ab, 1: None},
        }
        self.check_model_with_multiple_inputs(
            WhileLoopModels.OuterCode(),
            prepend_counters(inputs),
            dynamic_shapes=dynamic_shapes,
        )

    def test_while_loop_with_parameters(self):
        inputs = (torch.randn((10, 20), device=self.device),)
        dim0_a = Dim("s0", min=2, max=1024)
        dynamic_shapes = {
            "c": {},
            "a": {0: dim0_a, 1: None},
        }
        self.check_model_with_multiple_inputs(
            WhileLoopModels.Parameters(self.device),
            prepend_counters(inputs),
            dynamic_shapes=dynamic_shapes,
        )

    def test_while_loop_with_outer_buffers(self):
        inputs = (
            torch.randn((10, 20), device=self.device),
            torch.randn((10, 20), device=self.device),
        )
        # dynamic shapes don't work now due to
        # https://github.com/pytorch/pytorch/issues/123596
        # dim0_ab = Dim("s0", min=2, max=1024)
        # dynamic_shapes = {
        #     "c": {},
        #     "a": {0: dim0_ab, 1: None},
        #     "b": {0: dim0_ab, 1: None},
        # }
        dynamic_shapes = None
        self.check_model_with_multiple_inputs(
            WhileLoopModels.OuterBuffers(),
            prepend_counters(inputs),
            dynamic_shapes=dynamic_shapes,
        )

    def test_while_loop_with_pytree_inputs(self):
        inputs = (
            torch.tensor(0, device=self.device),
            (
                [torch.randn(10, 20, device=self.device)],
                {
                    "x": torch.randn(10, 20, device=self.device),
                    "y": torch.randn(10, 20, device=self.device),
                },
            ),
        )
        self.check_model_with_multiple_inputs(
            WhileLoopModels.PytreeCarry(),
            [inputs],
            dynamic_shapes=None,
        )

    @config.patch({"is_predispatch": True})
    def test_constant(self):
        class M(torch.nn.Module):
            def __init__(self, device):
                super().__init__()
                self.device = device

            def forward(self, x):
                t = torch.tensor(x.size(-1), device=self.device, dtype=torch.float)
                t = torch.sqrt(t * 3)
                return x * t

        self.check_model(M(self.device), (torch.randn(5, 5, device=self.device),))

    @unittest.skipIf(IS_MACOS, "no CUDA on Mac")
    def test_zero_grid_with_backed_symbols(self):
        if self.device != GPU_TYPE:
            raise unittest.SkipTest("requires GPU")

        class Repro(torch.nn.Module):
            def __init__(self) -> None:
                super().__init__()

            def forward(self, x, b):
                return x + b

        example_inputs = (
            torch.randn((3, 2), device=self.device),
            torch.randn((1, 2), device=self.device),
        )
        dynamic_shapes = {
            "x": {0: Dim("dx"), 1: Dim.STATIC},
            "b": None,
        }

        # Compile & run model where dynamic dim size > 0.
        so_path: str = AOTIRunnerUtil.compile(
            Repro(),
            example_inputs,
            dynamic_shapes=dynamic_shapes,
        )
        aot_inductor_module = AOTIRunnerUtil.load(self.device, so_path)
        aot_inductor_module(*example_inputs)

        # Re-run where dynamic dim size is 0.
        example_inputs = (
            torch.randn((0, 2), device=self.device),
            torch.randn((1, 2), device=self.device),
        )
        actual = aot_inductor_module(*example_inputs)
        expected = Repro()(*example_inputs)
        torch.testing.assert_close(actual, expected)

    def test_repeat_interleave(self):
        class Repro(torch.nn.Module):
            def __init__(self) -> None:
                super().__init__()

            def forward(self, x):
                return torch.ops.aten.repeat_interleave.Tensor(x, output_size=12)

        example_inputs = (torch.ones((1,), dtype=torch.int32, device=self.device) * 12,)
        self.check_model(Repro(), example_inputs)

    def test_dynamic_cat(self):
        class Model(torch.nn.Module):
            def __init__(self) -> None:
                super().__init__()

            def forward(self, a, b):
                return torch.cat([a, b], dim=0)

        a = torch.randn(2, 4, device=self.device)
        b = torch.randn(3, 4, device=self.device)
        dim0_a = Dim("dim0_a", min=1, max=10)
        dim0_b = Dim("dim0_b", min=1, max=20)
        dynamic_shapes = {"a": {0: dim0_a}, "b": {0: dim0_b}}
        example_inputs = (a, b)
        self.check_model(Model(), example_inputs, dynamic_shapes=dynamic_shapes)

    def test_buffer_mutation_1(self):
        class Model(torch.nn.Module):
            def __init__(self, device):
                super().__init__()
                self.foo = torch.nn.Buffer(torch.randn(4, 4, device=device))

            def forward(self, x):
                self.foo.add_(1)
                return self.foo + x

        example_inputs = (torch.rand(4, 4, device=self.device),)
        self.check_model(Model(self.device), example_inputs)

    def test_non_tensor_input(self):
        class Model(torch.nn.Module):
            def forward(self, a, b, alpha=1.0):
                return torch.add(a, b, alpha=alpha)

        a = torch.randn(10, device=self.device)
        b = torch.randn(10, device=self.device)

        for simdlen in [0, None]:
            with torch._inductor.config.patch({"cpp.simdlen": simdlen}):
                so_path = torch._export.aot_compile(
                    torch.ops.aten.add,
                    args=(a, b),
                    kwargs={"alpha": 2.0},
                )
                kernel_runner = AOTIRunnerUtil.load_runner(self.device, so_path)
                res = kernel_runner.run([a, b])
                self.assertTrue(isinstance(res, list))
                self.assertTrue(len(res) == 1)
                self.assertEqual(Model()(a, b, alpha=2.0), res[0])

    def test_buffer_mutation_2(self):
        class Model(torch.nn.Module):
            def __init__(self, device):
                super().__init__()
                self.foo = torch.nn.Buffer(torch.arange(10, device=device))
                self.bar = torch.nn.Buffer(torch.arange(10, device=device))

            def forward(self, x):
                self.bar.mul_(2)
                self.foo[5] = self.bar[0]
                return x + self.bar, x * self.foo

        example_inputs = (torch.randn(10, device=self.device),)
        self.check_model(Model(self.device), example_inputs)

    def test_buffer_mutation_3(self):
        class KVCache(torch.nn.Module):
            def __init__(
                self,
                max_batch_size,
                max_seq_length,
                n_heads,
                head_dim,
                dtype=torch.float,
            ):
                super().__init__()
                cache_shape = (max_batch_size, n_heads, max_seq_length, head_dim)
                self.k_cache = torch.nn.Buffer(torch.zeros(cache_shape, dtype=dtype))
                self.v_cache = torch.nn.Buffer(torch.zeros(cache_shape, dtype=dtype))

            def update(self, input_pos, k_val, v_val):
                # input_pos: [S], k_val: [B, H, S, D]
                k_out = self.k_cache
                v_out = self.v_cache
                k_out[:, :, input_pos] = k_val
                v_out[:, :, input_pos] = v_val

                return k_out, v_out

        class Model(torch.nn.Module):
            def __init__(self, device):
                super().__init__()
                self.kv_cache = KVCache(1, 256, 6, 48)

            def forward(self, inp_pos, k, v):
                self.kv_cache.update(inp_pos, k, v)
                return self.kv_cache.k_cache + 1, self.kv_cache.v_cache / 2

        example_inputs = (
            torch.tensor([0], device=self.device),
            torch.randn(1, 6, 1, 48, device=self.device),
            torch.randn(1, 6, 1, 48, device=self.device),
        )
        model = Model(self.device)
        self.check_model(model, example_inputs)
        self.code_check_count(model, example_inputs, "empty_strided", 2)

    def test_buffer_mutation_4(self):
        if self.device != GPU_TYPE:
            raise unittest.SkipTest("requires GPU")

        class Model(torch.nn.Module):
            def __init__(self) -> None:
                super().__init__()
                self.register_buffer(
                    "_tensor_constant0",
                    torch.randint(1, size=[38], dtype=torch.int64, device="cpu"),
                )

            def forward(self, x):
                return x + self._tensor_constant0.to(
                    torch.device(type=GPU_TYPE, index=0)
                )

        example_inputs = (
            torch.randint(1, size=[38], dtype=torch.int64, device=GPU_TYPE),
        )
        torch._export.aot_compile(Model(), example_inputs)

    @skipCUDAIf(True, "Test for x86 backend")
    @skipIfXpu
    def test_buffer_mutation_and_force_mmap_weights(self):
        class Model(nn.Module):
            def __init__(self):
                super().__init__()
                self.linear1 = torch.nn.Linear(16, 15)
                self.linear2 = torch.nn.Linear(15, 14)

            def forward(self, x):
                x = self.linear1(x)
                out = self.linear2(x)
                return out

        example_inputs = (torch.randn(32, 16),)
        model = Model().eval()
        with config.patch(
            {"freezing": True, "aot_inductor.force_mmap_weights": True}
        ), torch.no_grad():
            exported_model = export_for_training(model, example_inputs).module()
            quantizer = X86InductorQuantizer()
            quantizer.set_global(
                xiq.get_default_x86_inductor_quantization_config(reduce_range=True)
            )
            prepared_model = prepare_pt2e(exported_model, quantizer)
            prepared_model(*example_inputs)
            converted_model = convert_pt2e(prepared_model)
            torch.ao.quantization.move_exported_model_to_eval(converted_model)

            self.check_model(converted_model, example_inputs)

    @requires_multigpu()
    def test_replicate_on_devices(self):
        if self.device != GPU_TYPE:
            raise unittest.SkipTest("requires GPU")

        class Model(torch.nn.Module):
            def __init__(self, w1, w2):
                super().__init__()
                self.w1 = w1
                self.w2 = w2

            def forward(self, x, y):
                a = x * self.w1
                b = y * self.w2
                return a + b

        w1 = torch.randn(10, 10)
        w2 = torch.randn(10, 10)
        inputs = (torch.randn(10, 10), torch.randn(10, 10))
        result_cpu = Model(w1, w2)(*inputs)

        # Compile model with AOTInductor
        device_interface = get_interface_for_device(GPU_TYPE)
        with device_interface.device(0):
            so_path = AOTIRunnerUtil.compile(
                model=Model(
                    w1.to(torch.device(GPU_TYPE, 0)), w2.to(torch.device(GPU_TYPE, 0))
                ),
                example_inputs=tuple(t.to(torch.device(GPU_TYPE, 0)) for t in inputs),
            )

        # Run model on gpu:N
        for i in range(device_interface.device_count()):
            with device_interface.device(i):
                example_inputs = tuple(t.to(torch.device(GPU_TYPE, i)) for t in inputs)
                optimized = AOTIRunnerUtil.load(GPU_TYPE, so_path)
                result_gpu = optimized(*example_inputs)
            self.assertTrue(same(result_cpu, result_gpu.cpu()))

    @requires_multigpu()
    def test_on_gpu_device1(self):
        if self.device != GPU_TYPE:
            raise unittest.SkipTest("requires GPU")

        device_interface = get_interface_for_device(GPU_TYPE)
        try:
            device_interface.get_device_properties(1)
        except AssertionError:
            raise unittest.SkipTest("GPU device 1 is not available") from None

        class Model(torch.nn.Module):
            def __init__(self):
                super().__init__()
                self.fc1 = torch.nn.Linear(10, 16)
                self.relu = torch.nn.ReLU()
                self.fc2 = torch.nn.Linear(16, 1)
                self.sigmoid = torch.nn.Sigmoid()

            def forward(self, x):
                x = self.fc1(x)
                x = self.relu(x)
                x = self.fc2(x)
                x = self.sigmoid(x)
                return x

        device = f"{GPU_TYPE}:1"
        model = Model().to(device)
        example_inputs = (torch.randn(8, 10, device=device),)
        expected = model(*example_inputs)

        so_path = AOTIRunnerUtil.compile(model, example_inputs)
        optimized = AOTIRunnerUtil.load(device, so_path)
        actual = optimized(*example_inputs)
        torch.testing.assert_close(actual, expected)

    def test_pytree_inputs(self):
        class M(torch.nn.Module):
            def __init__(self) -> None:
                super().__init__()

            def forward(self, x: Dict[str, torch.Tensor]):
                device = next(iter(x.values())).device
                add_ = torch.zeros(5, device=device)
                mul_ = torch.ones(5, device=device)
                for v in x.values():
                    add_ += v
                    mul_ *= v

                return [add_, mul_]

        self.check_model(
            M(),
            (
                {
                    "x": torch.ones(5, device=self.device),
                    "y": torch.ones(5, device=self.device),
                },
            ),
        )

    @requires_multigpu()
    def test_non_default_gpu_device(self):
        if self.device != GPU_TYPE:
            raise unittest.SkipTest("requires GPU")

        class Model(torch.nn.Module):
            def __init__(self, weight):
                super().__init__()
                self.weight = weight

            def forward(self, x, y):
                return x + torch.nn.functional.linear(y, self.weight)

        weight = torch.randn(10, 10)
        inputs = (torch.randn(10, 10), torch.randn(10, 10))
        result_cpu = Model(weight)(*inputs)

        device_interface = get_interface_for_device(GPU_TYPE)
        with device_interface.device(0), torch.no_grad():
            result_gpu_0 = AOTIRunnerUtil.run(
                GPU_TYPE,
                Model(weight.to(torch.device(GPU_TYPE, 0))),
                tuple(t.to(torch.device(GPU_TYPE, 0)) for t in inputs),
            )

        with device_interface.device(1), torch.no_grad():
            result_gpu_1 = AOTIRunnerUtil.run(
                GPU_TYPE,
                Model(weight.to(torch.device(GPU_TYPE, 1))),
                tuple(t.to(torch.device(GPU_TYPE, 1)) for t in inputs),
            )

        self.assertTrue(same(result_cpu, result_gpu_0.cpu()))
        self.assertTrue(same(result_cpu, result_gpu_1.cpu()))

    def test_reuse_kernel(self):
        class Model(torch.nn.Module):
            def __init__(self) -> None:
                super().__init__()

            def forward(self, x, y):
                a = torch.sin(x)
                b = torch.mm(a, y)
                c = torch.sin(b)
                d = torch.mm(b, c)
                return d

        example_inputs = (
            torch.randn(87, 87, device=self.device),
            torch.randn(87, 87, device=self.device),
        )
        model = Model()
        self.check_model(
            model, example_inputs, atol=1e-4, rtol=1e-4
        )  # 1e-4 is the tol value used in pytorch/torch/_dynamo/utils.py

        if self.device == GPU_TYPE:
            self.code_check_count(
                model, example_inputs, "triton_poi_fused_sin_0 = loadKernel(", 1
            )

    def test_reuse_kernel_dynamic(self):
        class Model(torch.nn.Module):
            def __init__(self, device):
                super().__init__()
                self.cst = torch.randn(48, device=device, dtype=torch.float)
                self.weights = torch.randn(6, 48, 48, device=device, dtype=torch.float)
                self.cst_1 = torch.randn(48, device=device, dtype=torch.float)
                self.weights_1 = torch.randn(
                    6, 48, 48, device=device, dtype=torch.float
                )

            def forward(self, x, y, z):
                dim0 = x.size(1)
                add_0 = z + z
                expand_2 = add_0.expand(-1, -1, 48)
                # [s0, 6, 48]
                mul_3 = add_0 * expand_2
                # [6, s0, 48]
                permute_4 = torch.permute(mul_3, (1, 0, 2))
                # [6, s0, 48]
                bmm_5 = torch.bmm(permute_4, self.weights)
                add_6 = bmm_5 + self.cst
                reshape_7 = torch.reshape(add_6, [6, dim0 * 6, 8])
                # [6*s0, 6, 8]
                permute_8 = torch.permute(reshape_7, (1, 0, 2))
                mul_9 = permute_8 * 0.123
                reshape_10 = torch.reshape(y, [8, dim0 * 6, 4])
                # [6*s0, 8, 4]
                permute_11 = torch.permute(reshape_10, (1, 0, 2))
                bmm_12 = torch.bmm(mul_9, permute_11)

                add_0_1 = z + z
                expand_2_1 = add_0_1.expand(-1, -1, 48)
                # [s0, 6, 48]
                mul_3_1 = add_0_1 * expand_2_1
                # [6, s0, 48]
                permute_4_1 = torch.permute(mul_3_1, (1, 0, 2))
                # [6, s0, 48]
                bmm_5_1 = torch.bmm(permute_4_1, self.weights_1)
                add_6_1 = bmm_5_1 + self.cst_1
                reshape_7_1 = torch.reshape(add_6_1, [6, dim0 * 6, 8])
                # [6*s0, 6, 8]
                permute_8_1 = torch.permute(reshape_7_1, (1, 0, 2))
                mul_9_1 = permute_8_1 * 0.123
                reshape_10_1 = torch.reshape(y, [8, dim0 * 6, 4])
                # [6*s0, 8, 4]
                permute_11_1 = torch.permute(reshape_10_1, (1, 0, 2))
                bmm_12_1 = torch.bmm(mul_9_1, permute_11_1)
                return bmm_12 + bmm_12_1

        x = torch.randn(6, 2, 48, device=self.device, dtype=torch.float)
        y = torch.randn(48, 2, 4, device=self.device, dtype=torch.float)
        z = torch.randn(2, 6, 1, device=self.device, dtype=torch.float)
        dim0 = Dim("dim0", min=1, max=2048)
        dynamic_shapes = {
            "x": {1: dim0},
            "y": {1: dim0},
            "z": {0: dim0},
        }

        example_inputs = (x, y, z)
        m = Model(self.device).to(dtype=torch.float)
        self.check_model(m, example_inputs, dynamic_shapes=dynamic_shapes)

    def test_fake_tensor_device_validation(self):
        if self.device != GPU_TYPE:
            raise unittest.SkipTest("requires GPU")

        class Model(torch.nn.Module):
            def __init__(self) -> None:
                super().__init__()

            def forward(self, x, y):
                return x + y

        example_inputs = (torch.randn(10, 10), torch.randn(10, 10))

        # Export on CPU
        exported_program = export(Model(), example_inputs, strict=True)

        # Compile exported model on GPU
        gm = exported_program.graph_module.to(self.device)
        with self.assertRaisesRegex(ValueError, "Device mismatch between fake input"):
            torch._inductor.aot_compile(
                gm, tuple(i.to(self.device) for i in example_inputs)
            )

    def test_fx_gm_return_tuple_validation(self):
        from torch.fx.experimental.proxy_tensor import make_fx

        class Model(torch.nn.Module):
            def __init__(self) -> None:
                super().__init__()

            def forward(self, x, y):
                return x + y

        example_inputs = (torch.randn(10, 10), torch.randn(10, 10))

        gm = make_fx(Model(), tracing_mode="symbolic")(*example_inputs)
        with self.assertRaisesRegex(
            AssertionError,
            r"Graph output must be a tuple\(\). This is so that we can avoid "
            "pytree processing of the outputs.",
        ):
            torch._inductor.aot_compile(gm, example_inputs)

    @unittest.mock.patch("torch._inductor.graph.supported_dtype_of_cpp_wrapper")
    def test_unsupported_input_dtype(self, supported_dtype_of_cpp_wrapper_mock):
        supported_dtype_of_cpp_wrapper_mock.return_value = False

        class Model(torch.nn.Module):
            def __init__(self) -> None:
                super().__init__()

            def forward(self, x, y):
                return x + y

        example_inputs = (
            torch.randn(10, 10).to(self.device),
            torch.randn(10, 10).to(self.device),
        )
        with self.assertRaisesRegex(
            CppWrapperCodegenError, "Unsupported input dtype torch.float32"
        ):
            torch._export.aot_compile(Model(), example_inputs)

        supported_dtype_of_cpp_wrapper_mock.assert_called_once_with(
            torch.float32, self.device
        )

    def test_consecutive_compiles(self):
        """Test that compilation behaves correctly with cache hits"""

        class TestModule(torch.nn.Module):
            def __init__(self) -> None:
                super().__init__()

            def forward(self, x):
                return x + 1

        mod = TestModule()
        inp = torch.rand(1)
        mod(inp)
        mod2 = torch.fx.symbolic_trace(mod, concrete_args=[inp])
        so = torch._export.aot_compile(mod2, (inp,))
        assert so is not None
        # compile the 2nd time with cache hit
        so = torch._export.aot_compile(mod2, (inp,))
        assert so is not None

    def test_normal_functional(self):
        class Model(torch.nn.Module):
            def __init__(self) -> None:
                super().__init__()

            def forward(self, x):
                return torch.ops.aten.normal_functional.default(x)

        self.check_model(Model(), (torch.empty(4, 1, 4, 4, device=self.device),))

    def test_empty_graph(self):
        class Model(torch.nn.Module):
            def __init__(self) -> None:
                super().__init__()

            def forward(self, x):
                return x

        example_inputs = (torch.randn(8, 4, 4, device=self.device),)
        self.check_model(Model(), example_inputs)

    @unittest.skipIf(IS_FBCODE, "Not runnable in fbcode")
    def test_dup_unbacked_sym_decl(self):
        class Model(torch.nn.Module):
            def __init__(self) -> None:
                super().__init__()

            def forward(self, x):
                abs_1 = torch.ops.aten.abs.default(x)
                lt = torch.ops.aten.lt.Scalar(abs_1, 0.001)
                eq = torch.ops.aten.eq.Scalar(lt, 0)
                index_1 = torch.ops.aten.index.Tensor(x, [eq])
                sin = torch.ops.aten.sin.default(index_1)
                index_2 = torch.ops.aten.index.Tensor(x, [eq])
                div_3 = torch.ops.aten.div.Tensor(sin, index_2)
                return div_3

        example_inputs = (torch.randn(4, 4, 4, 4).to(self.device),)
        self.check_model(Model(), example_inputs)

    # This exercises _eliminate_unbacked path in ShapeEnv
    @unittest.skipIf(IS_FBCODE, "Not runnable in fbcode")
    def test_dup_unbacked_sym_decl_with_refinement(self):
        class Model(torch.nn.Module):
            def __init__(self) -> None:
                super().__init__()

            def forward(self, x):
                abs_1 = torch.ops.aten.abs.default(x)
                lt = torch.ops.aten.lt.Scalar(abs_1, 0.001)
                eq = torch.ops.aten.eq.Scalar(lt, 0)
                index_1 = torch.ops.aten.index.Tensor(x, [eq])
                torch._check(index_1.size(0) == 4**4)
                sin = torch.ops.aten.sin.default(index_1)
                index_2 = torch.ops.aten.index.Tensor(x, [eq])
                div_3 = torch.ops.aten.div.Tensor(sin, index_2)
                return div_3

        example_inputs = (torch.ones(4, 4, 4, 4).to(self.device),)
        self.check_model(Model(), example_inputs)

    def test_run_with_grad_enabled(self):
        class Model(torch.nn.Module):
            def forward(self, x, weight, bias):
                return torch.ops.aten.addmm(bias, weight, x)

        m = Model().to(device=self.device)
        x = torch.rand(8, 8, device=self.device, requires_grad=True)
        weight = torch.rand(8, 8, device=self.device, requires_grad=True)
        bias = torch.rand(8, device=self.device, requires_grad=True)
        example_inputs = (x, weight, bias)

        expected = m(*example_inputs)
        expected = pytree.tree_leaves(expected)

        # compiler under no_grad
        with torch.no_grad():
            so_path = AOTIRunnerUtil.compile(m, example_inputs)

        # run under grad enabled
        self.assertTrue(torch.is_grad_enabled())

        optimized = AOTIRunnerUtil.load(self.device, so_path)
        actual = optimized(*example_inputs)
        actual = pytree.tree_leaves(actual)

        self.assertTrue(same(actual, expected))

    def test_return_constant(self):
        class Model(torch.nn.Module):
            def __init__(self, device):
                super().__init__()
                self.cst = torch.randn(5, 5, device=device)

            def forward(self, x):
                a = self.cst.clone()
                return (x, a)

        x = torch.randn(5, device=self.device)
        self.check_model(Model(self.device), (x,))

    def test_return_view_constant(self):
        class Model(torch.nn.Module):
            def __init__(self, device):
                super().__init__()
                self.cst = torch.randn(5, 5, device=device)

            def forward(self, x):
                a = torch.transpose(self.cst, 0, 1)
                return (x, a)

        x = torch.randn(5, device=self.device)
        self.check_model(Model(self.device), (x,))

    def test_with_profiler(self):
        class Model(torch.nn.Module):
            def __init__(self) -> None:
                super().__init__()
                self.linear = torch.nn.Linear(10, 10)

            def forward(self, x, y):
                return x + self.linear(y)

        example_inputs = (
            torch.randn(10, 10, device=self.device),
            torch.randn(10, 10, device=self.device),
        )
        with config.patch({"profile_bandwidth": "1", "profile_bandwidth_regex": ""}):
            self.check_model(Model(), example_inputs)

    def test_with_no_triton_profiler(self):
        class Model(torch.nn.Module):
            def __init__(self) -> None:
                super().__init__()

            def forward(self, x):
                return torch.permute(x, (1, 0))

        example_inputs = (torch.randn(10, 10, device=self.device),)
        with config.patch({"profile_bandwidth": "1", "profile_bandwidth_regex": ""}):
            self.check_model(Model(), example_inputs)

    def test_repeat_output(self):
        class Model(torch.nn.Module):
            def __init__(self) -> None:
                super().__init__()

            def forward(self, x):
                y = torch.sin(x)
                return y, y

        example_inputs = (torch.randn(3, 10, device=self.device),)
        self.check_model(Model(), example_inputs)

    def test_view_outputs(self):
        class Model(torch.nn.Module):
            def forward(self, x):
                y = torch.sin(x)
                y_same_size = y.view(*y.shape)
                y_diff_size = y.view(1, *y.shape)
                return y, y_same_size, y_diff_size

        example_inputs = (torch.randn(3, 10, device=self.device),)
        self.check_model(Model(), example_inputs)

    @skip_if_no_torchvision
    def test_missing_cubin(self):
        from torchvision.models.resnet import Bottleneck, ResNet

        class Model(ResNet):
            def __init__(self) -> None:
                super().__init__(
                    block=Bottleneck,
                    layers=[3, 4, 6, 3],
                    replace_stride_with_dilation=[False, False, True],
                    norm_layer=None,
                )

            def forward(self, x):
                x = self.conv1(x)
                x = self.bn1(x)
                x = self.relu(x)
                f1 = x
                x = self.maxpool(x)
                x = self.layer1(x)
                f2 = x
                x = self.layer2(x)
                f3 = x
                x = self.layer3(x)
                x = self.layer4(x)
                f4 = x
                return [f1, f2, f3, f4]

        # Call eval() here so that batch_norm won't update the running stats
        # Use float64 to avoid numeric difference failure
        model = Model().to(device=self.device, dtype=torch.float64).eval()
        example_inputs = (
            torch.randn(4, 3, 64, 64, device=self.device, dtype=torch.float64),
        )
        self.check_model(model, example_inputs)

    @common_utils.parametrize("grid_type", [1, 2, 3])
    @common_utils.parametrize("num_dims", [1, 2])
    @common_utils.parametrize("dynamic", [False, True])
    @common_utils.parametrize("autotune", [False, True])
    def test_triton_kernel(self, grid_type, num_dims, dynamic, autotune):
        if self.device != GPU_TYPE:
            raise unittest.SkipTest("requires GPU")

        class Model(torch.nn.Module):
            def __init__(self) -> None:
                super().__init__()

            def forward(self, x, y):
                output = torch.zeros_like(x)
                if autotune and num_dims == 2:
                    x_elements = output.size()[0]
                    y_elements = output.size()[1]
                else:
                    n_elements = output.numel()

                # Select grid
                if autotune and num_dims == 2:
                    if grid_type == 1:
                        grid = (x_elements, y_elements)
                    elif grid_type == 2:
                        grid = lambda meta: (  # noqa: E731
                            triton.cdiv(x_elements, meta["BLOCK_SIZE_X"]),
                            triton.cdiv(y_elements, meta["BLOCK_SIZE_Y"]),
                        )
                    else:

                        def grid_fn(meta):
                            return (
                                triton.cdiv(x_elements, meta["BLOCK_SIZE_X"]),
                                triton.cdiv(y_elements, meta["BLOCK_SIZE_Y"]),
                            )

                        grid = grid_fn
                else:
                    if grid_type == 1:
                        grid = (n_elements,)
                    elif grid_type == 2:
                        grid = lambda meta: (  # noqa: E731
                            triton.cdiv(n_elements, meta["BLOCK_SIZE"]),
                        )
                    else:

                        def grid_fn(meta):
                            return (triton.cdiv(n_elements, meta["BLOCK_SIZE"]),)

                        grid = grid_fn

                # Select kernel
                if autotune:
                    if num_dims == 1:
                        add_kernel_autotuned[grid](x, y, output, n_elements)
                    else:
                        add_kernel_2d_autotuned[grid](
                            x, y, output, x_elements, y_elements
                        )
                else:
                    add_kernel[grid](x, y, output, n_elements, BLOCK_SIZE=16)
                return output

        dims = [10] * num_dims
        x = torch.randn(*dims, device=self.device)
        y = torch.randn(*dims, device=self.device)
        dynamic_shapes = []
        if dynamic:
            dim0_x = Dim("dim0_x", min=1, max=10)
            dim0_y = Dim("dim0_y", min=1, max=10)
            dynamic_shapes = {"x": {0: dim0_x}, "y": {0: dim0_y}}
        self.check_model(Model(), (x, y), dynamic_shapes=dynamic_shapes)

    def test_triton_kernel_dynamic_shape_with_div(self):
        if self.device != GPU_TYPE:
            raise unittest.SkipTest("requires GPU")

        @triton.jit
        def pass_kernel(x, num):
            pass

        class Model(torch.nn.Module):
            def __init__(self) -> None:
                super().__init__()

            def forward(self, x):
                num = x.numel() // 4

                grid = lambda meta: (triton.cdiv(num, 16),)  # noqa: E731
                pass_kernel[grid](x, num)
                return x

        x = torch.randn(10, device=self.device)
        dim0_x = Dim("dim0_x", min=1, max=10)
        dynamic_shapes = {"x": {0: dim0_x}}
        self.check_model(Model(), (x,), dynamic_shapes=dynamic_shapes)

    def test_triton_kernel_reinterpret_view(self):
        if self.device != GPU_TYPE:
            raise unittest.SkipTest("requires GPU")

        @triton.jit
        def pass_kernel(x, y):
            pass

        class Model(torch.nn.Module):
            def __init__(self) -> None:
                super().__init__()

            def forward(self, x):
                out = torch.zeros_like(x[:, 4:])
                # the slicing below creates two ReinterpretView
                # instances: with offset=3 and offset=4
                add_kernel[(10,)](
                    in_ptr0=x[:, 3:-1],
                    in_ptr1=x[:, 4:],
                    out_ptr=out,
                    n_elements=160,
                    BLOCK_SIZE=16,
                )
                return out

        example_inputs = (torch.randn(10, 20, device=self.device),)
        self.check_model(Model(), example_inputs)

    @common_utils.parametrize("dynamic", [False, True])
    def test_triton_kernel_tma_descriptor_1d(self, dynamic):
        if self.device != GPU_TYPE:
            raise unittest.SkipTest("requires GPU")
        if not has_triton_tma():
            raise unittest.SkipTest("requires Triton TMA")

        class Model(torch.nn.Module):
            def __init__(self) -> None:
                super().__init__()

            def forward(self, a, b):
                BLOCK_SIZE = 256
                out = torch.zeros_like(a)
                n_elements = out.numel()

                desc_a, desc_b, desc_out = (
                    triton.tools.experimental_descriptor.create_1d_tma_descriptor(
                        t.data_ptr(),
                        n_elements,
                        BLOCK_SIZE,
                        t.element_size(),
                    )
                    for t in (a, b, out)
                )

                grid = lambda meta: (  # noqa: E731
                    triton.cdiv(n_elements, meta["BLOCK_SIZE"]),
                )
                add_kernel_with_tma_1d[grid](
                    desc_a,
                    desc_b,
                    desc_out,
                    BLOCK_SIZE=BLOCK_SIZE,
                )

                return out

        a = torch.randn(301, device=self.device)
        b = torch.randn(301, device=self.device)
        example_inputs = (a, b)

        dynamic_shapes = None
        if dynamic:
            dim0_ab = Dim("s0", min=2, max=1024)
            dynamic_shapes = {
                "a": {0: dim0_ab, 1: None},
                "b": {0: dim0_ab, 1: None},
            }

        self.check_model(
            Model(),
            example_inputs=example_inputs,
            dynamic_shapes=dynamic_shapes,
        )

    @common_utils.parametrize("dynamic", [False, True])
    def test_triton_kernel_tma_descriptor_2d(self, dynamic):
        if self.device != GPU_TYPE:
            raise unittest.SkipTest("requires GPU")
        if not has_triton_tma():
            raise unittest.SkipTest("requires Triton TMA")

        class Model(torch.nn.Module):
            def __init__(self) -> None:
                super().__init__()

            def forward(self, a, b):
                BLOCK_SIZE_X = 16
                BLOCK_SIZE_Y = 32
                out = torch.zeros_like(a)
                x_size, y_size = out.size()

                desc_a, desc_b, desc_out = (
                    triton.tools.experimental_descriptor.create_2d_tma_descriptor(
                        t.data_ptr(),
                        x_size,
                        y_size,
                        BLOCK_SIZE_X,
                        BLOCK_SIZE_Y,
                        t.element_size(),
                    )
                    for t in (a, b, out)
                )

                grid = lambda meta: (  # noqa: E731
                    triton.cdiv(x_size, meta["BLOCK_SIZE_X"]),
                    triton.cdiv(y_size, meta["BLOCK_SIZE_Y"]),
                )
                add_kernel_with_tma_2d[grid](
                    desc_a,
                    desc_b,
                    desc_out,
                    BLOCK_SIZE_X=BLOCK_SIZE_X,
                    BLOCK_SIZE_Y=BLOCK_SIZE_Y,
                )

                return out

        a = torch.randn((25, 16), device=self.device)
        b = torch.randn((25, 16), device=self.device)
        example_inputs = (a, b)

        dynamic_shapes = None
        if dynamic:
            dim0_ab = Dim("s0", min=2, max=1024)
            dynamic_shapes = {
                "a": {0: dim0_ab, 1: None},
                "b": {0: dim0_ab, 1: None},
            }

        self.check_model(
            Model(),
            example_inputs=example_inputs,
            dynamic_shapes=dynamic_shapes,
        )

    def test_triton_kernel_sympy_expr_arg(self):
        if self.device != GPU_TYPE:
            raise unittest.SkipTest("requires GPU")

        class Model(torch.nn.Module):
            def forward(self, x, e):
                sympy_expr = max(1, e.item())
                out = torch.zeros_like(x)
                add_kernel[(1,)](
                    in_ptr0=x,
                    in_ptr1=x,
                    out_ptr=out,
                    n_elements=sympy_expr,
                    BLOCK_SIZE=1,
                )
                return out

        NUMEL = 64
        inputs = (
            torch.randn(NUMEL, device=self.device),
            torch.tensor(NUMEL, device=self.device),
        )
        self.check_model(Model(), inputs)

    def test_triton_kernel_sympy_fn_like_arg(self):
        # This test should hit sympy.expand("sqrt") which crashes with
        # AttributeError: 'function' object has no attribute 'expand'.
        if self.device != GPU_TYPE:
            raise unittest.SkipTest("requires GPU")

        class Model(torch.nn.Module):
            def forward(self, x):
                out = torch.zeros_like(x)
                add_kernel_with_optional_param[1,](
                    in_ptr0=x,
                    in_ptr1=x,
                    out_ptr=out,
                    n_elements=x.numel(),
                    BLOCK_SIZE=1,
                    ARGS_PASSED="sqrt",  # sqrt is a valid sympy fn
                )
                return out

        inputs = (torch.randn(4, device=self.device),)
        self.check_model(Model(), inputs)

    def test_triton_kernel_with_none_input(self):
        if self.device != GPU_TYPE:
            raise unittest.SkipTest("requires GPU")

        class Model(torch.nn.Module):
            def __init__(self) -> None:
                super().__init__()

            def forward(self, x, y):
                n_elements = x.size()[0]
                BLOCK_SIZE = 1024

                output_wo_y = torch.empty_like(x)
                output_with_y = torch.empty_like(x)

                add_kernel_with_optional_param[(1,)](
                    x,
                    None,
                    output_wo_y,
                    n_elements,
                    ARGS_PASSED="one",
                    BLOCK_SIZE=BLOCK_SIZE,
                )
                add_kernel_with_optional_param[(1,)](
                    x,
                    y,
                    output_with_y,
                    n_elements,
                    ARGS_PASSED="two",
                    BLOCK_SIZE=BLOCK_SIZE,
                )

                return 2.71 * output_wo_y + 3.14 * output_with_y

        example_inputs = (
            torch.randn(1023, device=self.device),
            torch.randn(1023, device=self.device),
        )

        self.check_model(Model(), example_inputs)

    def test_triton_kernel_equal_to_1_arg(self):
        if self.device != GPU_TYPE:
            raise unittest.SkipTest("requires GPU")

        class Model(torch.nn.Module):
            def forward(self, x, y):
                out = torch.empty_like(x)
                n_elements = x.numel()
                add_kernel[(n_elements,)](x, y, out, n_elements, BLOCK_SIZE=16)
                return out

        example_inputs = (
            torch.randn(1, device=self.device),
            torch.randn(1, device=self.device),
        )

        self.check_model(Model(), example_inputs)

    @common_utils.parametrize("dynamic", [False, True])
    def test_triton_kernel_equal_to_1_float_arg(self, dynamic):
        if self.device != GPU_TYPE:
            raise unittest.SkipTest("requires GPU")

        class Model(torch.nn.Module):
            def forward(self, x, y):
                out = torch.empty_like(x)
                n_elements = x.numel()
                scaling_factor = (n_elements**0) / 1.0
                add_kernel_with_scaling[(n_elements,)](
                    x,
                    y,
                    out,
                    n_elements,
                    scaling_factor,
                    BLOCK_SIZE=16,
                )
                return out

        dynamic_shapes = None
        if dynamic:
            dim0_xy = Dim("s0", min=2, max=1024)
            dynamic_shapes = {
                "x": {0: dim0_xy, 1: None},
                "y": {0: dim0_xy, 1: None},
            }
        example_inputs = (
            torch.randn(2, device=self.device),
            torch.randn(2, device=self.device),
        )
        self.check_model(
            Model(),
            example_inputs,
            dynamic_shapes=dynamic_shapes,
        )

    def test_triton_kernel_weird_param_order(self):
        if self.device != GPU_TYPE:
            raise unittest.SkipTest("requires GPU")

        class Model(torch.nn.Module):
            def __init__(self) -> None:
                super().__init__()

            def forward(self, x):
                out = torch.empty_like(x)
                add_kernel_autotuned_weird_param_order[16,](
                    in_ptr0=x,
                    in_ptr1=x,
                    n_elements=x.numel(),
                    out_ptr=out,
                )
                return out

        x = torch.randn(16, 16, device=self.device)
        self.check_model(Model(), (x,))

    def test_shifted_constraint_ranges(self):
        class Model(torch.nn.Module):
            def __init__(self) -> None:
                super().__init__()

            def forward(
                self,
                x: torch.Tensor,
                y: torch.Tensor,
            ):
                torch._check(y.size(0) == x.size(0) + 1)
                return x.sum(0) + y.sum(0)

        a = torch.randn((4, 5), device=self.device)
        b = torch.randn((5, 5), device=self.device)
        dim0_x = Dim("dim0_x", min=2, max=1024)
        dim0_y = dim0_x + 1
        dynamic_shapes = {"x": {0: dim0_x}, "y": {0: dim0_y}}
        self.check_model(
            Model(),
            (a, b),
            dynamic_shapes=dynamic_shapes,
        )

    def test_scatter_fallback(self):
        class Model(torch.nn.Module):
            def __init__(self) -> None:
                super().__init__()

            def forward(
                self,
                inp: torch.Tensor,
                index: torch.Tensor,
                src: torch.Tensor,
            ):
                return torch.scatter(inp, 1, index, src)

        inputs = (
            torch.ones((3, 5), device=self.device, dtype=torch.int64),
            torch.tensor([[0, 1, 2, 0]], device=self.device, dtype=torch.int64),
            torch.zeros((2, 5), device=self.device, dtype=torch.int64),
        )

        self.check_model(Model(), inputs)

    def test_scatter_reduce_fallback(self):
        class Model(torch.nn.Module):
            def __init__(self) -> None:
                super().__init__()

            def forward(
                self,
                inp: torch.Tensor,
                index: torch.Tensor,
                src: torch.Tensor,
            ):
                return torch.scatter_reduce(inp, 0, index, src, reduce="sum")

        inputs = (
            torch.tensor([1, 10, 100, 1000], device=self.device, dtype=torch.int64),
            torch.tensor([0, 1, 0, 1, 2, 1], device=self.device, dtype=torch.int64),
            torch.tensor([1, 2, 3, 4, 5, 6], device=self.device, dtype=torch.int64),
        )

        self.check_model(Model(), inputs)

    def test_index_put_fallback(self):
        # index_put falls back in the deterministic mode
        with DeterministicGuard(True):

            class Model(torch.nn.Module):
                def __init__(self) -> None:
                    super().__init__()

                def forward(
                    self,
                    self_tensor: torch.Tensor,
                    indices: Tuple[torch.Tensor],
                    values: torch.Tensor,
                ):
                    return torch.index_put(
                        self_tensor, indices, values, accumulate=True
                    )

            inputs = (
                torch.ones(4, device=self.device, dtype=torch.int64),
                (torch.tensor([1, 1, 2, 2], device=self.device, dtype=torch.bool),),
                torch.ones(4, device=self.device, dtype=torch.int64),
            )

            self.check_model(Model(), inputs)

    def test_repeated_user_defined_triton_kernel(self):
        if self.device != GPU_TYPE:
            raise unittest.SkipTest("requires GPU")

        class Model(torch.nn.Module):
            def __init__(self) -> None:
                super().__init__()

            def forward(self, x):
                for _ in range(3):
                    mul2_inplace_kernel[4,](x, n_elements=4, BLOCK_SIZE=16)
                return x

        inputs = (torch.randn(4, 4, device=self.device),)
        self.check_model(Model(), inputs)

    def test_convolution(self):
        class Model(torch.nn.Module):
            def __init__(self) -> None:
                super().__init__()

            def forward(self, x, w, b):
                return torch.ops.aten.convolution(x, w, b, [4], [0], [1], True, [0], 1)

        example_inputs = (
            torch.randn([2, 32, 90], device=self.device),
            torch.randn([32, 16, 8], device=self.device),
            torch.randn([16], device=self.device),
        )
        with config.patch(
            {
                "max_autotune": True,
                "max_autotune_gemm_backends": "Triton",
            }
        ):
            self.check_model(Model(), example_inputs)

    def test_zero_size_weight(self):
        class Model(torch.nn.Module):
            def __init__(self, channel, r=8):
                super().__init__()
                self.pool = torch.nn.AdaptiveAvgPool2d(1)
                self.net = torch.nn.Sequential(
                    torch.nn.Linear(channel, channel // r, bias=False),
                    torch.nn.ReLU(inplace=True),
                    torch.nn.Linear(channel // r, channel, bias=False),
                    torch.nn.Sigmoid(),
                )

            def forward(self, inp):
                b, c, _, _ = inp.shape
                x = self.pool(inp).view(b, c)
                x = self.net(x).view(b, c, 1, 1)
                x = inp * x
                return x

        inputs = (torch.rand(4, 4, 4, 4, device=self.device),)
        self.check_model(Model(4), inputs)

    def test_zero_size_buffer(self):
        class Model(torch.nn.Module):
            def __init__(self, device):
                super().__init__()
                self.foo = torch.nn.Buffer(torch.zeros((0, 0), device=device))

            def forward(self, x):
                return x + 1, self.foo

        example_inputs = (torch.rand(4, 4, device=self.device),)
        self.check_model(Model(self.device), example_inputs)

    def test_no_args(self):
        class Model(torch.nn.Module):
            def __init__(self, m, n):
                super().__init__()
                self.weight = torch.nn.Parameter(
                    torch.randn(m, n),
                )
                self.alpha = torch.nn.Parameter(torch.randn(m, n))

            def forward(self):
                return self.weight * self.alpha

        self.check_model(Model(6, 4), ())

    def test_dynamic_scalar(self):
        class Model(torch.nn.Module):
            def __init__(self) -> None:
                super().__init__()
                self.criterion_ce = torch.nn.CrossEntropyLoss(reduction="none")

            def forward(self, inputs, targets, split_index=None):
                statistics = {}
                total_loss = self.criterion_ce(inputs, targets).sum()
                statistics["dl"] = total_loss.item()
                return total_loss, statistics

        inputs = (
            torch.rand(4, 4, 4, 4, device=self.device),
            torch.rand(4, 4, 4, 4, device=self.device),
        )
        self.check_model(Model(), inputs)

    def test_symint_item(self):
        class Model(torch.nn.Module):
            def forward(self, tensor):
                return tensor.item()

        inputs = (torch.tensor([1], dtype=torch.int, device=self.device),)
        self.check_model(Model(), inputs)

    def test_symbool_item(self):
        class Model(torch.nn.Module):
            def forward(self, tensor):
                return tensor.item()

        inputs = (torch.tensor([0], dtype=torch.bool, device=self.device),)
        self.check_model(Model(), inputs)

    def test_symfloat_item(self):
        class Model(torch.nn.Module):
            def forward(self, tensor):
                return tensor.item()

        inputs = (torch.tensor([3.14], dtype=torch.float, device=self.device),)
        self.check_model(Model(), inputs)

    def test_constant_original_fqn_and_dtype(self):
        class FooBarModule(torch.nn.Module):
            def __init__(self) -> None:
                super().__init__()
                self.register_parameter("0", torch.nn.Parameter(torch.randn(3, 4)))
                self.test_buf = torch.nn.Buffer(torch.randn(3, 4))
                self.register_parameter(
                    "test_param", torch.nn.Parameter(torch.randn(3, 4))
                )

            def forward(self, x):
                return ((x + self.test_buf) * getattr(self, "0")) / self.test_param

        class TestModule(torch.nn.Module):
            def __init__(self) -> None:
                super().__init__()
                self.foo_bar = FooBarModule()
                self.register_parameter(
                    "test_param", torch.nn.Parameter(torch.randn(3, 4))
                )
                self.test_buf = torch.nn.Buffer(torch.randn(3, 4))

            def forward(self, x):
                return (self.foo_bar(x) + self.test_param) * self.test_buf

        with torch.no_grad():
            so_path = AOTIRunnerUtil.compile(
                model=TestModule().to(device=self.device),
                example_inputs=(torch.rand(3, 4, device=self.device),),
            )

        runner = AOTIRunnerUtil.load_runner(self.device, so_path)

        expected_original_fqns = {
            "L__self___test_param": "test_param",
            "L__self___test_buf": "test_buf",
            "getattr_L__self___foo_bar___0__": "foo_bar.0",
            "L__self___foo_bar_test_param": "foo_bar.test_param",
            "L__self___foo_bar_test_buf": "foo_bar.test_buf",
        }
        self.assertEqual(
            expected_original_fqns, runner.get_constant_names_to_original_fqns()
        )

        expected_dtypes = {
            "L__self___test_param": 6,
            "L__self___test_buf": 6,
            "getattr_L__self___foo_bar___0__": 6,
            "L__self___foo_bar_test_param": 6,
            "L__self___foo_bar_test_buf": 6,
        }
        self.assertEqual(expected_dtypes, runner.get_constant_names_to_dtypes())

    def test_masked_select_dynamic(self):
        class M(torch.nn.Module):
            def __init__(self) -> None:
                super().__init__()

            def forward(self, x: torch.Tensor) -> torch.Tensor:
                mask = x.ge(0.5)
                return torch.masked_select(x, mask)

        example_args = (torch.randn(3, 4, 5, device=self.device),)
        dim0_x_max, dim1_x_max = 100, 7
        dynamic_shapes = {
            "x": {
                0: Dim("dim0_x", max=dim0_x_max),
                1: Dim("dim1_x_max", max=dim1_x_max),
            }
        }
        m = M()
        self.check_model(m, example_args, dynamic_shapes=dynamic_shapes)

    def test_fqn(self):
        class NestedChild(torch.nn.Module):
            def __init__(self) -> None:
                super().__init__()
                self.nestedchild3buffer = torch.nn.Buffer(torch.ones(2, 3) * 3)

            def forward(self, x):
                return x / self.nestedchild3buffer

        class Child1(torch.nn.Module):
            def __init__(self) -> None:
                super().__init__()
                self.nested = NestedChild()
                self.register_parameter(
                    "child1param", torch.nn.Parameter(torch.ones(2, 3))
                )

            def forward(self, x):
                x = self.nested(x)
                return x + self.child1param

        class Child2(torch.nn.Module):
            def __init__(self) -> None:
                super().__init__()
                self.child2buffer = torch.nn.Buffer(torch.ones(2, 3) * 2)

            def forward(self, x):
                return x - self.child2buffer

        class MyModule(torch.nn.Module):
            def __init__(self) -> None:
                super().__init__()
                self.foo = Child1()
                self.bar = Child2()
                self.register_parameter(
                    "rootparam", torch.nn.Parameter(torch.ones(2, 3) * 4)
                )

            def forward(self, x):
                x = x * self.rootparam
                x = self.foo(x)
                x = self.bar(x)
                return x

        self.check_model(MyModule(), (torch.randn(2, 3, device=self.device),))

    def test_model_modified_weights(self):
        class Model(torch.nn.Module):
            def __init__(self, n, k, device):
                super().__init__()
                self.weight = torch.randn(n, k, device=device)
                self.bias = torch.randn(n, device=device)

            def forward(self, a):
                return torch.nn.functional.linear(a, self.weight, self.bias)

        M = 16
        N = 10
        K = 128
        example_inputs = (torch.randn(2, M, K, device=self.device),)
        model = Model(N, K, self.device)
        self.check_model(model, example_inputs)
        # Update model weights, after this AOTInductor should re-generate model.so
        # if weights are stored in the model.so
        model.weight += 1
        self.check_model(model, example_inputs)

    def test_triton_kernel_extern_kernel_arg(self):
        if self.device != GPU_TYPE:
            raise unittest.SkipTest("requires GPU")

        class Model(torch.nn.Module):
            def forward(self, x, y):
                out = torch.zeros_like(x)
                # torch.mm is ExternKernelOut
                add_kernel[(4,)](x, torch.mm(x, y), out, 4, 16)
                return out

        example_inputs = (
            torch.randn(4, 4, device=GPU_TYPE),
            torch.randn(4, 4, device=GPU_TYPE),
        )

        self.check_model(Model(), example_inputs)

    def test_triton_kernel_multi_output_arg(self):
        if self.device != GPU_TYPE:
            raise unittest.SkipTest("requires GPU")

        class Model(torch.nn.Module):
            def forward(self, x, y):
                out = torch.zeros_like(x)
                # torch.sort creates fallback kernel and hence MultiOutput
                add_kernel[(4,)](x, torch.sort(y).values, out, 4, 16)
                return out

        example_inputs = (
            torch.randn(4, 4, device=GPU_TYPE),
            torch.randn(4, 4, device=GPU_TYPE),
        )

        self.check_model(Model(), example_inputs)

    # @skipIfXpu(msg="torch.xpu.memory_allocated not supported yet")
    def test_triton_kernel_reinterpret_view_mem_leak(self):
        # Check for memory leak when using user-defined Triton Kernel + AOTI.
        if self.device != GPU_TYPE:
            raise unittest.SkipTest("requires GPU")

        class Model(torch.nn.Module):
            def __init__(self) -> None:
                super().__init__()

            def forward(self, x, y):
                out = torch.zeros_like(x)
                yy = y * y
                # reshape creates a ReinterpretView
                add_kernel[(4,)](x, yy.reshape_as(x), out, 4, 16)
                return out

        example_inputs = (
            torch.randn(4, 4, device=GPU_TYPE),
            torch.randn(1, 16, device=GPU_TYPE),
        )

        so_path: str = AOTIRunnerUtil.compile(
            Model(),
            example_inputs,
        )
        aot_inductor_module = AOTIRunnerUtil.load(GPU_TYPE, so_path)

        # Don't assign outputs to a variable b/c it will allocate GPU memory.
        device_interface = get_interface_for_device(GPU_TYPE)
        device: int = device_interface.current_device()
        mem_before = device_interface.memory_allocated(device)
        aot_inductor_module(*example_inputs)
        aot_inductor_module(*example_inputs)
        mem_after = device_interface.memory_allocated(device)
        self.assertEqual(mem_before, mem_after)

        actual = aot_inductor_module(*example_inputs)
        expected = Model()(*example_inputs)
        torch.testing.assert_close(actual, expected)

    @torch._dynamo.config.patch(capture_scalar_outputs=True)
    @common_utils.parametrize("dynamic", [False, True])
    @common_utils.parametrize("autotuning", [False, True])
    def test_triton_kernel_unbacked_symint_in_grid(self, dynamic, autotuning):
        if self.device != GPU_TYPE:
            raise unittest.SkipTest("requires GPU")

        class Model(torch.nn.Module):
            def forward(self, x, y, n_elements_tensor):
                output = torch.zeros_like(x)
                n_elements_symint = n_elements_tensor.item()
                n_elements = x.numel()

                def grid(meta):
                    return (triton.cdiv(n_elements_symint, meta["BLOCK_SIZE"]),)

                if autotuning:
                    add_kernel_autotuned[grid](
                        x,
                        y,
                        output,
                        n_elements,
                    )
                else:
                    add_kernel[grid](
                        x,
                        y,
                        output,
                        n_elements,
                        BLOCK_SIZE=16,
                    )

                return output

        example_inputs = (
            torch.randn(123, device=GPU_TYPE),
            torch.randn(123, device=GPU_TYPE),
            torch.tensor(123),
        )

        dynamic_shapes = None
        if dynamic:
            dim0 = Dim("s0", min=2, max=1024)
            dynamic_shapes = {
                "x": {0: dim0},
                "y": {0: dim0},
                "n_elements_tensor": {},
            }

        self.check_model(
            Model(),
            example_inputs,
            dynamic_shapes=dynamic_shapes,
        )

    def test_scaled_dot_product_efficient_attention(self):
        if self.device != GPU_TYPE:
            raise unittest.SkipTest("requires GPU")

        class Model(torch.nn.Module):
            def forward(self, q, k, v, attn_bias):
                return torch.ops.aten._scaled_dot_product_efficient_attention(
                    q, k, v, attn_bias, False
                )[0]

        example_inputs = (
            torch.randn(4, 4, 36, 36, device=GPU_TYPE),
            torch.randn(4, 4, 36, 36, device=GPU_TYPE),
            torch.randn(4, 4, 36, 36, device=GPU_TYPE),
            torch.randn(4, 4, 36, 36, device=GPU_TYPE),
        )
        self.check_model(Model(), example_inputs)

    def test_index_put_with_none_index(self):
        # index_put falls back in the deterministic mode
        with DeterministicGuard(True):

            class Model(torch.nn.Module):
                def forward(self, x, i1, i2, y):
                    return torch.ops.aten.index_put(
                        x,
                        (None, None, i1, i2.transpose(0, 1)),
                        y,
                        accumulate=True,
                    )

            example_inputs = (
                torch.rand(8, 192, 30, 30, device=self.device),
                torch.zeros(3, 14, 1, 1, dtype=torch.int64, device=self.device),
                torch.ones(14, 3, dtype=torch.int64, device=self.device),
                torch.randn(8, 192, 3, 14, 3, 14, device=self.device),
            )
            self.check_model(Model(), example_inputs)

    def test_runtime_checks(self):
        class Model(torch.nn.Module):
            def __init__(self) -> None:
                super().__init__()

            if SM80OrLater:

                def forward(self, x0, x1, x2, x3, x4, x5, x6, x7, x8, x9):
                    return (x0, x1, x2, x3, x4, x5, x6, x7, x8, x9)

            else:

                def forward(self, x0, x1, x2, x4, x5, x6, x7, x8, x9):
                    return (x0, x1, x2, x4, x5, x6, x7, x8, x9)

        inputs = []
        dtypes = [
            torch.float16,
            torch.float32,
            torch.float64,
            torch.bool,
            torch.int8,
            torch.int16,
            torch.int32,
            torch.int64,
            torch.uint8,
        ]
        if SM80OrLater:
            dtypes.append(torch.bfloat16)
        for dtype in dtypes:
            inputs.append(torch.ones(4, 8, 10, dtype=dtype, device=self.device))

        dim0 = Dim("s0", min=2, max=1024)
        dim1 = Dim("s1", min=2, max=512)
        dim2 = Dim("s2", min=2, max=128)
        dynamic_shapes = {
            "x0": {0: dim0},
            "x1": {0: dim0},
            "x2": {0: dim0},
            "x4": {1: dim1},
            "x5": {1: dim1},
            "x6": {},
            "x7": {2: dim2},
            "x8": {2: dim2},
            "x9": {2: dim2},
        }
        if SM80OrLater:
            dynamic_shapes["x3"] = {1: dim1}

        m = Model()
        inputs = tuple(inputs)
        with torch.no_grad(), config.patch(
            {
                "aot_inductor.debug_compile": True,
            }
        ):
            so_path = AOTIRunnerUtil.compile(m, inputs, dynamic_shapes=dynamic_shapes)
        with open(os.path.splitext(so_path)[0] + ".cpp") as cpp:
            src_code = cpp.read()
            FileCheck().check_count(
                "unmatched dtype",
                10 if SM80OrLater else 9,
                exactly=True,
            ).run(src_code)
            FileCheck().check_count(
                "unmatched dim value at",
                21
                if SM80OrLater
                else 19,  # we have 9 dynamic dims for which we generate different checks
                exactly=True,
            ).run(src_code)
            FileCheck().check_count(
                "dim value is too",
                18
                if SM80OrLater
                else 16,  # we have 9 dynamic dims for which we generate two checks
                exactly=True,
            ).run(src_code)
            FileCheck().check_count(
                "unmatched stride value at",
                21
                if SM80OrLater
                else 19,  # we have 9 symbolic strides for which we don't generate checks
                exactly=True,
            ).run(src_code)
        optimized = AOTIRunnerUtil.load(self.device, so_path)
        actual = optimized(*inputs)
        expected = m(*inputs)
        torch.testing.assert_close(actual, expected)

    @unittest.skipIf(TEST_WITH_ROCM, "FP8 is not supported on ROCM")
    @unittest.skipIf(not SM90OrLater, "FP8 is only supported on H100+")
    def test_runtime_checks_fp8(self):
        # cuda only
        if self.device != "cuda":
            return

        class Model(torch.nn.Module):
            def __init__(self) -> None:
                super().__init__()

            def forward(self, x0, x1):
                t = x0.to(torch.float) + x1.to(torch.float)
                return t

        inputs = []
        for dtype in (
            torch.float8_e4m3fn,
            torch.float8_e5m2,
            # FP8 funz are for AMD
            # see https://github.com/pytorch/pytorch/issues/126734
            # torch.float8_e4m3fnuz,
            # torch.float8_e5m2fnuz,
        ):
            inputs.append(torch.ones(8, 8, 8, dtype=dtype, device=self.device))
        dim0 = Dim("s0", min=2, max=1024)
        dynamic_shapes = {
            "x0": {0: dim0},
            "x1": {0: dim0},
        }
        with torch.no_grad(), config.patch(
            {
                "aot_inductor.debug_compile": True,
            }
        ):
            self.check_model(
                Model(),
                tuple(inputs),
                dynamic_shapes=dynamic_shapes,
            )

    def test_runtime_checks_complex(self):
        class Model(torch.nn.Module):
            def __init__(self) -> None:
                super().__init__()

            def forward(self, x0, x1, x2):
                return (x0, x1, x2)

        inputs = []
        x0 = torch.tensor([1, -1], dtype=torch.complex32, device=self.device)
        x1 = torch.tensor(
            [1 + 1j, -1 + 1j, -2 + 2j, 3 - 3j, 0, 1j, 1, -1],
            dtype=torch.complex64,
            device=self.device,
        )
        x2 = torch.tensor(128, dtype=torch.complex128, device=self.device)
        inputs.append(x0)
        inputs.append(x1)
        inputs.append(x2)
        dim0 = Dim("s0", min=2, max=1024)
        dynamic_shapes = {
            "x0": {0: dim0},
            "x1": {},
            "x2": {},
        }
        with torch.no_grad(), config.patch(
            {
                "aot_inductor.debug_compile": True,
            }
        ):
            self.check_model(
                Model(),
                tuple(inputs),
                dynamic_shapes=dynamic_shapes,
            )

    @unittest.skipIf(IS_FBCODE, "Not yet runnable in fbcode")
    def test_runtime_checks_dtype_failed(self):
        class Model(torch.nn.Module):
            def __init__(self) -> None:
                super().__init__()

            def forward(self, x):
                y = x.type(torch.float)
                return y

        x = torch.randn(1, 4, dtype=torch.float16, device=self.device)
        model = Model()
        with torch.no_grad(), config.patch(
            {
                "aot_inductor.debug_compile": True,
            }
        ):
            so_path: str = AOTIRunnerUtil.compile(
                model,
                (x,),
            )
        aot_inductor_module = AOTIRunnerUtil.load(self.device, so_path)
        x_casted = x.float()
        with self.assertRaisesRegex(Exception, ""):
            aot_inductor_module(x_casted)

    def test_non_contiguous_output_alias(self):
        # Test return x, x.contiguous() where x is non-contiguous.
        class Model(torch.nn.Module):
            def forward(self, x):
                squared = x * x
                transposed = squared.t()  # non-contiguous
                contig = transposed.contiguous()
                return transposed, contig

        x = torch.randn(3, 4, dtype=torch.float16, device=self.device)
        model = Model()
        with torch.no_grad():
            result = AOTIRunnerUtil.run(
                self.device,
                model,
                (x,),
            )
        actual = model(x)
        self.assertTrue(same(result, actual))

        # contiguous() should create a new tensor
        self.assertTrue(result[0].data_ptr() != result[1].data_ptr())

    def test_multiple_output_alias(self):
        # Test when mutliple outputs alias the same tensor
        class Model(torch.nn.Module):
            def forward(self, x):
                squared = x * x
                contig = squared.contiguous()  # alias
                reshaped = squared.reshape(squared.shape)  # alias
                cubed = squared * x
                return squared, contig, reshaped, cubed

        x = torch.randn(3, 4, dtype=torch.float32, device=self.device)
        model = Model()

        with torch.no_grad():
            result = AOTIRunnerUtil.run(
                self.device,
                model,
                (x,),
            )
        actual = model(x)
        self.assertTrue(same(result, actual))

        # squared, contig and reshaped alias the same tensor.
        self.assertTrue(result[0].data_ptr() == result[1].data_ptr())
        self.assertTrue(result[0].data_ptr() == result[2].data_ptr())
        # cubed shouldn't be an alias.
        self.assertTrue(result[0].data_ptr() != result[3].data_ptr())

    def test_runtime_checks_shape_failed(self):
        class Model(torch.nn.Module):
            def __init__(self) -> None:
                super().__init__()

            def forward(self, x):
                return x

        x = torch.randn(4, 4, 4, dtype=torch.float16, device=self.device)
        y0 = torch.randn(8, 4, 4, dtype=torch.float16, device=self.device)
        y1 = torch.randn(4, 8, 4, dtype=torch.float16, device=self.device)
        y2 = rand_strided(
            (4, 4, 4), (16, 1, 4), dtype=torch.float16, device=self.device
        )
        # batch size is outside of the range
        y3 = torch.randn(2048, 3, 4, dtype=torch.float16, device=self.device)
        y4 = torch.randn(2048, 4, 4, dtype=torch.float16, device=self.device)
        dim0 = Dim("s0", min=4, max=1024)
        dynamic_shapes = {
            "x": {0: dim0},
        }
        model = Model()
        with torch.no_grad(), config.patch(
            {
                "aot_inductor.debug_compile": True,
            }
        ):
            so_path: str = AOTIRunnerUtil.compile(
                model, (x,), dynamic_shapes=dynamic_shapes
            )
        aot_inductor_module = AOTIRunnerUtil.load(self.device, so_path)
        # dynamic dim works fine
        _ = aot_inductor_module(y0)
        with self.assertRaisesRegex(Exception, ""):
            aot_inductor_module(y1)
        with self.assertRaisesRegex(Exception, ""):
            aot_inductor_module(y2)
        with self.assertRaisesRegex(Exception, ""):
            aot_inductor_module(y3)
        with self.assertRaisesRegex(Exception, ""):
            aot_inductor_module(y4)

    def test_add_complex(self):
        class Model(torch.nn.Module):
            def forward(self, a, b):
                return torch.add(a, b)

        x = torch.tensor(
            [1 + 1j, -1 + 1j, -2 + 2j, 3 - 3j, 0, 1j, 1, -1], device=self.device
        )
        y = torch.tensor(
            [1 + 1j, -1 + 1j, -2 + 2j, 3 - 3j, 0, 1j, 1, -1], device=self.device
        )
        self.check_model(Model(), (x, y))

    def test_embedding_bag(self):
        class Model(torch.nn.Module):
            def forward(self, w, i, o):
                return torch.ops.aten._embedding_bag(w, i, o, False, 0, False, None)

        example_inputs = (
            torch.randn([10, 4], device=self.device),
            torch.randint(10, [8], device=self.device),
            torch.tensor([0, 2, 6], device=self.device),
        )
        self.check_model(Model(), example_inputs)

    def test_fft_c2c(self):
        class Model(torch.nn.Module):
            def forward(self, x):
                return torch.fft.fftn(x), torch.fft.fftn(x).real

        example_inputs = (torch.randn(16, 16, 16, device=self.device),)
        self.check_model(Model(), example_inputs)

    def test_bool_input(self):
        # Specialize on whichever branch the example input for b is
        class Model(torch.nn.Module):
            def forward(self, x, b):
                if b:
                    return x * x
                else:
                    return x + x

        example_inputs = (torch.randn(3, 3, device=self.device), True)
        self.check_model(Model(), example_inputs)

    def test_int_list_input(self):
        class Model(torch.nn.Module):
            def forward(self, x, i):
                return x * i[0] * i[1]

        example_inputs = (torch.randn(3, 3, device=self.device), [3, 4])
        self.check_model(Model(), example_inputs)

    def test_nested_tensor_from_jagged(self):
        class Model(nn.Module):
            def __init__(self) -> None:
                super().__init__()
                self.mlp = nn.Sequential(
                    nn.Linear(128, 64), nn.ReLU(), nn.Linear(64, 32), nn.Sigmoid()
                )

            def forward(self, values, offsets):
                nt = torch.nested.nested_tensor_from_jagged(values, offsets)
                res = self.mlp(nt)
                return res.values()

        model = Model().to(device=self.device)

        example_inputs_1 = (
            torch.randn((15, 128), device=self.device),
            torch.tensor([0, 3, 4, 10, 15], device=self.device),
        )

        # same "NT batch size", different actual amount of data
        example_inputs_2 = (
            torch.randn((31, 128), device=self.device),
            torch.tensor([0, 1, 20, 25, 31], device=self.device),
        )

        # same actual amount of data, different "NT batch size"
        example_inputs_3 = (
            torch.randn((15, 128), device=self.device),
            torch.tensor([0, 3, 10, 15], device=self.device),
        )

        # different "NT batch size"
        example_inputs_4 = (
            torch.randn((37, 128), device=self.device),
            torch.tensor([0, 5, 16, 25, 29, 37], device=self.device),
        )

        dim0_values = Dim("dim0_values", min=1, max=128)
        dim0_offsets = Dim("dim0_offsets", min=1, max=9)
        dynamic_shapes = {"values": {0: dim0_values}, "offsets": {0: dim0_offsets}}
        example_inputs_list = [
            example_inputs_1,
            example_inputs_2,
            example_inputs_3,
            example_inputs_4,
        ]

        self.check_model_with_multiple_inputs(
            model, example_inputs_list, dynamic_shapes=dynamic_shapes
        )

    @common_utils.parametrize("max_autotune", [True, False])
    def test_misc_1(self, max_autotune):
        if self.device == "cpu" and IS_MACOS and max_autotune:
            raise unittest.SkipTest("max_autotune not supported on macos")

        class Model(nn.Module):
            def __init__(self) -> None:
                super().__init__()
                self.mlp = nn.Sequential(
                    nn.Linear(128, 64), nn.ReLU(), nn.Linear(64, 32), nn.Sigmoid()
                )
                self.emb = nn.EmbeddingBag(num_embeddings=128, embedding_dim=32)
                self.over_arch = nn.Sequential(
                    nn.Linear(64, 32), nn.ReLU(), nn.Linear(32, 32), nn.Sigmoid()
                )

            def forward(self, x, y):
                mlp_output = self.mlp(x)
                emb_output = self.emb(y)
                return self.over_arch(torch.concat([mlp_output, emb_output], dim=1))

        example_inputs = (
            torch.randn(16, 128, device=self.device),
            torch.randint(0, 128, (16, 10), device=self.device),
        )
        self.check_model(
            Model(), example_inputs, options=dict(max_autotune=max_autotune)
        )

    @skip_if_no_torchvision
    def test_torchvision_transforms_functional_tensor_resize(self):
        import torchvision

        # https://fb.workplace.com/groups/1075192433118967/permalink/1501860707118802/
        class A(torch.nn.Module):
            def forward(self, image: torch.Tensor, target_size: torch.Tensor):
                target_h, target_w = target_size.tolist()
                torch._check(target_h > 0)
                torch._check(target_w > 0)
                torch._check(target_h <= 4000)
                torch._check(target_w <= 4000)

                return torchvision.transforms._functional_tensor.resize(
                    image,
                    size=[target_h, target_w],
                    interpolation="bilinear",
                    antialias=False,
                )

        model = A()
        example_inputs = (
            torch.ones([3, 800, 600], device=self.device),
            torch.tensor([448, 336], device=self.device),
        )
        dynamic_shapes = {
            "image": {
                1: torch.export.Dim("height", min=1, max=4000),
                2: torch.export.Dim("width", min=1, max=4000),
            },
            "target_size": None,
        }
        self.check_model(model, example_inputs, dynamic_shapes=dynamic_shapes)

    def test_aoti_debug_printer_codegen(self):
        # basic addmm model to test codegen for aoti intermediate debug printer
        class Model(torch.nn.Module):
            def __init__(self, n, k, device):
                super().__init__()
                self.weight = torch.randn(n, k, device=device)
                self.bias = torch.randn(n, device=device)

            def forward(self, a):
                return torch.nn.functional.linear(a, self.weight, self.bias)

        M = 8
        N = 6
        K = 16
        model = Model(N, K, self.device)
        batch = 2
        a = torch.randn(batch, M, K, device=self.device)
        example_inputs = (a,)

        kernel_calls = (
            [
                ("triton_poi_fused_0", 1),
                (f"aoti_torch_{GPU_TYPE}_addmm_out", 2),
            ]
            if self.device == GPU_TYPE
            else [
                ("aoti_torch_cpu_addmm_out", 2),
            ]
        )

        # test default debug printing all tensor values codegen
        with config.patch({"aot_inductor.debug_intermediate_value_printer": "2"}):
            result, code = run_and_get_cpp_code(
                AOTIRunnerUtil.compile, model, example_inputs
            )

            # check the c shim print_tensor_handle call is triggered by the config and injected the cpp output code as expected
            self.assertEqual("aoti_torch_print_tensor_handle" in code, True)

            # check the codegen for debug printing around the actual kernel call is expected

            for kernel_call, count in kernel_calls:
                FileCheck().check_count(
                    f"before_launch - {kernel_call}",
                    count,
                ).run(code)
                FileCheck().check_count(
                    f"after_launch - {kernel_call}",
                    count,
                ).run(code)

        # test printing selected kernel's tensor values codegen
        filtered_kernel_name = f"aoti_torch_{self.device}_addmm_out"
        with config.patch(
            {
                "aot_inductor.debug_intermediate_value_printer": "2",
                "aot_inductor.filtered_kernel_names": filtered_kernel_name,
            }
        ):
            result, code = run_and_get_cpp_code(
                AOTIRunnerUtil.compile, model, example_inputs
            )
            filtered_kernel_calls = [
                (filtered_kernel_name, 2),
            ]
            for kernel_call, count in filtered_kernel_calls:
                FileCheck().check_count(
                    f"before_launch - {kernel_call}",
                    count,
                ).run(code)
                FileCheck().check_count(
                    f"after_launch - {kernel_call}",
                    count,
                ).run(code)

            kernel_calls_not_to_print = [
                kernel_call
                for kernel_call in kernel_calls
                if kernel_call[0] != filtered_kernel_name
            ]
            for kernel_name, _ in kernel_calls_not_to_print:
                FileCheck().check_not(f"before_launch - {kernel_name}").run(code)
                FileCheck().check_not(f"after_launch - {kernel_name}").run(code)

    def test_aoti_debug_printer_user_defined_triton_kernel(self):
        if self.device != GPU_TYPE:
            raise unittest.SkipTest("requires GPU")

        class Model(torch.nn.Module):
            def __init__(self) -> None:
                super().__init__()

            def forward(self, x, y):
                out = torch.zeros_like(x)
                add_kernel[(4,)](x, y, out, n_elements=4, BLOCK_SIZE=16)
                return out

        example_inputs = (
            torch.randn(4, 4, device=self.device),
            torch.randn(4, 4, device=self.device),
        )

        kernel_calls = [
            ("add_kernel_0", 3),
        ]

        with config.patch({"aot_inductor.debug_intermediate_value_printer": "2"}):
            result, code = run_and_get_cpp_code(
                AOTIRunnerUtil.compile, Model(), example_inputs
            )
            # check the c shim print_tensor_handle call is triggered by the config and injected the cpp output code as expected
            self.assertEqual("aoti_torch_print_tensor_handle" in code, True)
            # check the codegen for debug printing around the actual kernel call is expected
            for kernel_call, count in kernel_calls:
                FileCheck().check_count(
                    f"before_launch - {kernel_call}",
                    count,
                ).run(code)
                FileCheck().check_count(
                    f"after_launch - {kernel_call}",
                    count,
                ).run(code)

    def test_aoti_debug_printer_cpp_kernel(self):
        if self.device != "cpu":
            raise unittest.SkipTest("cpu test case only")

        # a simple cpp kernel test case for testing the debug printer codegen
        # on cpp kernel cpu device.
        class Model(torch.nn.Module):
            def __init__(self) -> None:
                super().__init__()

            def forward(self, x):
                t = torch.tensor(x.size(-1), device="cpu", dtype=torch.float)
                t = torch.sqrt(t * 3)
                return x * t

        example_inputs = (torch.randn(4, 4, device="cpu"),)

        kernel_calls = [
            ("cpp_fused_mul_sqrt_0", 2),
        ]

        with config.patch({"aot_inductor.debug_intermediate_value_printer": "2"}):
            result, code = run_and_get_cpp_code(
                AOTIRunnerUtil.compile, Model(), example_inputs
            )
            # check the c shim print_tensor_handle call is triggered by the config and injected the cpp output code as expected
            self.assertEqual("aoti_torch_print_tensor_handle" in code, True)
            # check the codegen for debug printing around the actual kernel call is expected
            for kernel_call, count in kernel_calls:
                FileCheck().check_count(
                    f"before_launch - {kernel_call}",
                    count,
                ).run(code)
                FileCheck().check_count(
                    f"after_launch - {kernel_call}",
                    count,
                ).run(code)

    def test_aoti_debug_printer_sym_inputs(self):
        if self.device != GPU_TYPE:
            raise unittest.SkipTest("requires GPU")

        from torch.testing._internal.triton_utils import add_kernel

        class Model(torch.nn.Module):
            def __init__(self):
                super().__init__()

            def forward(self, x):
                maxlen = max(x.item(), 512)
                a = torch.ones(maxlen, device=GPU_TYPE)
                b = torch.ones(maxlen, device=GPU_TYPE)
                out = torch.zeros_like(a)
                # unbacked symint in grid
                add_kernel[(1, 1, maxlen)](a, b, out, maxlen, 32)
                return out

        example_inputs = (torch.randint(high=1024, size=(1,), device=self.device),)

        expected_scalar_args = [
            "triton_poi_fused_zeros_like_0_xnumel",
            "triton_poi_fused_1_xnumel",
            "std::max(static_cast<int64_t>(512L), static_cast<int64_t>(u0))",
        ]

        with config.patch({"aot_inductor.debug_intermediate_value_printer": "2"}):
            result, code = run_and_get_cpp_code(
                AOTIRunnerUtil.compile, Model(), example_inputs
            )
            self.assertEqual("aoti_torch_print_tensor_handle" in code, True)
            for scalar in expected_scalar_args:
                FileCheck().check_count(
                    f"{scalar}",
                    2,
                ).run(code)

    def test_aoti_debug_printing_model_inputs_codegen(self):
        if self.device != "cuda":
            raise unittest.SkipTest("requires CUDA")

        class Model(torch.nn.Module):
            def __init__(self):
                super().__init__()

            def forward(self, a, b, c):
                x = a * 3.14
                y = torch.addmm(c, x, b)
                z = torch.nn.functional.gelu(y)
                return z

        example_inputs = (
            torch.randn(10, 20, device="cuda"),
            torch.randn(20, 30, device="cuda"),
            torch.randn(10, 30, device="cuda"),
        )
        model = Model()
        kernel_calls = [
            ("aoti_model_inputs", 3),
        ]

        with config.patch({"aot_inductor.debug_intermediate_value_printer": "2"}):
            result, code = run_and_get_cpp_code(
                AOTIRunnerUtil.compile, model, example_inputs
            )
            self.assertEqual("aoti_torch_print_tensor_handle" in code, True)
            # check the codegen for debug printing around aoti model inputs is expected
            for kernel_call, count in kernel_calls:
                FileCheck().check_count(
                    f"{kernel_call}",
                    count,
                ).run(code)

    def test_size_from_multi_output(self):
        class Model(torch.nn.Module):
            def __init__(self):
                super().__init__()
                self.relu = torch.nn.ReLU()

            def forward(self, x):
                _x, _i = torch.unique(x, sorted=True, return_inverse=True)
                _x = _x.detach().clone()
                return self.relu(_x), _i

        example_inputs = (torch.randn(8, device=self.device),)
        self.check_model(Model(), example_inputs)

    @dynamo_config.patch({"capture_scalar_outputs": True})
    def test_sym_i64_input_codegen(self):
        if self.device != GPU_TYPE:
            raise unittest.SkipTest("requires GPU")

        from torch.testing._internal.triton_utils import add_kernel

        class Model(torch.nn.Module):
            def __init__(self) -> None:
                super().__init__()

            def forward(self, x):
                x_symint = x.item()
                a = torch.ones(x_symint, device=GPU_TYPE)
                b = torch.ones(x_symint, device=GPU_TYPE)
                out = torch.zeros_like(a)
                # unbacked symint in grid
                add_kernel[(1, 1, x_symint)](a, b, out, x_symint, 32)
                return out

        example_inputs = (
            torch.randint(high=1024, size=(1,), device=self.device, dtype=torch.int32),
        )
        # This simple unit test case model generates two triton kernels:
        # 1. triton_poi_fused_ones_1:
        # triton_meta={'signature': {'out_ptr0': '*fp32', 'xnumel': 'i64'}
        # 2. add_kernel:
        # triton_meta={'signature': {'in_ptr0': '*fp32', 'in_ptr1': '*fp32', 'out_ptr': '*fp32', 'n_elements': 'i64'}
        # input u0 was defined as int32_t initially, verify for every kernel var args downstream,
        # it gets explicitly declared using its data types in the cpp wrapper codegen code.
        expected_scalar_args = [
            "int64_t var_1 = u0;",
            "int64_t var_3 = u0;",
            "int64_t var_5 = u0;",
            "int64_t var_9 = u0;",
        ]
        # check the new behavior of codegen is expected
        result, code = run_and_get_cpp_code(
            AOTIRunnerUtil.compile, Model(), example_inputs
        )
        for scalar_line in expected_scalar_args:
            FileCheck().check_count(
                scalar_line,
                1,
            ).run(code)

        self.check_model(Model(), example_inputs)

    def test_none_args_aot_codegen(self):
        if self.device != GPU_TYPE:
            raise unittest.SkipTest("requires GPU")

        @triton.autotune(
            configs=[
                triton.Config({"BLOCK_SIZE": 32}, num_stages=5, num_warps=2),
                triton.Config({"BLOCK_SIZE": 64}, num_stages=4, num_warps=4),
            ],
            key=["n_elements"],
        )
        @triton.jit
        def sin_kernel(
            in_ptr0,
            out_ptr,
            # We want to include an arg known to be 1 at compile time
            # This is because we remove None args from the arg list; changing the eq_1/constexpr arg indices.
            # We want to make sure we recompute these correctly
            EQ_1_ARG,
            n_elements,
            BLOCK_SIZE: "tl.constexpr",
        ):
            pid = tl.program_id(axis=0)
            block_start = pid * BLOCK_SIZE
            offsets = block_start + tl.arange(0, BLOCK_SIZE)
            mask = offsets < n_elements
            if in_ptr0 is not None:
                x = tl.load(in_ptr0 + offsets, mask=mask)
            else:
                x = 0.0
            output = tl.sin(x) + EQ_1_ARG
            tl.store(out_ptr + offsets, output, mask=mask)

        def sin_triton(x, out):
            n_elements = out.numel()
            sin_kernel[(n_elements,)](x, out, 1, n_elements)
            return out

        x = torch.randn(65, device=self.device)
        out = torch.empty_like(x)

        not_none_inputs = (x, out)
        none_inputs = (None, out)

        # AOTI compilation specializes on either None or non-None inputs
        # So we have to check twice here

        self.check_model(sin_triton, none_inputs)
        self.check_model(sin_triton, not_none_inputs)

    def test_issue_140766(self):
        class Model(torch.nn.Module):
            def __init__(self):
                super().__init__()
                self.mlp = torch.nn.Sequential(
                    torch.nn.Linear(128, 512),
                    torch.nn.ReLU(),
                    torch.nn.Linear(512, 128),
                )
                self.norm = torch.nn.LayerNorm(128)
                self.attn = torch.nn.functional.scaled_dot_product_attention

            def forward(self, x):
                # [2, 128, 4096]
                x = x.transpose(1, 2)
                # [2, 4096, 128]
                for _ in range(2):
                    x = self.forward_block(x)
                return x

            def forward_block(self, x):
                # x: B, H*W, C
                B = x.shape[0]
                H, W, C = 64, 64, 128
                shortcut = x
                x = self.norm(x)
                x = x.reshape(B, H, W, C)
                # B, H, W, C
                x = self.attn(x, x, x)
                x = x.reshape(B, H // 8, W // 8, 8, 8, -1)
                x = x.transpose(2, 3).reshape(B, H * W, -1)

                x = shortcut + x
                x = x + self.mlp(self.norm(x))
                return x

        bs = torch.export.Dim("bs", max=12)
        example_inputs = (torch.randn(2, 128, 4096, device=self.device),)
        self.check_model(Model(), example_inputs, dynamic_shapes={"x": {0: bs}})

<<<<<<< HEAD
=======
    def test_so_without_weight(self):
        class Model(torch.nn.Module):
            def __init__(self, n, k, device):
                super().__init__()
                self.weight = torch.randn(n, k, device=device)
                self.bias = torch.randn(n, device=device)

            def forward(self, a):
                return torch.nn.functional.linear(a, self.weight, self.bias)

        M, N, K = 128, 2048, 4096
        model = Model(N, K, self.device)
        a = torch.randn(M, K, device=self.device)
        example_inputs = (a,)
        with torch.no_grad(), config.patch(
            {
                "always_keep_tensor_constants": True,
                "aot_inductor.package_constants_in_so": True,
            }
        ):
            so_path = AOTIRunnerUtil.compile(
                model=model,
                example_inputs=example_inputs,
            )

        with torch.no_grad(), config.patch(
            {
                "always_keep_tensor_constants": True,
                "aot_inductor.package_constants_in_so": False,
            }
        ):
            so_path_weightless = AOTIRunnerUtil.compile(
                model=model,
                example_inputs=example_inputs,
            )
        self.assertTrue(os.path.getsize(so_path) > 10_000_000)
        self.assertTrue(os.path.getsize(so_path_weightless) < 10_000_000)

        runner = AOTIRunnerUtil.load_runner(self.device, so_path_weightless)

        # Let's check whether the model has correct constant name mapping.
        expected_original_fqns = {
            "L__self___weight": "L__self___weight",
            "L__self___bias": "L__self___bias",
        }
        self.assertEqual(
            expected_original_fqns, runner.get_constant_names_to_original_fqns()
        )

        def runner_call(*args, **kwargs):
            import torch.fx._pytree as fx_pytree

            call_spec = runner.get_call_spec()
            in_spec = pytree.treespec_loads(call_spec[0])
            out_spec = pytree.treespec_loads(call_spec[1])
            flat_inputs = fx_pytree.tree_flatten_spec((args, kwargs), in_spec)
            flat_inputs = [x for x in flat_inputs if isinstance(x, torch.Tensor)]
            flat_outputs = runner.run(flat_inputs)
            return pytree.tree_unflatten(flat_outputs, out_spec)

        test_inputs = torch.randn(M, K, device=self.device)
        attach_weights = {
            "L__self___weight": model.weight,
            "L__self___bias": model.bias,
        }
        runner.update_constant_buffer(attach_weights, False, False)
        expected = model(test_inputs)
        output = runner_call(test_inputs)
        self.assertEqual(expected, output)

    def test_update_constant_buffer(self):
        class Model(torch.nn.Module):
            def __init__(self, n, k, device):
                super().__init__()
                self.weight = torch.randn(n, k, device=device)
                self.bias = torch.randn(n, device=device)

            def forward(self, a):
                return torch.nn.functional.linear(a, self.weight, self.bias)

        M, N, K = 8, 6, 16
        model = Model(N, K, self.device)
        a = torch.randn(M, K, device=self.device)
        example_inputs = (a,)
        with torch.no_grad(), config.patch({"always_keep_tensor_constants": True}):
            so_path = AOTIRunnerUtil.compile(
                model=model,
                example_inputs=example_inputs,
            )

        runner = AOTIRunnerUtil.load_runner(self.device, so_path)

        # Let's check whether the model has correct constant name mapping.
        expected_original_fqns = {
            "L__self___weight": "L__self___weight",
            "L__self___bias": "L__self___bias",
        }
        self.assertEqual(
            expected_original_fqns, runner.get_constant_names_to_original_fqns()
        )

        def runner_call(*args, **kwargs):
            import torch.fx._pytree as fx_pytree

            call_spec = runner.get_call_spec()
            in_spec = pytree.treespec_loads(call_spec[0])
            out_spec = pytree.treespec_loads(call_spec[1])
            flat_inputs = fx_pytree.tree_flatten_spec((args, kwargs), in_spec)
            flat_inputs = [x for x in flat_inputs if isinstance(x, torch.Tensor)]
            flat_outputs = runner.run(flat_inputs)
            return pytree.tree_unflatten(flat_outputs, out_spec)

        test_inputs = torch.randn(M, K, device=self.device)
        expected = model(test_inputs)
        output = runner_call(test_inputs)
        self.assertEqual(expected, output)

        new_weights = {
            "L__self___weight": torch.randn(N, K, device=self.device),
            "L__self___bias": torch.randn(N, device=self.device),
        }
        runner.update_constant_buffer(new_weights, False, False)
        new_output = runner_call(test_inputs)
        new_expected = torch.nn.functional.linear(
            test_inputs, new_weights["L__self___weight"], new_weights["L__self___bias"]
        )
        self.assertEqual(new_expected, new_output)

    def test_cond_share_predicte(self):
        class Model(torch.nn.Module):
            def forward(self, predicate, x):
                y = torch.cond(
                    predicate,
                    lambda: x + 1,
                    lambda: x + 2,
                )

                z = torch.cond(
                    predicate,
                    lambda: y + 1,
                    lambda: y + 2,
                )
                return (z,)

        example_inputs = (
            torch.tensor([True]).to(self.device),
            torch.tensor([1, 2, 3]).to(self.device),
        )
        self.check_model(Model(), example_inputs)

    @unittest.skipIf(
        IS_FBCODE,
        "To enable after the C shim FC window ends",
    )
    def test_misaligned_input_1(self):
        if self.device != "cuda":
            raise unittest.SkipTest("CUDA test only")

        class Model(torch.nn.Module):
            def forward(self, x):
                return x.sin() + x.cos()

        N = 64 * 64 * 64 + 64
        arg = torch.randn(N, device=self.device)
        example_inputs = (arg,)
        model = Model()
        expected = model(*example_inputs)
        so_path = AOTIRunnerUtil.compile(model, example_inputs)
        optimized = AOTIRunnerUtil.load(self.device, so_path)
        # If the model is compiled with aligned inputs, the generated
        # code will check inputs alignment at runtime
        self.code_check_count(
            model, example_inputs, "aoti_torch_clone_preserve_strides", 1
        )

        misaligned_arg = torch.zeros(N + 1, device=self.device)
        misaligned_arg = misaligned_arg[1:]
        misaligned_arg.copy_(arg)
        actual = optimized(misaligned_arg)
        torch.testing.assert_close(actual, expected)

    def test_misaligned_input_2(self):
        if self.device != "cuda":
            raise unittest.SkipTest("CUDA test only")

        class Model(torch.nn.Module):
            def forward(self, x):
                return x.sin() + x.cos()

        N = 64 * 64 * 64 + 64
        arg = torch.randn(N, device=self.device)
        misaligned_arg = torch.zeros(N + 1, device=self.device)
        misaligned_arg = misaligned_arg[1:]
        misaligned_arg.copy_(arg)
        example_inputs = (misaligned_arg,)

        model = Model()
        self.check_model(model, example_inputs)
        # If the model is already compiled with a misaligned input, the
        # generated code should NOT contain an alignment check for that input.
        self.code_check_count(
            model, example_inputs, "aoti_torch_clone_preserve_strides", 0
        )

    def test_conv3d(self):
        if self.device != GPU_TYPE or not is_big_gpu():
            raise unittest.SkipTest("requires modern GPU to run max-autotune")

        if not _has_sufficient_memory(self.device, 2**35):
            raise unittest.SkipTest("insufficient memory")

        class Model(torch.nn.Module):
            def __init__(self) -> None:
                super().__init__()

            def forward(
                self,
                convert_element_type_1271,
                convert_element_type_1272,
                convert_element_type_1273,
            ):
                return torch.ops.aten.convolution.default(
                    convert_element_type_1271,
                    convert_element_type_1272,
                    convert_element_type_1273,
                    [1, 1],
                    [1, 1],
                    [1, 1],
                    False,
                    [0, 0],
                    1,
                )

        example_inputs = (
            torch.randn(1, 64, 5160, 5160, device=self.device),
            torch.randn(3, 64, 3, 3, device=self.device),
            torch.randn(3, device=self.device),
        )
        dynamic_shapes = {
            "convert_element_type_1271": {
                3: torch.export.Dim.DYNAMIC,
                4: torch.export.Dim.DYNAMIC,
            },
            "convert_element_type_1272": None,
            "convert_element_type_1273": None,
        }
        with config.patch(
            {
                "max_autotune": True,
                "max_autotune_conv_backends": "TRITON",
            }
        ):
            self.check_model(
                Model(),
                example_inputs,
                atol=0.1,
                rtol=1e-3,
                dynamic_shapes=dynamic_shapes,
            )

>>>>>>> d0f5df83

class AOTInductorLoggingTest(LoggingTestCase):
    @make_logging_test(dynamic=logging.DEBUG)
    def test_shape_env_reuse(self, records):
        # make sure ShapeEnv is only created once and reused afterwards
        class Foo(torch.nn.Module):
            def forward(self, x):
                return x + 2

        inputs = (torch.randn(4, 4),)
        dynamic_shapes = {
            "x": {0: Dim.AUTO, 1: Dim.AUTO},
        }
        ep = export(Foo(), inputs, dynamic_shapes=dynamic_shapes, strict=False)
        with torch.no_grad():
            torch._inductor.aot_compile(ep.module(), inputs)
        self.assertEqual([r.msg == "create_env" for r in records].count(True), 1)


common_utils.instantiate_parametrized_tests(AOTInductorTestsTemplate)


def fail_cpu(is_skip=False):
    return TestFailure(
        ("cpu",),
        is_skip=is_skip,
    )


def fail_gpu(suffixes: Tuple[str, ...], is_skip=False):
    return TestFailure(
        suffixes,
        is_skip=is_skip,
    )


# test_failures, xfail by default, set is_skip=True to skip
CPU_TEST_FAILURES = {
    # TODO: failed internally
    "test_multiple_output_alias": fail_cpu(is_skip=True),
<<<<<<< HEAD
=======
    "test_update_constant_buffer": fail_cpu(is_skip=True),
    "test_so_without_weight": fail_cpu(is_skip=True),
>>>>>>> d0f5df83
}

# test_failures, xfail by default, set is_skip=True to skip
GPU_TEST_FAILURES = {
    # quantized unsupported for GPU
    "test_quantized_linear": fail_gpu(("cuda", "xpu")),
    "test_quanatized_int8_linear": fail_gpu(("cuda", "xpu")),
    # No fft implementation for XPU yet.
    "test_fft_c2c": fail_gpu(("xpu",)),
    # No scaled_dot_product_efficient_attention implementation for XPU yet.
    "test_scaled_dot_product_efficient_attention": fail_gpu(("xpu",)),
}


class AOTInductorTestABICompatibleCpu(TestCase):
    device = "cpu"
    device_type = "cpu"
    check_model = check_model
    check_model_with_multiple_inputs = check_model_with_multiple_inputs
    code_check_count = code_check_count
    allow_stack_allocation = False
    use_minimal_arrayref_interface = False


copy_tests(
    AOTInductorTestsTemplate,
    AOTInductorTestABICompatibleCpu,
    "cpu",
    CPU_TEST_FAILURES,
)


@unittest.skipIf(sys.platform == "darwin", "No CUDA on MacOS")
class AOTInductorTestABICompatibleGpu(TestCase):
    device = GPU_TYPE
    device_type = GPU_TYPE
    check_model = check_model
    check_model_with_multiple_inputs = check_model_with_multiple_inputs
    code_check_count = code_check_count
    allow_stack_allocation = False
    use_minimal_arrayref_interface = False


copy_tests(
    AOTInductorTestsTemplate,
    AOTInductorTestABICompatibleGpu,
    GPU_TYPE,
    GPU_TEST_FAILURES,
)

if __name__ == "__main__":
    from torch._inductor.test_case import run_tests

    # cpp_extension N/A in fbcode
    if HAS_GPU or sys.platform == "darwin":
        run_tests(needs="filelock")<|MERGE_RESOLUTION|>--- conflicted
+++ resolved
@@ -3936,8 +3936,6 @@
         example_inputs = (torch.randn(2, 128, 4096, device=self.device),)
         self.check_model(Model(), example_inputs, dynamic_shapes={"x": {0: bs}})
 
-<<<<<<< HEAD
-=======
     def test_so_without_weight(self):
         class Model(torch.nn.Module):
             def __init__(self, n, k, device):
@@ -4198,7 +4196,6 @@
                 dynamic_shapes=dynamic_shapes,
             )
 
->>>>>>> d0f5df83
 
 class AOTInductorLoggingTest(LoggingTestCase):
     @make_logging_test(dynamic=logging.DEBUG)
@@ -4239,11 +4236,8 @@
 CPU_TEST_FAILURES = {
     # TODO: failed internally
     "test_multiple_output_alias": fail_cpu(is_skip=True),
-<<<<<<< HEAD
-=======
     "test_update_constant_buffer": fail_cpu(is_skip=True),
     "test_so_without_weight": fail_cpu(is_skip=True),
->>>>>>> d0f5df83
 }
 
 # test_failures, xfail by default, set is_skip=True to skip
