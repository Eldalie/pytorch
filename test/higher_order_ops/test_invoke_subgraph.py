--- conflicted
+++ resolved
@@ -582,7 +582,9 @@
         ref.sum().backward()
         res.sum().backward()
 
-<<<<<<< HEAD
+        self.assertEqual(ref, res)
+        self.assertEqual(x.grad, x_clone.grad)
+
     def test_gen_schema(self):
         mod = torch.nn.Linear(8, 8)
         backend = EagerAndRecordGraphs()
@@ -613,10 +615,6 @@
             str(hop_schema[0]),
             """invoke_subgraph(Any subgraph, str identifier, Tensor operands_0, Tensor operands_1, Tensor operands_2, Any operands_tree_spec) -> (Tensor, Tensor, Tensor)""",
         )
-=======
-        self.assertEqual(ref, res)
-        self.assertEqual(x.grad, x_clone.grad)
->>>>>>> 52aec182
 
     def test_fail_with_direct_invoke_subgraph(self):
         from torch._higher_order_ops import invoke_subgraph
