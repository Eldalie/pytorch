# Owner(s): ["module: dynamo"]
# flake8: noqa: E731, C405, F811, C418, C417
import collections
import contextlib
import functools
import inspect
import itertools
import keyword
import math
import operator
import random
import sys
import unittest
from dataclasses import dataclass, field
from typing import Any, Generic, TypeVar
from typing_extensions import NamedTuple
from unittest.mock import patch

import numpy as np

import torch
import torch._dynamo.test_case
import torch._dynamo.testing
from torch import sub
from torch._dynamo.testing import (
    CompileCounterWithBackend,
    EagerAndRecordGraphs,
    normalize_gm,
)
from torch._dynamo.utils import ifdynstaticdefault, same
from torch._dynamo.variables import ConstantVariable
from torch._dynamo.variables.lists import RangeVariable
from torch.nn import functional as F
from torch.testing._internal.common_cuda import TEST_MULTIGPU
from torch.testing._internal.common_utils import (
    disable_translation_validation_if_dynamic_shapes,
    instantiate_parametrized_tests,
    parametrize,
)

# Defines all the kernels for tests
from torch.testing._internal.triton_utils import *  # noqa: F403


T = TypeVar("T")

d = torch.ones(10, 10)
e = torch.nn.Linear(10, 10)
flag = True


class CustomDictSubclass(collections.OrderedDict):
    pass


clip01 = functools.partial(torch.clip, min=0.0, max=1.0)


def constant3(a, b):
    return a - b + (1.0 + 2)


def call(f, *args, **kwargs):
    return f(*args, **kwargs)


_variable = 0


def update_global(x):
    global _variable
    _variable += 1
    # Check that updated global variable value is picked up
    return x * _variable


@contextlib.contextmanager
def update_global_ctx(x):
    try:
        yield update_global(x)
    finally:
        pass


def func_with_default(a, b, some_default_arg=True):
    if some_default_arg:
        return a - b


def make_test(fn=None, expected_frame_count=1):
    if fn is None:
        return lambda fn: make_test(fn, expected_frame_count=expected_frame_count)

    nargs = len(inspect.signature(fn).parameters)

    def test_fn(self):
        return torch._dynamo.testing.standard_test(
            self,
            fn=fn,
            nargs=nargs,
            expected_frame_count=expected_frame_count,
        )

    return test_fn


class MyCls:
    a = 1


@torch.jit.script_if_tracing
def inline_script_if_tracing(x):
    return x + 1.2


@torch.jit.ignore
def inline_ignore(x):
    return x + 3.4


@torch.jit.unused
def inline_unused(x):
    return x + 5.6


@functools.lru_cache
def inline_lru_cache_fn_with_default_args(x, y, _=None):
    return torch.sin(x * y)


@torch.jit.script_if_tracing
def inline_script_if_tracing_fn_with_default_args(x, y, c=1.2):
    return torch.cos(x * y) + c


class FunctionTests(torch._dynamo.test_case.TestCase):
    @make_test
    def test_inline_jit_annotations(x):
        x = inline_script_if_tracing(x)
        x = inline_ignore(x)
        x = inline_unused(x)
        return

    @make_test
    def test_inline_script_if_tracing_fn_with_default_args(a, b):
        return inline_script_if_tracing_fn_with_default_args(a, b)

    @make_test
    def test_inline_lru_cache_fn_with_default_args(a, b):
        return inline_lru_cache_fn_with_default_args(a, 2, b)

    @make_test
    def test_add(a, b):
        return a + b

    @make_test
    def test_add_(a, b):
        a_copy = torch.tensor(a)
        return a_copy.add_(b, alpha=5.0)

    @make_test
    def test_addcdiv(a, b, c):
        # dynamo decomposes this to avoid a graph break when
        # the value kwarg is populated
        return torch.addcdiv(a, b, c, value=5.0)

    @make_test
    def test_addcdiv_(a, b, c):
        a_copy = torch.tensor(a)
        return a_copy.addcdiv_(b, c, value=5.0)

    @make_test
    def test_is_not_null(a, b):
        if a is not None and b is not None:
            return a + b

    def test_foreach_lerp_(self):
        def fn(x, y, s):
            return torch._foreach_lerp_(x, y, s)

        cnt = torch._dynamo.testing.CompileCounter()

        fn_opt = torch.compile(backend=cnt, fullgraph=True)(fn)
        expected = fn(
            [torch.ones(2, 2) * 4.26, torch.ones(2, 2) * 3.14],
            [torch.ones(2, 2), torch.ones(2, 2)],
            torch.tensor(0.5),
        )

        actual = fn_opt(
            [torch.ones(2, 2) * 4.26, torch.ones(2, 2) * 3.14],
            [torch.ones(2, 2), torch.ones(2, 2)],
            torch.tensor(0.5),
        )
        self.assertTrue(same(expected, actual))

    def test_broadcast_foreach_pow(self):
        from torch._dynamo.utils import same

        def fn(x, y):
            return torch._foreach_pow(x, y)

        cnt = torch._dynamo.testing.CompileCounter()

        fn_opt = torch.compile(backend=cnt, fullgraph=True)(fn)
        inps = (torch.tensor(0.80), [torch.tensor(3.4), torch.tensor(7.8)])

        actual = fn_opt(*inps)
        expected = fn(*inps)
        self.assertTrue(same(actual, expected))
        self.assertTrue(cnt.frame_count, 1)

    def test_addcmul_(self):
        from copy import deepcopy

        from torch._dynamo.utils import same

        def fn(x, y, z, s):
            return x.addcmul_(y, z, value=s)

        cnt = torch._dynamo.testing.CompileCounter()
        fn_opt = torch.compile(backend=cnt, fullgraph=True)(fn)
        inps = (
            torch.ones(2, 2),
            torch.ones(2, 2) + 1,
            torch.rand(2, 2),
            torch.tensor(0.3),
        )
        inps_2 = deepcopy(inps)
        actual = fn_opt(*inps)
        expected = fn(*inps_2)
        self.assertTrue(same(actual, expected))
        self.assertEqual(cnt.frame_count, 1)

    @make_test
    def test_functools_partial(a, b):
        return clip01(a + b)

    @make_test
    def test_itertools_product(a, b):
        v = a
        for x, i in itertools.product([a, b], [1, 2]):
            v = v + x * i
        return v

    @make_test
    def test_itertools_chain(a, b):
        v = a
        for x in itertools.chain([a, b], [1, 2]):
            v = v + x
        return v

    @make_test
    def test_itertools_chain_from_iterable(a, b):
        v = a
        for x in itertools.chain.from_iterable([[a, b], [1, 2]]):
            v = v + x
        return v

    def test_itertools_reconstruct(self):
        def fn(a):
            it1 = itertools.repeat(1)
            it2 = itertools.count(2)
            for _ in range(3):
                a += next(it1)
                a += next(it2)
            return it1, it2, a

        opt_fn = torch.compile(fn, backend="eager", fullgraph=True)
        i1, i2, a = fn(torch.ones(3, 3))
        it1, it2, b = opt_fn(torch.ones(3, 3))
        self.assertEqual(next(i1), next(it1))
        self.assertEqual(next(i2), next(it2))
        self.assertEqual(a, b)

    @make_test
    def test_obj_eq(a, b):
        v = a + b
        if MyCls() == None:  # noqa: E711
            return -1
        if MyCls() != None:  # noqa: E711
            v = v.sin()
        if MyCls() == MyCls():
            return -2
        if MyCls() != MyCls():
            return v + 1
        return -3

    @make_test
    def test_cls_eq(a, b):
        v = a + b
        if MyCls == None:  # noqa: E711
            return -1
        if MyCls != None:  # noqa: E711
            v = v.sin()
        if MyCls != MyCls:
            return -2
        if MyCls == MyCls:
            return v + 1
        return -3

    @make_test
    def test_obj_is(a, b):
        v = a + b
        if MyCls() is None:  # noqa: E711
            return -1
        if MyCls() is not None:  # noqa: E711
            v = v.sin()
        if MyCls() is MyCls():
            return -2
        if MyCls() is not MyCls():
            return v + 1
        return -3

    @make_test
    def test_cls_is(a, b):
        v = a + b
        if MyCls is None:  # noqa: E711
            return -1
        if MyCls is not None:  # noqa: E711
            v = v.sin()
        if MyCls is not MyCls:
            return -2
        if MyCls is MyCls:
            return v + 1
        return -3

    @make_test
    def test_itertools_combinations(a, b):
        combs = []
        for size in itertools.combinations((1, 2, 3, 4), 2):
            combs.append(torch.ones(size))
        return combs

    @unittest.skipIf(
        sys.version_info < (3, 10),
        "itertools.pairwise was added at Python 3.10",
    )
    @make_test
    def test_itertools_pairwise(a):
        pairs = []
        for size in itertools.pairwise((1, 2, 3, 4)):
            pairs.append(torch.ones(size))
        return pairs

    def test_itertools_compress(self):
        def fn():
            return itertools.compress("ABCDEF", [1, 0, 1, 0, 1, 1])

        opt_fn = torch.compile(fn, backend="eager", fullgraph=True)
        self.assertListEqual(list(opt_fn()), list(fn()))

    def test_itertools_compress_tensors(self):
        def fn():
            return itertools.compress(
                [torch.tensor([0]), torch.tensor([1]), torch.tensor([2])], [1, 0, 1]
            )

        opt_fn = torch.compile(fn, backend="eager", fullgraph=True)
        self.assertListEqual(list(opt_fn()), list(fn()))

    @make_test
    def test_np_iinfo(a):
        max_dim = np.iinfo(np.int16).max
        return a + max_dim

    @make_test
    def test_np_finfo(a):
        min_dim = np.finfo(np.float32).min
        return a + min_dim

    @make_test
    def test_constant1(a, b, c):
        return a - b * c + 1.0

    @make_test
    def test_constant2(a, b, c):
        return a - b * c + 1

    @make_test
    def test_constant3(a):
        b = 1
        c = 2
        d = 3
        return b + c - d + a

    @make_test
    def test_constant4(a, b):
        c = 2
        d = 3
        if c > d:
            return a - b
        return b - a

    @make_test
    def test_cls_hasattr(self, x):
        if hasattr(MyCls, "a"):
            x = x + 1
        if hasattr(MyCls, "b"):
            x = x + 2
        return x

    @make_test
    def test_finfo(a, b):
        if torch.iinfo(torch.int32).bits == 32:
            return torch.finfo(a.dtype).min * b

    @make_test
    def test_globalfn(a, b):
        return sub(a, b)

    @make_test
    def test_viatorch(a, b):
        return torch.sub(a, b)

    @make_test
    def test_viamethod(a, b):
        return a.sub(b)

    @make_test
    def test_indirect1(a, b):
        t = a.sub
        return t(b)

    @make_test
    def test_indirect2(a, b):
        t = a.sub
        args = (b,)
        return t(*args)

    @make_test
    def test_indirect3(a, b):
        t = a.sub
        args = (b,)
        kwargs = {}
        return t(*args, **kwargs)

    @make_test
    def test_methodcall1(a, b, c):
        return constant3(a, b) * c

    @make_test
    def test_methodcall2(a, b):
        return constant3(a=b, b=a) + 1

    @make_test
    def test_methodcall3(a, b):
        return constant3(a, b=1.0) + b

    def test_is_integer(self):
        @torch.compile(backend="eager", fullgraph=True)
        def forward(t, m):
            return 2 * t if m.is_integer() else t

        t = torch.tensor([1])
        self.assertEqual(forward(t, 1.0).item(), 2)
        self.assertEqual(forward(t, 1.5).item(), 1)

    @parametrize(
        "method, num_type",
        (
            ("as_integer_ratio", int),
            ("bit_length", int),
            ("conjugate", int),
            ("as_integer_ratio", float),
            ("conjugate", float),
            ("hex", float),
            ("is_integer", float),
        ),
    )
    def test_number_method(self, method, num_type):
        def forward(t, m):
            return 2 * t if getattr(m, method)() else t

        wrapped = torch.compile(backend="eager", fullgraph=True)(forward)

        for i in (0, 1, 2.5):
            m = num_type(i)
            t = torch.tensor([1])
            actual = wrapped(t, m)
            expected = forward(t, m)
            self.assertEqual(actual, expected)

    @make_test
    def test_device_constant(a):
        return a + torch.ones(1, device=torch.device("cpu"))

    @make_test
    def test_tuple1(a, b):
        args = (a, b)
        return sub(*args)

    @make_test
    def test_tuple2(a, b):
        args = [a, b]
        return sub(*args)

    @make_test
    def test_is_in_onnx_export(x, y):
        if torch.onnx.is_in_onnx_export():
            return x - 1
        else:
            return y + 1

    @make_test
    def test_is_fx_tracing(x, y):
        if torch.fx._symbolic_trace.is_fx_tracing():
            return x - 1
        else:
            return y + 1

    @make_test
    def test_listarg1(a, b):
        return torch.cat([a, b])

    @make_test
    def test_listarg2(a, b):
        return torch.cat((a, b), dim=0)

    @make_test
    def test_listarg3(a, b):
        kwargs = {"tensors": (a, b), "dim": 0}
        return torch.cat(**kwargs)

    @make_test
    def test_listarg4(a, b):
        return torch.cat(tensors=[a, b], dim=0)

    @make_test
    def test_listarg5(a, b):
        args = [(a, b)]
        kwargs = {"dim": 0}
        return torch.cat(*args, **kwargs)

    def test_list_slice(self):
        class Mock:
            def __init__(self):
                self.ets = []
                self.counter = 0

            @torch.compile(backend="eager")
            def run(self, x):
                self.ets = self.ets[-3:]
                self.ets.append(x)
                return torch.sin(x)

        mock = Mock()
        mock.run(torch.randn(4))
        self.assertEqual(len(mock.ets), 1)

    @make_test
    def test_deque(a, b):
        d = collections.deque([a, b])
        d.append(a + 1)
        d.extend([a, b])
        d.insert(0, "foo")
        tmp = d.pop()

        another_deque = collections.deque([tmp])
        d.extendleft(another_deque)
        another_deque.clear()
        d.extend(another_deque)

        d[2] = "setitem"
        d = d.copy()
        d.append(d.popleft())

        empty = collections.deque()
        d.extend(empty)

        return d

    @make_test
    def test_slice1(a):
        return a[5]

    @make_test
    def test_slice2(a):
        return a[:5]

    @make_test
    def test_slice3(a):
        return a[5:]

    @make_test
    def test_slice4(a):
        return a[2:5]

    @make_test
    def test_slice5(a):
        return a[::2]

    @make_test
    def test_slice6(a):
        return torch.unsqueeze(a, 0)[:, 2:]

    @make_test
    def test_range1(a):
        return torch.tensor(range(a.size(0)))

    @make_test
    def test_range2(x, y):
        r = x + y
        for _ in range(x.size(0) + 2):
            r = r / y
        return r

    @make_test
    def test_unpack1(a):
        a, b = a[:5], a[5:]
        return a - b

    @make_test
    def test_unpack2(a):
        packed = [a[:5], a[5:]]
        a, b = packed
        return a - b

    @make_test
    def test_unpack3(a):
        packed = (a[:5], a[5:])
        a, b = packed
        return a - b

    @make_test
    def test_fn_with_self_set(a, b):
        # avg_pool2d is an odd one with __self__ set
        return F.avg_pool2d(
            torch.unsqueeze(a, 0) * torch.unsqueeze(b, 1), kernel_size=2, padding=1
        )

    @make_test
    def test_return_tuple1(a, b):
        return (a - b, b - a, a, b)

    @make_test
    def test_globalvar(a, b):
        return a - b + d

    @make_test
    def test_globalmodule(x):
        return e(x)

    @make_test
    def test_inline_with_default(a, b, c):
        return func_with_default(a, b) * c

    @make_test
    def test_inner_function(x):
        def fn(x):
            return torch.add(x, x)

        return fn(x)

    @make_test
    def test_transpose_for_scores(x):
        new_x_shape = x.size()[:-1] + (2, 5)
        x = x.view(*new_x_shape)
        return x.permute(0, 2, 1)

    @make_test
    def test_return_tuple2(x):
        return (torch.add(x, x), x)

    @make_test
    def test_load_global_bool(x):
        if flag:
            return torch.add(x, x)
        else:
            return x

    @make_test
    def test_len_tensor(x):
        z = len(x)
        return torch.add(x, z)

    @make_test
    def test_len_constant_list(x):
        z = len([1, 2, 3])
        return torch.add(x, z)

    @make_test
    def test_len_constant_dict(x):
        z = len({"foo": "bar"})
        return torch.add(x, z)

    @make_test
    def test_dict_copy(x):
        z = dict({"foo": x + 1})
        return z

    @make_test
    def test_dict_keys(x):
        d = {3: x}
        keys = d.keys()
        d[4] = x + 1
        d2 = {3: 2, 4: "aa"}
        return 3 in keys, 4 in keys, 5 in keys, d2.keys() == keys

    @make_test
    def test_dict_values(x):
        d = {3: x}
        values = d.values()
        d[3] = x + 1
        d[4] = x + 2
        return len(values)

    @make_test
    def test_dict_setdefault1(x):
        d = {"a": 1, "b": 2}
        d.setdefault("a", 10)
        if d["a"] == 1:
            return x + 1
        else:
            return x - 1

    @make_test
    def test_dict_setdefault2(x):
        d = {"a": 1, "b": 2}
        d.setdefault("c", 10)
        if d["c"] == 10:
            return x + 1
        else:
            return x - 1

    @make_test
    def test_dict_setdefault3(x):
        d = {"a": 1, "b": 2}
        d.setdefault("c")
        if d["c"] is None:
            return x + 1
        else:
            return x - 1

    @make_test
    def test_dict_update_kwargs(x):
        d = {"a": 2}
        d.update(b=4)
        return x * d["a"] * d["b"]

    @make_test
    def test_defaultdict_setdefault1(x):
        d = collections.defaultdict.fromkeys("a", "b")
        d["a"] = 1
        d["b"] = 2
        d.setdefault("a", 10)
        if d["a"] == 1:
            return x + 1
        else:
            return x - 1

    @make_test
    def test_defaultdict_setdefault2(x):
        d = collections.defaultdict.fromkeys("a", "b")
        d["a"] = 1
        d["b"] = 2
        d.setdefault("c", 10)
        if d["c"] == 10:
            return x + 1
        else:
            return x - 1

    @make_test
    def test_defaultdict_setdefault3(x):
        d = collections.defaultdict.fromkeys("a", "b")
        d["a"] = 1
        d["b"] = 2
        d.setdefault("c")
        if d["c"] is None:
            return x + 1
        else:
            return x - 1

    def test_dict_id_guard(self):
        d1 = collections.OrderedDict({"a": 2})
        d2 = d1

        def fn(x):
            # Iteration forces DictGuardManager
            for k in d1:
                x = x * d1[k] * d2[k]
            return x

        opt_fn = torch.compile(fn, backend="eager", fullgraph=True)
        x = torch.randn(4)
        self.assertEqual(fn(x), opt_fn(x))

    @make_test
    def test_callable_lambda(x):
        if callable(lambda x: True):
            return x + 1
        else:
            return x - 1

    @make_test
    def test_callable_torch(x):
        if callable(torch.abs):
            return x + 1
        else:
            return x - 1

    @make_test
    def test_callable_builtin(x):
        if callable(sum):
            return x + 1
        else:
            return x - 1

    def test_callable_class(self):
        class CallableClass:
            def __call__():
                pass

        class NotCallableClass:
            pass

        @torch.compile(backend="eager", fullgraph=True)
        def fn1(x, arg):
            if callable(arg):
                return x
            return x + 1

        @torch.compile(backend="eager", fullgraph=True)
        def fn2(x, arg):
            if callable(arg):
                return x * 2
            return x + 1

        input = torch.randn(4)

        for f in [fn1, fn2]:
            self.assertEqual(f(input, NotCallableClass()), input + 1)
            self.assertEqual(
                f(input, CallableClass()), input if f is fn1 else input * 2
            )

            # passing tensor and scalars
            self.assertEqual(f(input, 1), input + 1)
            self.assertEqual(f(input, 1.1), input + 1)
            self.assertEqual(f(input, True), input + 1)
            self.assertEqual(f(input, input), input + 1)

    def test_callable_list(self):
        @torch.compile(backend="eager", fullgraph=True)
        def fn(x, arg):
            if callable(arg):
                return x
            return x + 1

        input = torch.randn(4)
        self.assertEqual(fn(input, [1, 2, 3]), input + 1)
        self.assertEqual(fn(input, (1, 2, 3)), input + 1)

    @make_test
    def test_len_constant_misc_iterables(x):
        a = len((1, 2, 3))
        b = len("test str")
        c = a + b
        return torch.add(x, c)

    @make_test
    def test_dict_kwargs(x):
        z = dict(text_embed=x + 1, other=x + 2)
        return z

    @make_test
    def test_ordered_dict_kwargs(x):
        z = collections.OrderedDict(sample=torch.ones(10))
        return z

    @make_test
    def test_custom_dict_kwargs(x):
        z = CustomDictSubclass(sample=torch.ones(10))
        return z

    @make_test
    def test_float(x):
        y = float(1.2)  # noqa: UP018
        y += float("1.2")
        return torch.add(x, y)

    @make_test
    def test_is_floating_point(x):
        y = x + 1
        return torch.is_floating_point(y), torch.is_floating_point(input=y)

    @make_test
    def test_dtype(x):
        if x.dtype == torch.float32:
            return x + 1

    @make_test
    def test_get_default_dtype(x):
        if x.dtype == torch.get_default_dtype():
            return x + 1
        else:
            return x - 1

    @make_test
    def test_get_autocast_gpu_dtype(x):
        dtype = torch.get_autocast_gpu_dtype()
        return x.type(dtype)

    @make_test
    def test_is_any_autocast_enabled(x):
        if torch._C._is_any_autocast_enabled():
            return x + 1
        else:
            return x - 1

    @make_test
    def test_is_checkpoint_valid(x):
        if torch.autograd._is_checkpoint_valid():
            return x + 1
        else:
            return x - 1

    @make_test
    def test_list_compare_polyfill(x):
        for a, b, c in [
            [(1, 2, 3), (1, 2, 3), 7.77],
            [(1, 4, 3), (1, 2, 3), 3.33],
            [(1, 2), (1, 2, 3), 5.55],
            [(1, 2, 3), (1, 2), 11.11],
            [(1, -1, 3), (1, 2, 3), 13.33],
        ]:
            if a != b:
                x += 1 * c
            if a == b:
                x += 2 * c
            if a < b:
                x += 4 * c
            if a > b:
                x += 8 * c
            if a <= b:
                x += 16 * c
            if a >= b:
                x += 32 * c
        return x

    @make_test
    def test_promote_types(x):
        if x.dtype == torch.promote_types(torch.int32, torch.float32):
            return x + 1
        else:
            return x - 1

    @make_test
    def test_cublas_allow_tf32(x):
        if torch.backends.cuda.matmul.allow_tf32:
            return x.sin() + 1

        return x.cos() - 1

    @make_test
    def test_get_calculate_correct_fan(x):
        fan_in = torch.nn.init._calculate_correct_fan(x, "fan_in")
        return x + fan_in

    @make_test
    def test_is_complex(x):
        if torch.is_complex(x):
            return x + 1
        else:
            return x - 1

    @make_test
    def test_tensor_is_complex(x):
        if x.is_complex():
            return x + 1
        else:
            return x - 1

    @make_test
    def test_tensor_size(x):
        fn = torch.Tensor.size
        return fn(x + 1)

    @make_test
    def test_tensor_dim(x):
        fn = torch.Tensor.dim
        return fn(x + 1)

    @make_test
    def test_tensor_is_inference(x):
        if x.is_inference():
            return x + 1
        else:
            return x - 1

    def test_is_inference_recompilation(self):
        def fn(x):
            if x.is_inference():
                return x + 1
            else:
                return x - 1

        with torch.inference_mode():
            x_inference = torch.randn(2, 2)

        cnts = torch._dynamo.testing.CompileCounter()
        opt_fn = torch.compile(fn, backend=cnts, fullgraph=True)

        x = torch.randn(2, 2)

        self.assertEqual(fn(x), opt_fn(x))
        self.assertEqual(cnts.frame_count, 1)

        self.assertEqual(fn(x_inference), opt_fn(x_inference))
        self.assertEqual(cnts.frame_count, 2)  # Recompiles

    @make_test
    def test_get_privateuse1_name(x):
        if torch._C._get_privateuse1_backend_name() == "privateuseone":
            return x + 1
        else:
            return x - 1

    @make_test
    def test_device(x):
        if not x.is_cuda:
            return x + 1

    @unittest.skipIf(not torch.cuda.is_available(), "requires cuda")
    @make_test
    def test_get_device_properties_tensor_device(a):
        x = a.to("cuda")
        prop = torch.cuda.get_device_properties(x.device)
        if prop.major == 8:
            return x + prop.multi_processor_count
        return x + prop.max_threads_per_multi_processor

    @make_test
    def test_tensor_type(a, b):
        m = a.to(torch.float16)
        return b.type(m.type())

    @unittest.skipIf(not torch.cuda.is_available(), "requires cuda")
    @make_test
    def test_tensor_type2(a, b):
        m = a.to("cuda")
        return m + b.type(m.type())

    @make_test
    def test_tensor_type3(a, b):
        m = a.type(torch.HalfTensor)
        return b.type(m.type())

    @make_test
    def test_tensor_type4(a, b):
        m = a.type("torch.HalfTensor")
        return b.type(m.type())

    @unittest.skipIf(not torch.cuda.is_available(), "requires cuda")
    @make_test
    def test_tensor_type5(a, b):
        m = a.type(torch.cuda.HalfTensor)
        return b.type(m.type())

    @make_test
    def test_tensor_element_size(a):
        if a.element_size() > 1:
            return (a + a.element_size(), a - a.element_size())
        return (a - a.element_size(), a + a.element_size())

    @make_test
    def test_ndim(x):
        if x.ndim == 2 and x.ndimension() == 2 and x.dim() == 2:
            return x + 1

    @make_test
    def test_T(x):
        return torch.ones_like(x.T)

    @make_test
    def test_mT(x):
        return torch.ones_like(x.mT)

    @make_test
    def test_is_sparse(x):
        if not x.is_sparse:
            return x + 1

    @make_test
    def test_shape1(x):
        if x.shape[0] == 10:
            return x + 1

    @make_test
    def test_shape2(x):
        if x.size(1) == 10:
            return x + 1

    @make_test
    def test_del(a, b):
        c = a + 1
        d = c + 2
        del c, a
        return b + d

    @make_test
    def test_chunks1(x):
        chunk_size = 5
        assert x.shape[0] % chunk_size == 0
        assert x.shape[0] // chunk_size == 2
        return x[:chunk_size] - x[chunk_size:]

    @make_test
    def test_import1(x, y):
        import torch
        from torch import sub

        return sub(torch.add(x, y), y)

    @make_test
    def test_return_dict(x, y):
        z = [x + y, y, False]
        return {"x": x, "z": z, "a": x, "b": z, "c": x}

    @make_test
    def test_return_dict2(x, y):
        tmp = {"x": x}
        tmp["z"] = [x + y, y]
        tmp["y"] = y
        tmp["z"].append(False)
        return tmp

    @make_test
    def test_funcdef_closure(x, y):
        x = x + y + 1.0

        def inner(z):
            nonlocal x, y
            y = x + z + 20.0
            x = y + z + 10.0

        inner(2.0)
        inner(3.0)

        return x, y

    @make_test
    def test_module_constant(x, y):
        r = x + y
        for _ in range(torch._dynamo.testing.three):
            r = r / y
        return r

    @make_test
    def test_inline_softmax(x, y):
        # This is common in sme huggingface models
        return torch.nn.Softmax(dim=-1)(x + y * 2)

    @make_test
    def test_dtype_compare(a, b):
        if a.dtype == torch.float16:
            return a + 10
        if a.dtype == torch.float32:
            return a - b * 32

    @make_test
    def test_build_list_unpack(a, b):
        it1 = (x + 1 for x in (a, b))
        it2 = (x - 1 for x in (a, b))
        return torch.cat([*it1, *it2], dim=-1)

    @make_test
    def test_tensor_len(a, b):
        return a + b + len(a) + b.__len__()

    @make_test
    def test_pop(a, b):
        ll = [a, b]
        ll.append(a + 1)
        ll.extend(
            [
                b + 2,
                a + b,
            ]
        )
        ll.pop(-1)
        ll.pop(0)
        ll.pop()
        v1, v2 = ll
        return v1 - v2

    @make_test
    def test_list_convert(a, b):
        ll = [a + 2, b]
        ll = tuple(ll)
        tmp = b + 3
        ll = list(ll)
        v1, v2 = ll
        return v1 - v2 + tmp

    @make_test
    def test_list_add(a, b):
        l1 = (a, b)
        l2 = ()  # being a LOAD_CONST in the bytecode
        l3 = l1 + l2
        return l3[0] + l3[1]

    @make_test
    def test_list_index_with_constant_tensor(a, b):
        l1 = [a, b, a + 1, b + 1]
        return l1[torch.as_tensor(2)]

    @make_test
    def test_startswith(a, b):
        x = a + b
        if "foobar".startswith("foo") and "test" in constant3.__module__:
            x = x + 1
        return x

    @make_test
    def test_dict_ops(a, b):
        tmp = {"a": a + 1, "b": b + 2}
        assert tmp.get("zzz") is None
        v = tmp.pop("b") + tmp.get("a") + tmp.get("missing", 3) + tmp.pop("missing", 4)
        tmp.update({"d": 3})
        tmp["c"] = v + tmp["d"]
        if "c" in tmp and "missing" not in tmp:
            return tmp["c"] - tmp["a"] + len(tmp)

    @make_test
    def test_inline_jit__unwrap_optional(x):
        if torch.jit._unwrap_optional(x) is None:
            return torch.ones(2, 2)
        return x.sin()

    @make_test
    def test_zip_longest(x):
        list1 = [1, 2, 3]
        list2 = ["a", "b"]
        list3 = [True, False, True, False]
        return torch.sin(x + 1), list(
            itertools.zip_longest(list1, list2, list3, fillvalue=None)
        )

    def test_torch_size_as_dict_key(self):
        def fn(x, cached):
            if x.shape not in cached:
                cached[x.shape] = x
            return x + cached[x.shape]

        opt_fn = torch.compile(fn, backend="eager", fullgraph=True)
        x1 = torch.randn(2, 3)
        x2 = torch.randn(2, 3)
        cached = {}
        ref1 = fn(x1, cached)
        ref2 = fn(x2, cached)
        cached = {}
        res1 = opt_fn(x1, cached)
        res2 = opt_fn(x2, cached)
        self.assertEqual(ref1, res1)
        self.assertEqual(ref2, res2)

    def test_dict_param_keys(self):
        a_param = torch.nn.Parameter(torch.ones([4, 4]))

        def fn(a):
            tmp = {"a": a, a_param: 3}
            return tmp["a"] + tmp[a_param]

        test = make_test(fn)
        test(self)

    def test_dict_mutable_map(self):
        from collections.abc import MutableMapping

        class TensorDict(MutableMapping):
            def __init__(self) -> None:
                self._dict = {}

            def add(self, key, value):
                self._dict[key] = value

            def items(self):
                return self._dict.items()

            def __delitem__(self, key):
                del self._dict[key]

            def __getitem__(self, key):
                return self._dict[key]

            def __iter__(self):
                return iter(self._dict)

            def __len__(self):
                return len(self._dict)

            def __setitem__(self, key, value):
                self._dict[key] = value

        tensor_dict = TensorDict()
        tensor_dict.add("a", torch.ones(4) * 2)

        def fn(x):
            copy_tensordict = dict(tensor_dict)
            return x * copy_tensordict["a"]

        opt_fn = torch.compile(fn, backend="eager", fullgraph=True)
        x = torch.randn(4)

        ref = fn(x)
        res = opt_fn(x)
        self.assertEqual(ref, res)

    def test_unpack_mutable_map(self):
        from collections.abc import MutableMapping

        class TensorDict(MutableMapping):
            def __init__(self) -> None:
                self._dict = {}

            def add(self, key, value):
                self._dict[key] = value

            def items(self):
                return self._dict.items()

            def __delitem__(self, key):
                del self._dict[key]

            def __getitem__(self, key):
                return self._dict[key]

            def __iter__(self):
                return iter(self._dict)

            def __len__(self):
                return len(self._dict)

            def __setitem__(self, key, value):
                self._dict[key] = value

        tensor_dict = TensorDict()
        tensor_dict.add("a", torch.ones(4) * 2)

        def gn(x, a=1):
            return x * a

        def fn(x):
            return gn(x, **tensor_dict)

        opt_fn = torch.compile(fn, backend="eager", fullgraph=True)

        x = torch.randn(4)

        ref = fn(x)
        res = opt_fn(x)
        self.assertEqual(ref, res)

    def _test_default_dict_helper(self, factory):
        dd = collections.defaultdict(factory)
        param = torch.nn.Parameter(torch.ones([2, 2]))

        def fn(x):
            dd["a"] = x + 1
            dd[param] = 123
            dd["c"] = x * 2
            return dd["b"], dd

        x = torch.randn(10, 10)
        ref = fn(x)
        opt_fn = torch._dynamo.optimize_assert("eager")(fn)
        res = opt_fn(x)

        self.assertTrue(same(ref[0], res[0]))
        self.assertTrue(same(ref[1]["a"], res[1]["a"]))
        self.assertTrue(same(ref[1]["c"], res[1]["c"]))
        self.assertTrue(same(ref[1][param], res[1][param]))

    def test_default_dict_dict(self):
        self._test_default_dict_helper(dict)

    def test_default_dict_list(self):
        self._test_default_dict_helper(list)

    def test_default_dict_tuple(self):
        self._test_default_dict_helper(tuple)

    def test_default_dict_set(self):
        self._test_default_dict_helper(set)

    def test_default_dict_lambda(self):
        self._test_default_dict_helper(lambda: dict())  # noqa: C408

    def test_default_dict_closure(self):
        def factory():
            return dict()  # noqa: C408

        self._test_default_dict_helper(factory)

    def test_class_dict(self):
        class A:
            x = 4
            y = 5

            def __init__(self) -> None:
                self.a = 6

        a = A()

        def fn(x):
            if "x" in type(a).__dict__:
                return x + 1
            return x + 2

        opt_fn = torch.compile(fn, backend="eager", fullgraph=True)
        x = torch.randn(4)
        self.assertEqual(fn(x), opt_fn(x))

    def test_default_dict_constr(self):
        param = torch.nn.Parameter(torch.ones([2, 2]))

        def fn(x):
            dd = collections.defaultdict(lambda: dict())  # noqa: C408
            dd["a"] = x + 1
            dd[param] = 123
            dd["c"] = x * 2
            dd.update({"b": x * 3})
            dd.update([["d", x - 2], ("e", x + 2)])
            dd.update(zip("ab", [x + 3, x + 4]))
            return dd["b"], dd

        x = torch.randn(10, 10)
        ref = fn(x)
        opt_fn = torch._dynamo.optimize_assert("eager")(fn)
        res = opt_fn(x)

        self.assertTrue(same(ref[0], res[0]))
        self.assertTrue(same(ref[1]["a"], res[1]["a"]))
        self.assertTrue(same(ref[1]["b"], res[1]["b"]))
        self.assertTrue(same(ref[1]["c"], res[1]["c"]))
        self.assertTrue(same(ref[1]["d"], res[1]["d"]))
        self.assertTrue(same(ref[1]["e"], res[1]["e"]))
        self.assertTrue(same(ref[1][param], res[1][param]))

    def test_dict_tuple_lazy_guard(self):
        @torch.compile(backend="eager")
        def fn(x, y):
            return torch.sin(x) * y[1]

        fn(torch.randn(3), {1: 1, 2: 2})
        # Changing the value of other key should not causing recompilation
        with unittest.mock.patch("torch._dynamo.config.error_on_recompile", True):
            fn(torch.randn(3), {1: 1, 2: 3})

        fn(torch.randn(3), (1, 2, 3))
        # Changing the value of index 0, 2 (not 1) should not cause recompilation
        with unittest.mock.patch("torch._dynamo.config.error_on_recompile", True):
            fn(torch.randn(3), (11, 2, 13))

    @make_test
    def test_call_dict1(x):
        d1 = dict()  # noqa: C408
        d1["x"] = x + 1
        d2 = collections.OrderedDict()
        d2["x"] = x + 2
        return d1["x"] + d2["x"] + 1

    @make_test
    def test_call_dict2(x):
        d1 = dict()  # noqa: C408
        d1["x"] = x
        d2 = collections.OrderedDict(d1)
        if isinstance(d2, collections.OrderedDict):
            return x + 1
        else:
            return x - 1

    @make_test
    def test_call_dict3(x):
        my_list = [("a", x), ("b", x + 1), ("c", x + 2)]
        d1 = dict(my_list)
        d1["a"] = x + 10
        d2 = collections.OrderedDict(my_list)
        d2["c"] = x + 20
        return d1["a"] + d2["c"] + 1

    @make_test
    def test_call_dict4(x):
        my_list = (("a", x), ("b", x + 1), ("c", x + 2))
        d1 = dict(my_list)
        d1["a"] = x + 10
        d2 = collections.OrderedDict(my_list)
        d2["c"] = x + 20
        return d1["a"] + d2["c"] + 1

    @make_test
    def test_call_dict5(x):
        my_list = iter([("a", x), ("b", x + 1), ("c", x + 2)])
        d1 = dict(my_list)
        d1["a"] = x + 10
        d2 = collections.OrderedDict(my_list)
        d2["c"] = x + 20
        return d1["a"] + d2["c"] + 1

    @make_test
    def test_dict_fromkeys(x, y):
        lst = ["a", "b"]
        d = dict.fromkeys(lst)
        d1 = dict.fromkeys(d, x + 1)
        d2 = collections.defaultdict.fromkeys(iter(d1), x - 2)
        d3 = collections.OrderedDict.fromkeys(tuple(lst), value=y)
        return d1["a"] * d2["b"] + d2["a"] + d1["b"] + d3["a"] + d3["b"] + 1

    @make_test
    def test_dict_copy(x):
        my_list = [("a", x), ("b", x + 1), ("c", x + 2)]
        d1 = dict(my_list)
        d1["a"] = x + 10
        d2 = d1.copy()
        d2["a"] = x - 5
        d2["b"] = x + 3
        d3 = collections.OrderedDict(my_list)
        d3["c"] = x + 20
        d4 = d3.copy()
        d4["c"] = x - 10
        return d1["a"] * d2["a"] + d2["b"] + d3["c"] * d4["c"] + 1

    @make_test
    def test_dict_update(x, y, z):
        d = {"a": x, "b": y}
        d.update({"a": y - 1})
        d.update([("b", z + 1), ["c", z]])
        d.update(zip("ab", [z + 3, y + 2]))

        od = collections.OrderedDict(a=x * 3, b=y + 2)
        od.update({"a": y + 5})
        od.update([["b", z + 6], ("c", z - 7)])
        od.update(zip("ab", [z - 3, x + 2]))
        return d["a"] * od["a"] + od["c"] + d["b"] + od["b"] * d["c"]

    @make_test
    def test_min_max(a, b):
        c = a + b
        a = a.sum()
        b = b.sum()
        a = min(max(a, 0), 1)
        b = max(0, min(1, b))
        return max(a, b) - min(a, b) + c

    @make_test
    def test_symbool_to_int(x):
        # this is roughly the pattern found in einops.unpack()
        if sum(s == -1 for s in x.size()) == 0:
            return x + 1
        else:
            return x - 1

    @make_test
    def test_map_sum(a, b, c, d):
        return sum(map(lambda x: x + 1, [a, b, c, d]))

    @make_test
    def test_sum(a, b, c, d):
        return sum([a, b, c, d])

    @make_test
    def test_sum_with_start_arg(a, b, c, d):
        return sum([b, c, d], a)

    @make_test
    def test_sum_with_start_kwarg(a, b, c, d):
        return sum([b, c, d], start=a)

    @make_test(expected_frame_count=0)
    def test_sum_shortcut():
        return sum([0, 1.0, 2, 3.0])

    @make_test(expected_frame_count=0)
    def test_sum_shortcut_with_start_arg():
        return sum([0, 1.0, 2, 3.0], -10)

    @make_test(expected_frame_count=0)
    def test_sum_shortcut_with_start_kwarg():
        return sum([0, 1.0, 2, 3.0], start=-10)

    @make_test
    def test_reduce(a, b, c, d):
        return functools.reduce(operator.add, [a, b, c, d])

    @make_test
    def test_reduce_with_initial(a, b, c, d):
        return functools.reduce(operator.add, [b, c, d], a)

    @make_test(expected_frame_count=0)
    def test_reduce_with_single(x):
        return functools.reduce(lambda a, b: (a, b), [x])

    @make_test(expected_frame_count=0)
    def test_reduce_with_single_with_initial(x, y):
        return functools.reduce(lambda a, b: (a, b), [y], x)

    @make_test(expected_frame_count=0)
    def test_reduce_with_none_initial(x):
        return functools.reduce(lambda a, b: (a, b), [x], None)

    @make_test
    def test_tuple_contains(a, b):
        v1 = "a"
        v2 = "b"
        v3 = "c"
        vals1 = (v1, v2, v3)
        vals2 = ("d", "e", "f")
        if "a" in vals1 and "b" not in vals2:
            return a + b
        return a - b

    @make_test
    def test_set_update_bytecode(x):
        # This produces bytecode SET_UPDATE since python 3.9
        var = {"apple", "banana", "cherry"}
        if isinstance(var, set):
            return x + 1
        else:
            return x - 1

    @make_test
    def test_set_update_list_with_duplicated_items(x):
        list1 = ["apple", "banana", "apple"]
        list2 = ["orange", "banana"]
        if len({*list1, *list2}) == 3:
            return x + 1
        else:
            return x - 1

    @make_test
    def test_set_contains(a, b):
        vals = set(["a", "b", "c"])
        if "a" in vals:
            x = a + b
        else:
            x = a - b
        if "d" in vals:
            y = a + b
        else:
            y = a - b
        return x, y

    def test_set_isdisjoint(self):
        x = {"apple", "banana", "cherry"}
        y = {"google", "microsoft", "apple"}

        def fn(a):
            if x.isdisjoint(y):
                return a + 1
            else:
                return a - 1

        test = make_test(fn)
        test(self)

    @make_test
    def test_set_intersection(a, b):
        set1 = {"apple", "banana", "cherry"}
        set2 = {"google", "microsoft", "apple"}
        intersection_set = set1.intersection(set2)
        if "apple" in intersection_set:
            x = a + b
        else:
            x = a - b
        if "banana" in intersection_set:
            y = a + b
        else:
            y = a - b
        return x, y

    @make_test
    def test_set_union(a, b):
        set1 = {"apple", "banana", "cherry"}
        set2 = {"google", "microsoft", "apple"}
        union_set = set1.union(set2)
        if "apple" in union_set:
            x = a + b
        else:
            x = a - b
        if "banana" in union_set:
            y = a + b
        else:
            y = a - b
        return x, y

    @make_test
    def test_set_difference(a, b):
        set1 = {"apple", "banana", "cherry"}
        set2 = {"google", "microsoft", "apple"}
        difference_set = set1.difference(set2)
        if "apple" in difference_set:
            x = a + b
        else:
            x = a - b
        if "banana" in difference_set:
            y = a + b
        else:
            y = a - b
        return x, y

    def test_set_keys_view(self):
        from collections.abc import KeysView

        class StringKeys(KeysView):
            def __init__(self, keys):
                self.keys = keys

            def __getitem__(self, key):
                return self.keys.__getitem__(key)

            def __iter__(self):
                yield from self.keys

            def __repr__(self):
                return f"{type(self).__name__}({self.keys})"

            def __len__(self):
                return len(self.keys)

            def __contains__(self, item):
                return self.keys.__contains__(item)

        a = StringKeys([1, 2, 3, 3])

        def fn(x):
            set_a = set(a)
            return len(set_a) * x

        opt_fn = torch.compile(fn, backend="eager", fullgraph=True)
        x = torch.rand(4)
        self.assertEqual(fn(x), opt_fn(x))

    def test_constant_set(self):
        s = set([1, 2])

        def fn(x):
            return torch.cos(x) * len(s)

        opt_fn = torch.compile(fn, backend="eager", fullgraph=True)

        x = torch.rand(4)
        self.assertEqual(fn(x), opt_fn(x))

        # This should cause recompilation
        s.add(3)
        self.assertEqual(fn(x), opt_fn(x))

    def test_set_add(self):
        s = set([1, 2])

        def fn(x):
            s.add(3)
            return torch.cos(x) * len(x)

        opt_fn = torch.compile(fn, backend="eager", fullgraph=True)

        x = torch.rand(4)
        self.assertEqual(fn(x), opt_fn(x))
        self.assertEqual(len(s), 3)

    @make_test
    def test_tuple_iadd(a, b):
        output = (a, b)
        output += (a + b, a - b)
        return output

    @make_test
    def test_unpack_ex1(x):
        output = (x, x + 1, x + 2, x + 3)
        a, b, *cd = output
        return a - b / cd[0]

    @make_test
    def test_unpack_ex2(x):
        output = (x, x + 1, x + 2, x + 3)
        *ab, c, d = output
        return c - d / ab[0]

    @make_test
    def test_unpack_ex3(x):
        output = (x, x + 1, x + 2, x + 3)
        a, *bc, d = output
        return a - d / bc[0]

    @make_test
    def test_const_tuple_add1(x):
        output = (x, x + 1, x + 2, x + 3)
        output = () + output + ()
        return output[2] + output[3]

    @make_test
    def test_const_tuple_add2(x):
        output = (x, x + 1, x + 2, x + 3)
        output = (None,) + output + (None,)
        return output[2] + output[3]

    @make_test
    def test_list_truth(a, b):
        tmp = [1, 2, 3]
        if tmp:
            return a + b
        else:
            return a - b

    @make_test
    def test_list_reversed(a, b):
        tmp = [a + 1, a + 2, a + 3]
        return a + b + next(iter(reversed(tmp)))

    @make_test
    def test_list_sorted1(x):
        tmp = [1, 10, 3, 0]
        return (
            x + 1,
            sorted(tmp),
            sorted(tmp, key=None),
            sorted(tmp, reverse=True),
            sorted(tmp, key=None, reverse=True),
        )

    @make_test
    def test_list_sorted2(x):
        y = [
            ("john", "A", 8),
            ("jane", "B", 5),
            ("dave", "B", 10),
        ]
        return (
            x + 1,
            sorted(y),
            sorted(y, key=None),
            sorted(y, reverse=True),
            sorted(y, key=None, reverse=True),
            sorted(y, key=lambda student: student[2]),
            sorted(y, key=lambda student: student[2], reverse=True),
        )

    @make_test
    def test_tuple_sorted(x):
        tmp = (1, 10, 3, 0)
        return (
            x + 1,
            sorted(tmp),
            sorted(tmp, key=None),
            sorted(tmp, reverse=True),
            sorted(tmp, key=None, reverse=True),
        )

    @make_test
    def test_dict_sorted(x):
        tmp = {1: "D", 10: "B", 3: "E", 0: "F"}
        return (
            x + 1,
            sorted(tmp),
            sorted(tmp, key=None),
            sorted(tmp, reverse=True),
            sorted(tmp, key=None, reverse=True),
        )

    @make_test
    def test_dict_items_sorted(x):
        tmp = {1: "D", 10: "B", 3: "E", 0: "F"}
        return (
            x + 1,
            # ordered by (key, value) pair
            sorted(tmp.items()),
            sorted(tmp.items(), key=None),
            sorted(tmp.items(), reverse=True),
            sorted(tmp.items(), key=None, reverse=True),
            # ordered by key
            sorted(tmp.items(), key=operator.itemgetter(0)),
            sorted(tmp.items(), key=operator.itemgetter(0), reverse=True),
            # ordered by value
            sorted(tmp.items(), key=operator.itemgetter(1)),
            sorted(tmp.items(), key=operator.itemgetter(1), reverse=True),
        )

    @make_test
    def test_sorted_const_key_non_const_items(x, y):
        tmp = {1: x, 10: x - 1, 3: 2 * x, -1: y + 2, 0: torch.ones(3, 4)}
        return (
            sorted(tmp),
            sorted(tmp.items(), key=operator.itemgetter(0)),
            sorted(tmp.items(), key=operator.itemgetter(0), reverse=True),
        )

    def test_dict_hasattr(self):
        def fn(x):
            if hasattr(x, "to"):
                return x.to("cpu")
            if hasattr(x, "items"):
                return torch.cos(x["a"])
            return x

        opt_fn = torch.compile(fn, backend="eager", fullgraph=True)

        x = dict(a=torch.randn(3))
        self.assertEqual(fn(x), opt_fn(x))

        x = torch.randn(4)
        self.assertEqual(fn(x), opt_fn(x))

    @make_test
    def test_list_clear(a, b):
        tmp = [a + 1, a + 2]
        tmp.clear()
        tmp.append(a + b)
        return tmp

    @make_test
    def test_not_list(a):
        return not [a + 1]

    @make_test
    def test_islice_chain(a, b):
        tmp1 = [a + 1, a + 2]
        tmp2 = [a + 3, a + 4]
        a, b = list(itertools.islice(itertools.chain(tmp1, tmp2), 1, 3))
        c = next(itertools.islice(tmp1, 1, None))
        return a - b / c

    @make_test
    def test_namedtuple(a, b):
        mytuple = collections.namedtuple("mytuple", ["x", "y", "xy"])
        tmp = mytuple(a, b, a + b)
        return mytuple(tmp.x, tmp[1], tmp.xy + b)

    @make_test
    def test_namedtuple_defaults(a, b):
        mytuple = collections.namedtuple(
            "mytuple", ["x", "y", "xy"], defaults=(None, 1, None)
        )
        tmp = mytuple(a, xy=b)
        return mytuple(tmp.x, tmp[1], tmp.xy + b)

    class MyNamedTuple(NamedTuple):
        first: torch.Tensor
        second: torch.Tensor

        def add(self) -> torch.Tensor:
            return self.first + self.second

        @staticmethod
        def static_method() -> int:
            return 1

        @classmethod
        def class_method(cls) -> str:
            return cls.__name__

    class MyGenericNamedTuple(NamedTuple, Generic[T]):
        first: T
        second: T

        def add(self) -> T:
            return self.first + self.second

        @staticmethod
        def static_method() -> int:
            return 1

        @classmethod
        def class_method(cls) -> str:
            return cls.__name__

    class MyNamedTupleSubclass(MyNamedTuple):
        pass

    class MyGenericNamedTupleSubclass(MyGenericNamedTuple[T]):
        pass

    @make_test
    def test_namedtuple_user_methods(a, b):
        mytuple = FunctionTests.MyNamedTuple(a, b)
        return mytuple.add(), mytuple.static_method(), mytuple.class_method()

    @make_test
    def test_generic_namedtuple_user_methods(a, b):
        mytuple = FunctionTests.MyGenericNamedTuple(a, b)
        return mytuple.add(), mytuple.static_method(), mytuple.class_method()

    @make_test
    def test_namedtuple_hasattr(a, b):
        mytuple = FunctionTests.MyNamedTuple(a, b)

        def isinstance_namedtuple(obj) -> bool:
            return (
                isinstance(obj, tuple)
                and hasattr(obj, "_asdict")
                and hasattr(obj, "_fields")
            )

        if isinstance_namedtuple(mytuple):
            return a + b
        else:
            return a - b

    @make_test
    def test_generic_namedtuple_hasattr(a, b):
        mytuple = FunctionTests.MyGenericNamedTuple(a, b)

        def isinstance_namedtuple(obj) -> bool:
            return (
                isinstance(obj, tuple)
                and hasattr(obj, "_asdict")
                and hasattr(obj, "_fields")
            )

        if isinstance_namedtuple(mytuple):
            return a + b
        else:
            return a - b

    @make_test
    def test_namedtuple_subclass(a, b):
        mytuple = FunctionTests.MyNamedTupleSubclass(a, b)
        mytuple.x = a
        mytuple.y = b
        mytuple.z = b
        mytuple.z = a
        return hasattr(mytuple, "x"), mytuple.x + mytuple.y, mytuple.z

    @make_test
    def test_generic_namedtuple_subclass(a, b):
        mytuple = FunctionTests.MyGenericNamedTupleSubclass(a, b)
        mytuple.x = a
        mytuple.y = b
        mytuple.z = b
        mytuple.z = a
        return hasattr(mytuple, "x"), mytuple.x + mytuple.y, mytuple.z

    @make_test
    def test_torch_size_hasattr(x):
        if hasattr(x.shape, "_fields"):
            return x + 1
        else:
            return x - 1

    @make_test
    def test_is_quantized(a, b):
        if not a.is_quantized:
            return a + b

    @make_test
    def test_fstrings1(a, b):
        x = 1.229
        tmp = f"{x:.2f} bar"
        if tmp.startswith("1.23"):
            return a + b

    @make_test
    def test_fstrings2(x):
        tmp = f"{x.shape[0]} bar"
        if tmp.startswith("10"):
            return x + 1

    @make_test
    def test_fstrings3(x):
        tmp = f"{x.__class__.__name__} foo"
        if tmp.startswith("Tensor"):
            return x + 1

    @make_test
    def test_fstrings4(x):
        tmp = f"{x.shape[0]} bar"
        if "10" in tmp:
            return x + 1

    @make_test
    def test_fstrings5(x):
        tmp = f"{x.shape[0]} bar"
        if "10" in (tmp + "haha"):
            return x + 1

    @make_test
    def test_fstrings6(x):
        tmp = f"{x.shape[0] + x.shape[1]}"
        if "20" in tmp:
            return x + 1

    @make_test
    def test_tensor_new_with_size(x):
        y = torch.rand(5, 8)
        z = x.new(y.size())
        assert z.size() == y.size()

    @make_test
    def test_tensor_new_with_shape(x):
        y = torch.rand(5, 8)
        z = x.new(y.shape)
        assert z.size() == y.size()

    @make_test
    def test_jit_annotate(x):
        y = torch.jit.annotate(Any, x + 1)
        return y + 2

    @make_test
    def test_is_contiguous_memory_format(tensor):
        if torch.jit.is_scripting():
            return None
        elif tensor.is_contiguous(memory_format=torch.contiguous_format):
            return tensor + 1

    def test_is_contiguous_frame_counts(self):
        data = [
            torch.rand(10),
            torch.rand(2, 3, 32, 32),
            torch.rand(2, 3, 32, 32).contiguous(memory_format=torch.channels_last),
            torch.rand(10)[::2],
            torch.rand(12),
            torch.rand(2, 3, 24, 24).contiguous(memory_format=torch.channels_last),
            torch.rand(50)[::2],
            torch.rand(2, 3, 32, 32)[:, :, 2:-2, 3:-3],
        ]
        # dynamo should recompile for all inputs in static shapes mode
        expected_frame_counts_static = [1, 2, 3, 4, 5, 6, 7, 8]
        # dynamo should recompile for items 0, 1, 2, 6 in dynamic shapes mode
        expected_frame_counts_dynamic = [1, 2, 3, 4, 4, 4, 4, 5]
        expected_frame_counts = ifdynstaticdefault(
            expected_frame_counts_static, expected_frame_counts_dynamic
        )
        dynamic = ifdynstaticdefault(False, True)

        def func(x):
            if x.is_contiguous():
                return x + 1
            elif x.is_contiguous(memory_format=torch.channels_last):
                return x + 2
            else:
                return x + 3

        cnt = torch._dynamo.testing.CompileCounter()
        cfunc = torch._dynamo.optimize_assert(cnt, dynamic=dynamic)(func)

        assert cnt.frame_count == 0
        for i, x in enumerate(data):
            expected = func(x)
            output = cfunc(x)
            self.assertTrue(same(output, expected))
            assert cnt.frame_count == expected_frame_counts[i]

    @make_test
    def test_list_slice_assignment(x):
        m = [1, 2, 3, 4]
        m[1:] = [6] * (len(m) - 1)
        return x + 1

    @make_test
    def test_distributed_is_available(x):
        if torch.distributed.is_available():
            return x + 1
        else:
            return x - 1

    @unittest.skipIf(
        not torch.distributed.is_available(), "requires distributed package"
    )
    @make_test
    def test_distributed_is_initialized(x):
        if torch.distributed.is_initialized():
            return x + 1
        else:
            return x - 1

    @disable_translation_validation_if_dynamic_shapes
    @make_test
    def test_torch_distributions_functions(x):
        normal = torch.distributions.Normal(x, torch.tensor(1))
        independent = torch.distributions.Independent(normal, 1)
        return independent.log_prob(x)

    @make_test
    def test_context_wrapping_nested_functions_no_closure(x):
        @torch.no_grad()
        def augment(x: torch.Tensor) -> torch.Tensor:
            return (x + 1) * 2

        return augment(x)

    # # This is to test the new syntax for pattern matching
    # # ("match ... case ...") added on python 3.10.
    # # Uncomment these test cases if you run on 3.10+
    # @make_test
    # def test_match_sequence(a):
    #     point = (5, 8)
    #     match point:
    #         case (0, 0):
    #             return a
    #         case (0, y):
    #             return a - y
    #         case (x, 0):
    #             return a + x
    #         case (x, y):
    #             return a + x - y

    # @make_test
    # def test_match_mapping_and_match_keys(x):
    #     param = {"a": 0.5}
    #     match param:
    #         case {"a": param}:
    #             return x * param
    #         case {"b": param}:
    #             return x / param

    def test_math_radians(self):
        def func(x, a):
            return x + math.radians(a)

        cnt = torch._dynamo.testing.CompileCounter()
        cfunc = torch._dynamo.optimize_assert(cnt)(func)

        assert cnt.frame_count == 0
        x = torch.rand(10)
        expected = func(x, 12)
        output = cfunc(x, 12)
        self.assertTrue(same(output, expected))
        assert cnt.frame_count == 1

    @make_test
    def test_numpy_meshgrid(x, y):
        r1, r2 = np.meshgrid(x.numpy(), y.numpy())
        return torch.from_numpy(r1), torch.from_numpy(r2)

    @make_test
    def test_torch_from_numpy(x):
        a = x.numpy()
        b = torch.from_numpy(a)
        if b.size(0) == 1:
            return torch.tensor(True)
        else:
            return torch.tensor(False)

    @make_test
    def test_numpy_size(x):
        a = x.numpy()
        return a.size

    @make_test
    def test_numpy_attributes(x):
        a = x.numpy()
        return (
            a.itemsize,
            a.strides,
            a.shape,
            a.ndim,
            a.size,
            torch.from_numpy(a.T),
            torch.from_numpy(a.real),
            torch.from_numpy(a.imag),
        )

    @make_test
    def test_mean_sum_np(x: torch.Tensor):
        x_mean = np.mean(x.numpy(), 1)
        x_sum = np.sum(x_mean)
        x_sum_array = np.asarray(x_sum)
        return torch.from_numpy(x_sum_array)

    @make_test
    def test_return_numpy_ndarray(x):
        a = x.numpy()
        return a.T

    @make_test
    def test_return_multiple_numpy_ndarray(x):
        a = x.numpy()
        return a.T, a.imag, a.real

    @make_test
    def test_ndarray_method(x):
        a = x.numpy()
        return a.copy()

    @make_test
    def test_ndarray_transpose(x):
        a = x.numpy()
        return a.transpose(0, 1)

    @make_test
    def test_ndarray_reshape(x):
        a = x.numpy()
        return a.reshape([1, a.size])

    @make_test
    def test_ndarray_methods_returning_scalar(x):
        a = x.numpy()
        return a.max(axis=0), a.all(axis=0)

    @make_test
    def test_ndarray_builtin_functions(x):
        a = x.numpy()
        return a + a, a - a

    @make_test
    def test_numpy_dtype_argument_to_function(x):
        return np.ones_like(x, dtype=np.float64)

    @make_test
    def test_numpy_dtype_call_in_function(x):
        dt = np.dtype("float")
        return np.full_like(x, 2.4, dtype=dt)

    @make_test
    def test_numpy_linalg(x):
        return np.linalg.norm(x.numpy(), axis=0)

    @make_test
    def test_numpy_fft(x):
        return np.fft.fftshift(x.numpy())

    @make_test
    def test_numpy_random():
        x = np.random.randn(2, 2)
        return x - x

    @make_test
    def test_partials_torch_op_kwarg(x):
        par_mul = functools.partial(torch.mul, other=torch.ones(10, 10))
        return par_mul(x)

    @make_test
    def test_partials_torch_op_arg(x):
        par_mul = functools.partial(torch.mul, torch.ones(10, 10))
        return par_mul(x)

    @make_test
    def test_partials_udf_arg(x):
        par_mul = functools.partial(udf_mul, torch.ones(10, 10))
        return par_mul(x)

    @make_test
    def test_list_add_then_mutate(x):
        my_list = [1, x]
        y = x / 4.0
        my_list = my_list + [x / 2.0, 4]
        my_list.append(y)
        return sum(my_list)

    @make_test
    def test_list_expand_lhs(x):
        return sum(4 * [x])

    @make_test
    def test_in_not_in(x):
        mylist = [1, 2, 3, 4, 5, x]
        myotherlist = [1, 2, 3, 4, 5]
        assert 3 in mylist
        assert 6 not in myotherlist
        return sum(mylist)

    @make_test
    def test_are_functorch_transforms_active(x):
        if torch._C._are_functorch_transforms_active():
            return x + 1
        else:
            return x - 1

    @make_test
    def test_partials_udf_kwarg(x):
        par_mul = functools.partial(udf_mul, y=torch.ones(10, 10))
        return par_mul(x)

    @make_test
    def test_partials_udf_kwarg_module(x, y):
        par_mod = functools.partial(udf_module, mod=SmallNN())
        return par_mod(x=x, y=y)

    @make_test
    def test_partials_udf_kwarg_method(x, y):
        par_mod = functools.partial(udf_module, mod=SmallNN().forward)
        return par_mod(x=x, y=y)

    @make_test
    def test_partials_lambda(x):
        multiply = lambda x, y: x * y
        triple = functools.partial(multiply, y=3)
        return triple(x)

    @unittest.skipUnless(torch.distributed.is_available(), "requires torch.distributed")
    @make_test
    def test_flat_param_same_storage_size(x, y):
        import torch.distributed.fsdp._flat_param as flat_param

        if flat_param._same_storage_size(x, 100):
            x = x + 1
        else:
            x = x - 1
        if flat_param._same_storage_size(y, 123):
            y = y + 1
        else:
            y = y - 1
        return x, y

    @parametrize(
        "attr",
        (
            # True
            "__subclasshook__",
            "__lt__",
            "__hash__",
            "__ge__",
            "__le__",
            "__gt__",
            "__dict__",
            "__getattribute__",
            "__setattr__",
            "__doc__",
            "__repr__",
            "__dir__",
            "__init__",
            "__new__",
            "__class__",
            "__eq__",
            "__delattr__",
            "__reduce__",
            "__module__",
            "__format__",
            "__str__",
            "__sizeof__",
            "__ne__",
            "__call__",
            "__reduce_ex__",
            "__init_subclass__",
            "args",
            "keywords",
            "func",
            # False
            "__code__",
            "__kwdefaults__",
            "__defaults__",
            "__name__",
            "__annotations__",
            "__get__",
            "__builtins__",
            "__qualname__",
            "__globals__",
            "__closure__",
        ),
    )
    def test_partials_hasattr(self, attr):
        def fn(t):
            f = lambda x, y: torch.sin(x) + torch.cos(y)
            p = functools.partial(f, y=t)
            if hasattr(p, attr):
                return p(t)
            else:
                return torch.zeros_like(t)

        t = torch.randn(3, 4)
        counter = torch._dynamo.testing.CompileCounter()
        opt_fn = torch.compile(fullgraph=True, backend=counter)(fn)
        self.assertEqual(opt_fn(t), fn(t))
        self.assertGreater(counter.frame_count, 0)

    @unittest.expectedFailure
    def test_partials_hasattr_set_attr(self):
        def fn(t):
            f = lambda x, y: torch.sin(x) + torch.cos(y)
            p = functools.partial(f, y=t)
            p.__name__ = "test"
            if hasattr(p, "__name__"):
                return p(t)
            else:
                return torch.zeros_like(t)

        t = torch.randn(3, 4)
        counter = torch._dynamo.testing.CompileCounter()
        opt_fn = torch.compile(fullgraph=True, backend=counter)(fn)
        self.assertEqual(opt_fn(t), fn(t))

    def test_filter(self):
        def fn(inputs):
            out = inputs[0]
            for inp in filter(lambda x: (x.requires_grad), inputs):
                out = out * inp
            return out

        input1 = torch.arange(2, dtype=torch.bfloat16)
        input2 = torch.arange(2, dtype=torch.bfloat16).requires_grad_(True)
        inputs = [input1, input2]

        opt_fn = torch.compile(fullgraph=True)(fn)
        self.assertEqual(opt_fn(inputs), fn(inputs))

    def test_filter_fallback(self):
        def fn(inputs):
            out = inputs[0]
            for inp in filter(lambda x: x[0] == 1, inputs):
                out = out * inp
            return out

        input1 = torch.ones(2, dtype=torch.bfloat16)
        input2 = torch.arange(2, dtype=torch.bfloat16)
        inputs = [input1, input2]

        opt_fn = torch.compile()(fn)
        self.assertEqual(opt_fn(inputs), fn(inputs))

        torch._dynamo.reset()

        with self.assertRaises(torch._dynamo.exc.Unsupported):
            opt_fn = torch.compile(fullgraph=True)(fn)
            opt_fn(inputs)

    def test_filter_infinite_iterator(self):
        def fn(x):
            x = x + 1
            return (
                x,
                list(zip(range(3), filter(lambda y: y < 10, itertools.count()))),
                list(zip(range(10, 12), filter(lambda y: y > 10, itertools.count()))),
            )

        inputs = torch.ones(1)
        opt_fn = torch.compile(fn, backend="eager", fullgraph=True)
        self.assertTupleEqual(opt_fn(inputs), fn(inputs))

    def test_filter_reconstruct(self):
        def fn(a):
            return filter(lambda x: x[0] + x[1] < 10, zip([1, 2, 3], [1, 2, 3])), a + 1

        opt_fn = torch.compile(fn, backend="eager", fullgraph=True)
        m = opt_fn(torch.ones(3, 3))[0]
        n = fn(torch.ones(3, 3))[0]
        self.assertIsInstance(m, filter)
        self.assertEqual(list(m), list(n))

    def test_filter_graph_break_reconstruct(self):
        def fn(x, y):
            if x.sum() > 0:
                return x + y
            return x * y

        backend = EagerAndRecordGraphs()
        cnts = CompileCounterWithBackend(backend)
        opt_fn = torch.compile(fn, backend=cnts)
        a = torch.zeros(3)
        b = torch.ones(3)
        self.assertEqual(opt_fn(a, b), fn(a, b))

        if torch._dynamo.config.assume_static_by_default:
            self.assertExpectedInline(
                normalize_gm(backend.graphs[0].print_readable(print_output=False)),
                """\
class GraphModule(torch.nn.Module):
    def forward(self, L_x_: "f32[3]"):
        l_x_ = L_x_

        sum_1: "f32[]" = l_x_.sum();  l_x_ = None
        gt: "b8[]" = sum_1 > 0;  sum_1 = None
        return (gt,)
""",
            )
        else:
            self.assertExpectedInline(
                normalize_gm(backend.graphs[0].print_readable(print_output=False)),
                """\
class GraphModule(torch.nn.Module):
    def forward(self, s0: "Sym(s0)", L_x_: "f32[s0]"):
        l_x_ = L_x_

        sum_1: "f32[]" = l_x_.sum();  l_x_ = None
        gt: "b8[]" = sum_1 > 0;  sum_1 = None
        return (gt,)
""",
            )

    def test_filter_with_graph_break(self):
        def f(a):
            a += 1

            def g(x):
                nonlocal a
                a += 1
                return x > 0

            m = filter(g, [1, 2, 3, 4, 5])
            a += next(m)  # won't graph break
            torch._dynamo.graph_break()
            a += next(m)  # will graph break
            return a

        cnts = torch._dynamo.testing.CompileCounter()
        opt_f = torch.compile(f, backend=cnts)
        self.assertEqual(f(torch.ones(3, 3)), opt_f(torch.ones(3, 3)))
        self.assertEqual(cnts.frame_count, 3)

    def test_two_point_iter(self):
        def fn(x, y):
            it = map(lambda n: n + 1, range(6))
            for i in it:
                x = x + i
                y = y + next(it)
            return x, y

        opt_fn = torch.compile(fn, backend="eager", fullgraph=True)
        x = torch.ones(3)
        y = torch.ones(3)
        self.assertEqual(fn(x, y), opt_fn(x, y))

    # Test dict_keys passed along with the corresponding dict object
    def test_dict_key_set1(self):
        d = {"a": 1, "b": 2}

        def fn(x, d, keys):
            if "c" in keys:
                return x + d["c"]
            else:
                return x + 1

        x = torch.zeros(2, 3)
        opt_fn = torch.compile(fullgraph=True, backend="eager")(fn)
        self.assertEqual(opt_fn(x, d, d.keys()), fn(x, d, d.keys()))

        d.update({"c": 3})
        opt_fn = torch.compile(fullgraph=True, backend="eager")(fn)
        self.assertEqual(opt_fn(x, d, d.keys()), fn(x, d, d.keys()))

    # Test only dict_keys passed into the compiled region
    def test_dict_key_set2(self):
        d = {"a": 1, "b": 2}

        def fn(x, keys):
            if "c" in keys:
                return x - 1
            else:
                return x + 1

        x = torch.zeros(2, 3)
        opt_fn = torch.compile(fullgraph=True, backend="eager")(fn)
        self.assertEqual(opt_fn(x, d.keys()), fn(x, d.keys()))

        d.update({"c": 3})
        opt_fn = torch.compile(fullgraph=True, backend="eager")(fn)
        self.assertEqual(opt_fn(x, d.keys()), fn(x, d.keys()))

    def test_dict_key_set3(self):
        a = {
            "domains": {
                "d1": {"attr": 1},
                "d2": {"attr": 2},
            }
        }
        b = a["domains"].keys()

        def fn(x, a, b):
            for e in b:
                x += a["domains"][e]["attr"]
            return x

        x = torch.ones(2, 3)
        opt_fn = torch.compile(fullgraph=True, backend="eager")(fn)
        self.assertEqual(opt_fn(x, a, b), fn(x, a, b))

        a["domains"].update({"d3": {"attr": 3}})
        opt_fn = torch.compile(fullgraph=True, backend="eager")(fn)
        self.assertEqual(opt_fn(x, a, b), fn(x, a, b))

    def test_pow_int(self):
        def fn(a, b):
            return torch.pow(a, b)

        x = torch.ones(2, 2)
        opt_fn = torch.compile(fullgraph=True, backend="eager", dynamic=True)(fn)
        self.assertEqual(opt_fn(x, 2), fn(x, 2))

    def test_tensor_size_indexed_by_symint(self):
        def fn(x, y):
            index = x.shape[-1]
            return x + y.shape[index]

        x = torch.rand(10, 2)
        y = torch.rand(10, 8, 6)
        opt_fn = torch.compile(backend="eager", fullgraph=True)(fn)
        self.assertEqual(opt_fn(x, y), fn(x, y))

    def test_partials_as_input_partials_lambda(self):
        def fn(f0, f1, x):
            return f0(x) * f1(x)

        multiply = lambda x, y: x * y
        lambda0 = functools.partial(multiply, y=3)
        lambda1 = functools.partial(multiply, y=2)

        cnts = torch._dynamo.testing.CompileCounter()
        torch.compile(fn, backend=cnts, fullgraph=True)(
            lambda0, lambda1, torch.randn(2, 2)
        )
        self.assertEqual(cnts.frame_count, 1)

    def test_partials_as_input_partials_mod(self):
        def fn(f0, f1, x):
            return f0(x) * f1(x)

        lambda0 = functools.partial(SmallNN(), y=torch.randn(2, 2))
        lambda1 = functools.partial(SmallNN(), y=torch.randn(2, 2))

        cnts = torch._dynamo.testing.CompileCounter()
        x = torch.randn(2, 2)
        dynamo_result = torch.compile(fn, backend=cnts, fullgraph=True)(
            lambda0, lambda1, x
        )
        self.assertEqual(cnts.frame_count, 1)

        eager_result = fn(lambda0, lambda1, x)
        self.assertEqual(eager_result, dynamo_result)

    def test_partials_as_input_UDF(self):
        def fn(f0, f1, x):
            return f0(x) * f1(x)

        lambda0 = functools.partial(udf_mul, y=torch.randn(2, 2))
        lambda1 = functools.partial(udf_mul, y=torch.randn(2, 2))

        cnts = torch._dynamo.testing.CompileCounter()
        x = torch.randn(2, 2)
        dynamo_result = torch.compile(fn, backend=cnts, fullgraph=True)(
            lambda0, lambda1, x
        )
        self.assertEqual(cnts.frame_count, 1)

        eager_result = fn(lambda0, lambda1, x)
        self.assertEqual(eager_result, dynamo_result)

    def test_partials_graph_break_reconstruct(self):
        def fn(udf_mul_0, udf_mul_1, x):
            lambda0 = functools.partial(udf_mul_0, y=x)
            lambda1 = functools.partial(udf_mul_1, y=x)

            print("break")
            return torch.mul(lambda0(x), lambda1(x))

        backend = EagerAndRecordGraphs()
        cnts = CompileCounterWithBackend(backend)
        x = torch.randn(2, 2)
        dynamo_result = torch.compile(fn, backend=cnts)(udf_mul, udf_mul, x)

        eager_result = fn(udf_mul, udf_mul, x)
        self.assertEqual(eager_result, dynamo_result)
        if torch._dynamo.config.assume_static_by_default:
            self.assertExpectedInline(
                normalize_gm(backend.graphs[0].print_readable(print_output=False)),
                """\
class GraphModule(torch.nn.Module):
    def forward(self, L_lambda0_keywords_y_: "f32[2, 2]"):
        l_lambda0_keywords_y_ = L_lambda0_keywords_y_

        mul: "f32[2, 2]" = l_lambda0_keywords_y_ * l_lambda0_keywords_y_
        mul_1: "f32[2, 2]" = l_lambda0_keywords_y_ * l_lambda0_keywords_y_;  l_lambda0_keywords_y_ = None

        mul_2: "f32[2, 2]" = torch.mul(mul, mul_1);  mul = mul_1 = None
        return (mul_2,)
""",
            )
        else:
            self.assertExpectedInline(
                normalize_gm(backend.graphs[0].print_readable(print_output=False)),
                """\
class GraphModule(torch.nn.Module):
    def forward(self, s0: "Sym(s0)", L_lambda0_keywords_y_: "f32[s0, s0]"):
        l_lambda0_keywords_y_ = L_lambda0_keywords_y_

        mul: "f32[s0, s0]" = l_lambda0_keywords_y_ * l_lambda0_keywords_y_
        mul_1: "f32[s0, s0]" = l_lambda0_keywords_y_ * l_lambda0_keywords_y_;  l_lambda0_keywords_y_ = None

        mul_2: "f32[s0, s0]" = torch.mul(mul, mul_1);  mul = mul_1 = None
        return (mul_2,)
""",
            )

    def test_partials_graph_break_reconstruct_mix(self):
        def fn(udf_mul_0, udf_add_1, x):
            lambda0 = functools.partial(udf_mul_0, y=x)
            lambda1 = functools.partial(udf_add_1, x)

            print("break")
            return torch.mul(lambda0(x), lambda1(x))

        backend = EagerAndRecordGraphs()
        cnts = CompileCounterWithBackend(backend)
        x = torch.randn(2, 2)
        dynamo_result = torch.compile(fn, backend=cnts)(udf_mul, udf_add, x)

        eager_result = fn(udf_mul, udf_add, x)
        self.assertEqual(eager_result, dynamo_result)
        if torch._dynamo.config.assume_static_by_default:
            self.assertExpectedInline(
                normalize_gm(backend.graphs[0].print_readable(print_output=False)),
                """\
class GraphModule(torch.nn.Module):
    def forward(self, L_lambda0_keywords_y_: "f32[2, 2]"):
        l_lambda0_keywords_y_ = L_lambda0_keywords_y_

        mul: "f32[2, 2]" = l_lambda0_keywords_y_ * l_lambda0_keywords_y_

        add: "f32[2, 2]" = l_lambda0_keywords_y_ + l_lambda0_keywords_y_;  l_lambda0_keywords_y_ = None

        mul_1: "f32[2, 2]" = torch.mul(mul, add);  mul = add = None
        return (mul_1,)
""",
            )
        else:
            self.assertExpectedInline(
                normalize_gm(backend.graphs[0].print_readable(print_output=False)),
                """\
class GraphModule(torch.nn.Module):
    def forward(self, s0: "Sym(s0)", L_lambda0_keywords_y_: "f32[s0, s0]"):
        l_lambda0_keywords_y_ = L_lambda0_keywords_y_

        mul: "f32[s0, s0]" = l_lambda0_keywords_y_ * l_lambda0_keywords_y_

        add: "f32[s0, s0]" = l_lambda0_keywords_y_ + l_lambda0_keywords_y_;  l_lambda0_keywords_y_ = None

        mul_1: "f32[s0, s0]" = torch.mul(mul, add);  mul = add = None
        return (mul_1,)
""",
            )

    def test_partials_graph_break_reconstruct_mix_no_source(self):
        def fn(udf_mul_0, x):
            udf_add_1 = lambda x, y: x + y

            lambda0 = functools.partial(udf_mul_0, y=x)
            lambda1 = functools.partial(udf_add_1, x)

            print("break")
            return torch.mul(lambda0(x), lambda1(x))

        backend = EagerAndRecordGraphs()
        cnts = CompileCounterWithBackend(backend)
        x = torch.randn(2, 2)
        dynamo_result = torch.compile(fn, backend=cnts)(udf_mul, x)

        eager_result = fn(udf_mul, x)
        self.assertEqual(eager_result, dynamo_result)
        if torch._dynamo.config.assume_static_by_default:
            self.assertExpectedInline(
                normalize_gm(backend.graphs[0].print_readable(print_output=False)),
                """\
class GraphModule(torch.nn.Module):
    def forward(self, L_lambda0_keywords_y_: "f32[2, 2]"):
        l_lambda0_keywords_y_ = L_lambda0_keywords_y_

        mul: "f32[2, 2]" = l_lambda0_keywords_y_ * l_lambda0_keywords_y_

        add: "f32[2, 2]" = l_lambda0_keywords_y_ + l_lambda0_keywords_y_;  l_lambda0_keywords_y_ = None

        mul_1: "f32[2, 2]" = torch.mul(mul, add);  mul = add = None
        return (mul_1,)
""",
            )
        else:
            self.assertExpectedInline(
                normalize_gm(backend.graphs[0].print_readable(print_output=False)),
                """\
class GraphModule(torch.nn.Module):
    def forward(self, s0: "Sym(s0)", L_lambda0_keywords_y_: "f32[s0, s0]"):
        l_lambda0_keywords_y_ = L_lambda0_keywords_y_

        mul: "f32[s0, s0]" = l_lambda0_keywords_y_ * l_lambda0_keywords_y_

        add: "f32[s0, s0]" = l_lambda0_keywords_y_ + l_lambda0_keywords_y_;  l_lambda0_keywords_y_ = None

        mul_1: "f32[s0, s0]" = torch.mul(mul, add);  mul = add = None
        return (mul_1,)
""",
            )

    def test_partials_graph_break_reconstruct_args_and_kwargs(self):
        def fn(udf_mul_0, x):
            lambda0 = functools.partial(udf_mul_0, x, 4, z=x)
            lambda1 = functools.partial(udf_mul_0, 4, z=x)

            return torch.mul(lambda0(), lambda1(5))

        backend = EagerAndRecordGraphs()
        cnts = CompileCounterWithBackend(backend)
        x = torch.randn(2, 2)
        dynamo_result = torch.compile(fn, backend=cnts)(udf_mul2, x)

        eager_result = fn(udf_mul2, x)
        self.assertEqual(eager_result, dynamo_result)
        if torch._dynamo.config.assume_static_by_default:
            self.assertExpectedInline(
                normalize_gm(backend.graphs[0].print_readable(print_output=False)),
                """\
class GraphModule(torch.nn.Module):
    def forward(self, L_x_: "f32[2, 2]"):
        l_x_ = L_x_

        mul: "f32[2, 2]" = l_x_ * 4
        mul_1: "f32[2, 2]" = mul * l_x_;  mul = None
        mul_2: "f32[2, 2]" = 20 * l_x_;  l_x_ = None

        mul_3: "f32[2, 2]" = torch.mul(mul_1, mul_2);  mul_1 = mul_2 = None
        return (mul_3,)
""",
            )
        else:
            self.assertExpectedInline(
                normalize_gm(backend.graphs[0].print_readable(print_output=False)),
                """\
class GraphModule(torch.nn.Module):
    def forward(self, s0: "Sym(s0)", L_x_: "f32[s0, s0]"):
        l_x_ = L_x_

        mul: "f32[s0, s0]" = l_x_ * 4
        mul_1: "f32[s0, s0]" = mul * l_x_;  mul = None
        mul_2: "f32[s0, s0]" = 20 * l_x_;  l_x_ = None

        mul_3: "f32[s0, s0]" = torch.mul(mul_1, mul_2);  mul_1 = mul_2 = None
        return (mul_3,)
""",
            )

    def test_partials_recompilation(self):
        def fn(f0, f1, x):
            return f0(x) * f1(x)

        lambda0 = functools.partial(udf_mul, y=torch.randn(2, 2))
        lambda1 = functools.partial(udf_mul, y=torch.randn(2, 2))

        cnts = torch._dynamo.testing.CompileCounter()

        x = torch.randn(2, 2)
        fn = torch.compile(fn, backend=cnts, fullgraph=True)
        fn(lambda0, lambda1, x)
        self.assertEqual(cnts.frame_count, 1)

        fn(lambda1, lambda0, x)
        self.assertEqual(
            cnts.frame_count, 1
        )  # No recompile! Tensor and udf_mul guarded

        lambda2 = functools.partial(udf_mul, y=torch.randn(3, 3))
        x = torch.randn(3, 3)
        fn(lambda2, lambda2, x)
        self.assertEqual(cnts.frame_count, 2)  # Recompile! Tensor size changed

        multiply = lambda x, y: x * y
        lambda3 = functools.partial(multiply, y=torch.randn(3, 3))
        x = torch.randn(3, 3)
        fn(lambda3, lambda3, x)

        self.assertEqual(cnts.frame_count, 3)  # Recompile! func id changed

        def fn2(f0, f1, args):
            return f0(*args) * f1(*args)

        cnts = torch._dynamo.testing.CompileCounter()

        x = torch.randn(2, 2)
        fn2 = torch.compile(fn2, backend=cnts, fullgraph=True)
        fn2(lambda0, lambda1, [x])
        self.assertEqual(cnts.frame_count, 1)  # start over

        lambda4 = functools.partial(multiply, y=3, x=torch.randn(3, 3))
        fn2(lambda4, lambda4, [])

        self.assertEqual(cnts.frame_count, 2)  # Recompile! Different kwarg keys

        lambda5 = functools.partial(multiply, 1)
        x = torch.randn(3, 3)
        fn2(lambda5, lambda5, [x])

        self.assertEqual(cnts.frame_count, 3)  # Recompile! Different arg keys

        lambda6 = lambda x: x + x
        fn2(lambda6, lambda6, [x])
        self.assertEqual(
            cnts.frame_count, 4
        )  # Recompile! input is no longer a functools partial

    def test_manual_seed(self):
        @torch.compile
        def foo():
            torch.manual_seed(3)
            return torch.randint(0, 5, (5,))

        self.assertEqual(foo(), foo())
        self.assertEqual(foo(), foo())

    def test_partial_across_graph_break_uninvoked(self):
        from functools import partial

        def bar(x, **kwargs):
            return x + x

        @torch.compile(backend="eager", dynamic=True)
        def foo(x, i):
            def inner():
                print("this is a graph_break")
                return op(x)

            op = partial(bar, dim=10)
            x = inner()
            op = partial(bar, other=10)
            return inner() + x

        foo(torch.rand(1), 10)

    def test_no_recompile_inner_function(self):
        def forward(inp):
            def g(y):
                return inp + y

            print("graph break")
            return g(torch.rand([1]))

        cnts = torch._dynamo.testing.CompileCounter()
        opt_fn = torch.compile(forward, backend=cnts)

        input = torch.rand([2])
        _ = opt_fn(input)
        _ = opt_fn(input)
        _ = opt_fn(input)
        # Should not have recompiled
        self.assertEqual(cnts.frame_count, 1)

    def test_no_recompile_inner_lambda(self):
        def forward(inp):
            g = lambda y: inp + y
            print("graph break")
            return g(torch.rand([1]))

        cnts = torch._dynamo.testing.CompileCounter()
        opt_fn = torch.compile(forward, backend=cnts)

        input = torch.rand([2])
        _ = opt_fn(input)
        _ = opt_fn(input)
        _ = opt_fn(input)
        # Should not have recompiled
        self.assertEqual(cnts.frame_count, 1)

    def test_complex_closure(self):
        @torch.compile
        def forward(y):
            def a():
                def x(z):
                    return y + z

                return x

            return a()

        input1 = torch.rand([2])
        input2 = torch.rand([2])
        res = forward(input1)(input2)
        self.assertTrue(same(res, input1 + input2))

    def test_non_inlined_closure(self):
        @torch.compile()
        def program(x, y):
            one = lambda x, y: x + y

            def inner():
                # Force no inlining
                torch._dynamo.graph_break()
                return one(x, y)

            res = inner()
            one = lambda x, y: x - y
            res += inner()
            return res

        input1 = torch.randn(1)
        input2 = torch.randn(1)

        self.assertTrue(same(program(input1, input2), input1 + input1))

    @parametrize("int_or_float", ("int", "float"))
    def test_np_constant_collections_as_input(self, int_or_float):
        info_func = getattr(np, f"{int_or_float[0]}info")
        dt_string_arg = f"{int_or_float}16"
        np_dt_attr = getattr(np, dt_string_arg)

        dt_args = [dt_string_arg, np_dt_attr]
        arg_variants_iter = itertools.chain(
            dt_args, map(np.dtype, dt_args), map(info_func, dt_args)
        )

        def func(a, b, info_or_dt):
            return a + info_func(info_or_dt).max

        opt_fn = torch.compile(func)

        a = torch.randn(2)
        b = torch.randn(2)
        eager_result = func(a, b, dt_args[0])

        for arg in arg_variants_iter:
            opt_result = opt_fn(a, b, arg)
            self.assertTrue(same(opt_result, eager_result))

    @parametrize(
        "typ, info_func",
        [
            (int, np.iinfo),
            (float, np.finfo),
        ],
        name_fn=lambda t, _: t.__name__,
    )
    def test_np_constant_collections_guards(self, typ, info_func):
        def func_info(a, info):
            return a + info.max

        def func_dtype(a, dt):
            return a + info_func(dt).max

        dt_args = [
            np.dtype(typ),
            np.ones((1,), dtype=typ).dtype,
            np.dtype(np.dtype(typ).name),
            np.dtype(typ.__name__),
        ]
        cnts_1 = torch._dynamo.testing.CompileCounter()
        opt_fn_dtype = torch.compile(func_dtype, backend=cnts_1)
        a = torch.zeros(3, dtype=typ)
        for arg in dt_args:
            opt_fn_dtype(a, arg)
        # each should produce an identical arg
        self.assertEqual(cnts_1.frame_count, 1)

        cnts_2 = torch._dynamo.testing.CompileCounter()
        opt_fn_info = torch.compile(func_info, backend=cnts_2)
        info_args = [info_func(dt) for dt in dt_args]
        for arg in info_args:
            opt_fn_info(a, arg)

        # each should produce an identical arg
        self.assertEqual(cnts_2.frame_count, 1)

        if typ is float:
            dt_extra = np.dtype(np.float16)
        else:
            dt_extra = np.dtype(np.int16)
        info_extra = info_func(dt_extra)

        eager_result_dtype = func_dtype(a, dt_extra)
        compile_result_dtype = opt_fn_dtype(a, dt_extra)
        self.assertEqual(cnts_1.frame_count, 2)
        self.assertEqual(eager_result_dtype, compile_result_dtype)

        eager_result_info = func_info(a, info_extra)
        compile_result_info = opt_fn_info(a, info_extra)
        self.assertEqual(cnts_2.frame_count, 2)
        self.assertEqual(eager_result_info, compile_result_info)

    def test_compare_constant_and_tensor(self):
        for op in [
            operator.lt,
            operator.le,
            operator.gt,
            operator.ge,
            operator.ne,
            operator.eq,
            operator.is_,
            operator.is_not,
        ]:
            with self.subTest(op=op):

                def fn(x):
                    return op(-10, x)

                opt_fn = torch.compile(fullgraph=True)(fn)

                x = torch.randn(10)
                self.assertEqual(opt_fn(x), fn(x))

    def test_pos(self):
        def fn(x, y):
            return operator.pos(x) * +y

        opt_fn = torch.compile(fullgraph=True, dynamic=True)(fn)

        def test(x, y):
            self.assertEqual(opt_fn(x, y), fn(x, y))

        test(torch.ones(4), 1)
        test(1, torch.ones(4))
        test(-1, -1)
        test(-1.1, 1.1)
        test(True, False)
        test(torch.ones(4, dtype=torch.float32), 1.1)

    def test_index(self):
        def fn(x, t):
            v = operator.index(x)
            torch.mul(t, v)

        def test(a, b):
            self.assertEqual(opt_fn(a, b), fn(a, b))

        for dynamic in [True, False]:
            torch._dynamo.reset()
            opt_fn = torch.compile(fn, dynamic=dynamic)
            t = torch.ones(1)
            test(10, t)
            test(-100, t)
            test(10, t)
            test(False, t)
            test(True, t)

    def test_truth(self):
        def fn(x, y):
            return operator.truth(x) and bool(y)

        opt_fn = torch.compile(fullgraph=True, dynamic=False)(fn)

        def test(x, y):
            self.assertEqual(opt_fn(x, y), fn(x, y))

        test(1, 100)
        test(-1.1, True)
        test(-1.1, 1.1)
        test(True, False)
        test(torch.ones(1), 1)
        test(torch.zeros(1), 1)
        test(torch.ones(1), torch.ones(1))

    def test_unary_fold_op(self):
        for op in (operator.abs, abs, operator.neg, operator.pos, operator.truth):
            with self.subTest(op=op):

                def fn():
                    a = range(-10, 10)
                    return list(map(op, a))

                opt_fn = torch.compile(fn, fullgraph=True)
                self.assertEqual(opt_fn(), fn())

    def test_unary_fold_op_seq(self):
        for op in (operator.length_hint,):
            with self.subTest(op=op):

                def fn():
                    a = [tuple(range(-10, i)) for i in range(10)]
                    return tuple(map(op, a))

                opt_fn = torch.compile(fn, fullgraph=True)
                self.assertEqual(opt_fn(), fn())

    def test_attrgetter(self):
        for attrs in (
            ("shape",),
            ("data.shape",),
            ("device", "shape"),
            ("device", "shape", "data.shape"),
        ):
            with self.subTest(attrs=attrs):

                def fn(x, y):
                    getter = operator.attrgetter(*attrs)
                    return getter(x), getter(y)

                opt_fn = torch.compile(fullgraph=True)(fn)

                x = torch.randn(3, 4)
                y = torch.randn(3, 4)
                self.assertEqual(opt_fn(x, y), fn(x, y))

    def test_itemgetter(self):
        for items in (
            (0,),
            (slice(1, 3),),
            (0, 1),
            (slice(1, 3), 0, 1),
        ):
            with self.subTest(items=items):

                def fn(x, y):
                    getter = operator.itemgetter(*items)
                    return getter(x), getter(y)

                opt_fn = torch.compile(fullgraph=True)(fn)

                x = torch.randn(3, 4)
                y = torch.randn(3, 4)
                self.assertEqual(opt_fn(x, y), fn(x, y))

    def test_methodcaller(self):
        for name, args, kwargs in (
            ("size", (), {}),
            ("size", (0,), {}),
            ("add", (torch.randn(3, 4),), {}),
            ("add", (torch.randn(3, 4),), {"alpha": 2.0}),
        ):
            with self.subTest(name=name, args=args, kwargs=kwargs):

                def fn(x, y):
                    caller = operator.methodcaller(name, *args, **kwargs)
                    return caller(x), caller(y)

                opt_fn = torch.compile(fullgraph=True)(fn)

                x = torch.randn(3, 4)
                y = torch.randn(3, 4)
                self.assertEqual(opt_fn(x, y), fn(x, y))

    def gen_random_range_args(self):
        args_count = random.randint(1, 3)
        args = [random.randint(-10, 10) for _ in range(args_count)]
        if args_count == 3 and args[2] == 0:
            args[2] = 1
        return args

    def test_range_length(self):
        def test(*args, expected=None):
            r = range(*args)
            range_variable = RangeVariable([ConstantVariable.create(v) for v in args])

            self.assertEqual(len(r), range_variable.range_length())

            if expected is not None:
                self.assertEqual(len(r), expected)

        test(1, 1, 1, expected=0)
        test(1, 0, expected=0)
        test(-10, expected=0)

        test(4, expected=4)
        test(10, expected=10)

        # step >1
        test(1, 10, 2, expected=5)

        # negative step
        test(10, 1, -1, expected=9)
        test(10, 1, -3)

        # Fuzz testing
        for _ in range(100):
            args = self.gen_random_range_args()
            print("testing :", args)
            test(*args)

    def test_indexed_range(self):
        def test(range, index, expected=None):
            range_variable = RangeVariable(
                [
                    ConstantVariable.create(v)
                    for v in [range.start, range.stop, range.step]
                ]
            )

            self.assertEqual(
                range[index],
                range_variable.apply_index(index).as_python_constant(),
            )

            if expected is not None:
                self.assertEqual(range[index], expected)

        test(range(10), 1, expected=1)
        test(range(10, 20, 2), 1, expected=12)

        # Fuzz testing
        for _ in range(100):
            range_args = self.gen_random_range_args()
            r = range(*range_args)

            if len(r) == 0:
                continue

            index = random.randint(0, len(r) - 1)

            print("testing:", r, index)
            test(r, index)

    def test_sliced_range(self):
        def test(range, slice, expected=None):
            range_variable = RangeVariable(
                [
                    ConstantVariable.create(v)
                    for v in [range.start, range.stop, range.step]
                ]
            )

            self.assertEqual(
                range[slice],
                range_variable.apply_slice(slice).as_python_constant(),
            )

            if expected is not None:
                self.assertEqual(
                    range[slice],
                    expected,
                )

        test(range(10), slice(1, 10, 2), expected=range(1, 10, 2))
        test(range(10), slice(None, 10, None), expected=range(0, 10))
        test(range(10), slice(-1, 7, None), expected=range(9, 7))
        test(range(10), slice(-1, 7, 2), expected=range(9, 7, 2))
        test(range(1, 10, 2), slice(3, 7, 2), expected=range(7, 11, 4))
        test(range(1, 10, 2), slice(-3, 7, 2), expected=range(5, 11, 4))
        test(range(-1, -5, -3), slice(5, None, -3), expected=range(-4, 2, 9))

        def rand_slice():
            def flip_coin():
                # 1 out of 10
                return random.randint(1, 10) == 5

            def r_item(allow_zero=True):
                i = random.randint(-10, 10)
                if not allow_zero and i == 0:
                    i = 1
                if flip_coin():
                    i = None
                return i

            arg_count = random.randint(1, 3)

            if arg_count == 1:
                return slice(r_item())
            elif arg_count == 2:
                return slice(r_item(), r_item())
            else:
                return slice(r_item(), r_item(), r_item(False))

        # Fuzz testing
        for _ in range(100):
            range_args = self.gen_random_range_args()
            r = range(*range_args)
            # generate random slice
            s = rand_slice()

            print("testing:", r, s)
            test(r, s)

    def test_range_with_slice_index(self):
        def fn(x):
            acc = 1
            for k in range(2)[1::2]:
                acc *= acc * k
            return x * acc

        opt_fn = torch.compile(fullgraph=True)(fn)
        x = torch.ones(1)
        self.assertEqual(opt_fn(x), fn(x))

    def test_range_with_index(self):
        def fn(x):
            acc = 1
            acc *= acc * range(10, 20, 2)[2]
            return x * acc

        opt_fn = torch.compile(fullgraph=True)(fn)
        x = torch.ones(1)
        self.assertEqual(opt_fn(x), fn(x))

    def test_rand_inlined(self):
        @torch.compile(backend="eager", dynamic=True)
        def fn():
            idx_size = [10]
            idx_size[random.randint(0, 0)] = random.randint(1, 8)
            t = tuple(idx_size)
            src_size = [random.randint(1, 5) + s for s in idx_size]  # noqa: F841
            idx = torch.empty(t)  # noqa: F841

        fn()

    def test_rand_tensor_partial(self):
        from collections import namedtuple
        from functools import partial

        SdpaShape = namedtuple(
            "Sdpa_Shape", ["batch", "num_heads", "seq_len", "head_dim"]
        )

        @torch.compile(backend="eager")
        def func():
            make_tensor = partial(
                torch.rand, device="cpu", dtype=torch.float16, requires_grad=True
            )

            bsz, num_heads, seq_len_q, seq_len_kv, head_dim = (16, 16, 128, 128, 16)
            make_q_tensor = partial(
                make_tensor, SdpaShape(bsz, num_heads, seq_len_q, head_dim)
            )
            make_kv_tensor = partial(
                make_tensor, SdpaShape(bsz, num_heads, seq_len_kv, head_dim)
            )
            t1 = make_q_tensor()
            t2 = make_kv_tensor()
            t3 = t1 + t2  # noqa: F841

        func()

    def test_to(self):
        @torch.compile(backend="eager")
        def fn():
            t = torch.ones(2)
            y = t.to("meta")  # noqa: F841

        fn()

    def test_elipsis(self):
        @torch.compile(backend="eager", fullgraph=True)
        def fn(a, ind, val):
            a[ind] = val
            return a

        arr = np.zeros(4)
        self.assertEqual(fn(arr, np.s_[...], np.ones(4)), np.ones(4))

        arr = np.array([[1, 1], [2, 2]])
        self.assertEqual(
            fn(arr, np.s_[0, ...], np.zeros(2)), np.array([[0, 0], [2, 2]])
        )

        arr = np.array([[1, 1], [2, 2]])
        self.assertEqual(
            fn(arr, np.s_[1, ...], np.zeros(2)), np.array([[1, 1], [0, 0]])
        )

        arr = np.array([[1, 1], [2, 2]])
        self.assertEqual(
            fn(arr, np.s_[..., 0], np.array([3, 3])), np.array([[3, 1], [3, 2]])
        )

        arr = np.array([[1, 1], [2, 2]])
        self.assertEqual(
            fn(arr, np.s_[..., 1], np.array([3, 3])), np.array([[1, 3], [2, 3]])
        )

    def test_map_return(self):
        def fn(a, b):
            return map(lambda x: x + 1, [a, b])

        opt_fn = torch.compile(fn, backend="eager", fullgraph=True)
        m = opt_fn(torch.randn(3, 3), torch.randn(3, 3))
        self.assertIsInstance(m, map)

    @make_test
    def test_map_max(a, b):
        return max(map(lambda x: x.sum(), [a, b]))

    @make_test
    def test_map_max_const(a):
        return max(map(lambda x: x, [1, 2, 3])), a + 1

    @make_test
    def test_map_list(a, b):
        return list(map(lambda x: x + 1, [a, b]))

    @make_test
    def test_map_tuple(a, b):
        return tuple(map(lambda x: x + 1, [a, b]))

    @make_test
    def test_map_iter(a, b):
        it = iter(map(lambda x: x + 1, [a, b]))
        return next(it)

    @make_test
    def test_map_zip_dict(a):
        d = dict(
            zip(
                map(lambda x: x + 1, [0, 1, 2]),
                [map(lambda x: x - 1, [y]) for y in [3, 4, 5]],
            )
        )
        return list(d[3])[0], a + 1  # noqa: RUF015

    @make_test
    def test_map_dict_fromkeys(a):
        return dict.fromkeys(map(lambda x: x + 1, [0, 1])), a + 1

    @make_test
    def test_map_set(a):
        return set(map(lambda x: x + 1, [0, 1])), a + 1

    # test_map_sum defined earlier

    @make_test
    def test_map_reduce(a, b):
        return functools.reduce(lambda x, y: x + y, map(lambda x: x + 1, [a, b]))

    @make_test
    def test_map_sorted(a):
        return sorted(map(lambda x: x + 1, [0, 4, 3, 1, 2])), a + 1

    @make_test
    def test_map_list_extend(a, b, c):
        l = [a]
        l.extend(map(lambda x: x + 1, [b, c]))
        return l

    @make_test
    def test_map_list_slice_assign(a, b, c, d, e):
        l = [a, b, c]
        l[1:2] = map(lambda x: x + 1, [d, e])
        return l

    @make_test
    def test_map_deque_extendleft(a, b, c):
        d = collections.deque([a])
        d.extendleft(map(lambda x: x + 1, [b, c]))
        return d

    @make_test
    def test_map_str_join(a):
        return "".join(map(lambda x: x, ["a", "b", "c"])), a + 1

    def test_map_with_graph_break(self):
        def f(a):
            a += 1

            def g(x):
                nonlocal a
                a += 1
                return x + 1

            m = map(g, [1, 2, 3, 4, 5])
            a += next(m)  # won't graph break
            torch._dynamo.graph_break()
            a += next(m)  # will graph break
            return a

        cnts = torch._dynamo.testing.CompileCounter()
        opt_f = torch.compile(f, backend=cnts)
        self.assertEqual(f(torch.ones(3, 3)), opt_f(torch.ones(3, 3)))
        self.assertEqual(cnts.frame_count, 3)

    def test_map_reconstruct(self):
        def fn(a):
            return map(lambda x: x[0] + x[1], zip([1, 2, 3], [1, 2, 3])), a + 1

        opt_fn = torch.compile(fn, backend="eager", fullgraph=True)
        m = opt_fn(torch.ones(3, 3))[0]
        self.assertIsInstance(m, map)
        self.assertEqual(list(m), list(fn(torch.ones(3, 3))[0]))

    def test_zip_reconstruct(self):
        def fn(a):
            return zip([1, 2, 3], map(lambda x: x + 1, [1, 2, 3])), a + 1

        opt_fn = torch.compile(fn, backend="eager", fullgraph=True)
        m = opt_fn(torch.ones(3, 3))[0]
        self.assertIsInstance(m, zip)
        self.assertEqual(list(m), list(fn(torch.ones(3, 3))[0]))

    @make_test
    def test_map_partial_unpack(a, b):
        y = 1

        def f(x):
            nonlocal y
            y += 1
            return x

        l = list(zip([a, b], map(f, [1, 2, 3, 4])))  # noqa: F841
        return a + y

    @make_test
    def test_map_call_function_ex(a, b):
        def f(x, y):
            return x + y

        return f(*map(lambda x: x + 1, [a, b]))

    @make_test
    def test_map_unpack_twice(a, b):
        m = map(lambda x: x + 1, [a, b])
        l1 = list(m)
        l2 = list(m)
        return l1, l2

    @make_test
    def test_enumerate(a, b):
        return list(enumerate([a, b], start=1)), a + 1

    @make_test
    def test_map_enumerate(a, b):
        return list(enumerate(map(lambda x: x + 1, [a, b]), start=1)), a + 1

    @make_test
    def test_map_infinite(a, b):
        return list(map(lambda x, y: x + y, [a, b], itertools.count(3)))

    @make_test
    def test_map_unpack_vars(a, b):
        x, y = map(lambda x: x + 1, [a, b])
        return x + y

    def test_enumerate_custom(self):
        class MyClass:
            def __iter__(self):
                self.a = 1
                return self

            def __next__(self):
                if self.a > 3:
                    raise StopIteration
                self.a += 1
                return self.a

        def fn(x):
            for i, it in enumerate(MyClass()):
                x += i + it
            return x

        opt_fn = torch.compile(fn, backend="eager", fullgraph=True)
        self.assertEqual(fn(torch.ones(3, 3)), opt_fn(torch.ones(3, 3)))

    def test_enumerate_reconstruct(self):
        def fn(a, b):
            return enumerate([a, b], start=1)

        opt_fn = torch.compile(fn, backend="eager", fullgraph=True)
        inps = (torch.randn(3, 3), torch.randn(3, 3))
        it1 = fn(*inps)
        it2 = opt_fn(*inps)
        self.assertIsInstance(it2, enumerate)
        self.assertEqual(list(it1), list(it2))

    def test_returning_recursive_func(self):
        @torch.compile(backend="eager", fullgraph=True)
        def run(x):
            def f():
                return f

            return x + 1, f

        res, f = run(torch.zeros(1))
        self.assertTrue(same(res, torch.ones(1)))
        self.assertTrue(f is f())


def udf_mul(x, y):
    return x * y


def udf_mul2(x, y, z):
    return x * y * z


def udf_add(x, y):
    return x + y


class SmallNN(torch.nn.Module):
    def forward(self, x, y):
        combined = torch.cat((x, y), dim=1)
        out = torch.nn.ReLU()(combined)
        out = torch.nn.ReLU()(out)
        return out


def udf_module(mod, x, y):
    return mod(x, y)


def global_func_with_default_tensor_args(
    x=torch.zeros((2, 2)), *, kw_x=torch.zeros((1, 2))
):
    x.add_(1)
    kw_x.add_(1)
    return x, kw_x


class ModuleWithDefaultTensorArgsMethod(torch.nn.Module):
    def forward(self, x=torch.zeros((2, 2)), *, kw_x=torch.zeros((1, 2))):
        x.add_(1)
        kw_x.add_(1)
        return x, kw_x


class WrapperModule(torch.nn.Module):
    def __init__(self) -> None:
        super().__init__()
        self.m = ModuleWithDefaultTensorArgsMethod()

    def forward(self):
        return self.m()


class DefaultsTests(torch._dynamo.test_case.TestCase):
    def test_func_default_tensor_args(self):
        """
        Tests that we indeed reference (and mutate) "the one" default tensor arg
        stored on the globally allocated function object, both from the orig and
        compiled function
        """

        def func():
            return global_func_with_default_tensor_args()

        cnts = torch._dynamo.testing.CompileCounter()
        compiled_func = torch.compile(func, backend=cnts)
        for i in range(4):
            if i % 2 == 0:
                x, kw_x = func()
            else:
                x, kw_x = compiled_func()
            # the inner func mutates += 1 each call
            self.assertTrue(same(x, torch.ones_like(x) + i))
            self.assertTrue(same(kw_x, torch.ones_like(kw_x) + i))
        # Calling compiled_func twice does not recompile
        self.assertEqual(cnts.frame_count, 1)
        self.assertEqual(cnts.op_count, 2)

        # But with a change to the guarded default tensor, we do recompile
        with patch.object(
            global_func_with_default_tensor_args,
            "__defaults__",
            (torch.ones((3, 4, 5)),),
        ):
            x, kw_x = compiled_func()
        self.assertEqual(cnts.frame_count, 2)
        self.assertEqual(cnts.op_count, 4)

        with patch.object(
            global_func_with_default_tensor_args,
            "__kwdefaults__",
            {"kw_x": torch.ones((3, 4, 5))},
        ):
            x, kw_x = compiled_func()
        self.assertEqual(cnts.frame_count, 3)
        self.assertEqual(cnts.op_count, 6)

    def test_meth_default_tensor_args(self):
        """
        Tests that we indeed reference (and mutate) "the one" default tensor arg
        stored on the globally allocated function object, both from the orig and
        compiled function
        """
        mod = WrapperModule()
        cnts = torch._dynamo.testing.CompileCounter()
        compiled_mod = torch.compile(mod, backend=cnts)
        for i in range(4):
            if i % 2 == 0:
                x, kw_x = mod()
            else:
                x, kw_x = compiled_mod()
            # the inner func mutates += 1 each call
            self.assertTrue(same(x, torch.ones_like(x) + i))
            self.assertTrue(same(kw_x, torch.ones_like(kw_x) + i))
        # Calling compiled_func twice does not recompile
        self.assertEqual(cnts.frame_count, 1)
        self.assertEqual(cnts.op_count, 2)

        # But with a change to the guarded default tensor, we do recompile
        with patch.object(
            ModuleWithDefaultTensorArgsMethod.forward,
            "__defaults__",
            (torch.ones((3, 4, 5)),),
        ):
            x, kw_x = compiled_mod()
        self.assertEqual(cnts.frame_count, 2)
        self.assertEqual(cnts.op_count, 4)

        with patch.object(
            ModuleWithDefaultTensorArgsMethod.forward,
            "__kwdefaults__",
            {"kw_x": torch.ones((3, 4, 5))},
        ):
            x, kw_x = compiled_mod()
        self.assertEqual(cnts.frame_count, 3)
        self.assertEqual(cnts.op_count, 6)

    def test_func_default_torch_args(self):
        """
        Tests other types of torch types as function default (size, dtype, device)
        """

        def func_with_default_torch_args(
            dt=torch.float16, ds=torch.Size((1, 2, 3)), dd=torch.device("cpu")
        ):
            return torch.ones(ds, dtype=dt, device=dd)

        def func():
            return func_with_default_torch_args()

        cnts = torch._dynamo.testing.CompileCounter()
        compiled_func = torch.compile(func, backend=cnts)
        out = func()
        compiled_out = compiled_func()
        self.assertEqual(out.dtype, compiled_out.dtype)
        self.assertEqual(out.device, compiled_out.device)
        self.assertEqual(out.size(), compiled_out.size())
        self.assertEqual(cnts.frame_count, 1)
        self.assertEqual(cnts.op_count, 1)

    def test_dataclass_factory(self):
        @dataclass
        class Output:
            scalar: int = 2
            named_tensors: dict[str, torch.Tensor] = field(default_factory=dict)
            lists: list[torch.Tensor] = field(default_factory=list)

            def scale(self):
                return self.scalar * 2

        def fn(x):
            # Check default dict assignment
            a = Output(1)
            # Check that dataclass methods can be inlined
            scaled_value = a.scale()

            # Check that normal assignment works
            b = Output(5, named_tensors={"x": x})

            # Check default int assignment
            c = Output()

            # Check that the default members are properly initialized
            if isinstance(a.named_tensors, dict):
                x = torch.sin(x)

            # Change dataclass
            c.scalar = 6
            c.named_tensors["x"] = x

            # Return dataclaass as well to check reconstruction
            return c, torch.cos(x) * scaled_value + b.named_tensors["x"] + c.scalar

        cnts = torch._dynamo.testing.CompileCounter()
        compiled_fn = torch.compile(fn, backend=cnts, fullgraph=True)
        x = torch.randn(4)
        eager_dataclass, out = fn(x)
        compiled_dataclass, compiled_out = compiled_fn(x)
        self.assertEqual(eager_dataclass.scalar, compiled_dataclass.scalar)
        self.assertEqual(
            eager_dataclass.named_tensors["x"], compiled_dataclass.named_tensors["x"]
        )
        self.assertTrue(same(out, compiled_out))
        self.assertEqual(cnts.frame_count, 1)
        self.assertEqual(cnts.op_count, 5)

    def test_dataclass_nested(self):
        @dataclass
        class Base:
            outer_a: int
            outer_b: int

        @dataclass
        class Derived(Base):
            inner_a: Any = field(default_factory=list)

        def fn(x):
            l = Derived(1, 2)
            return l.outer_a * x

        opt_fn = torch.compile(fn, backend="eager", fullgraph=True)
        x = torch.randn(4)
        res = fn(x)
        ref = opt_fn(x)
        self.assertEqual(ref, res)

    def test_listlike_of_tensors_contains_constant(self):
        for listlike in [set, list]:

            def fn(x):
                x.add_(1)
                s = listlike([x])
                res = 1 in s
                return res

            opt_fn = torch.compile(fn, backend="eager", fullgraph=True)
            x = torch.randn(1)
            ref = opt_fn(x)
            res = fn(x)
            self.assertEqual(ref, res)

    def test_cast_tensor_single_elem(self):
        with torch._dynamo.config.patch({"capture_scalar_outputs": True}):
            for t, val in [
                (float, 1.0),
                (float, 1),
                (float, True),
                (int, 1),
                (int, False),
                # (int, 1.0), # fails due to a >= 0 comparison in sym_int
            ]:  # , bool, complex]: no casting for sym_bool, no sym_complex

                def fn(x):
                    x = x + 1
                    return t(x)

                opt_fn = torch.compile(
                    fn, backend="eager", fullgraph=True, dynamic=False
                )
                x = torch.tensor([val])
                res = fn(x)
                ref = opt_fn(x)
                self.assertEqual(ref, res)

                # Cannot handle non single-elem
                with self.assertRaises(ValueError):
                    fn(torch.tensor([val] * 2))
                with self.assertRaises(torch._dynamo.exc.TorchRuntimeError):
                    opt_fn(torch.tensor([val] * 2))

    def test_set_construction(self):
        def fn(x):
            y = x.add_(1)
            s = set({x})
            s.add(y)
            return len(s)

        opt_fn = torch.compile(fn, backend="eager", fullgraph=True)
        x = torch.randn(4)
        res = fn(x)
        ref = opt_fn(x)
        self.assertEqual(ref, res)

    def test_frozenset_construction(self):
        def fn(x):
            s = frozenset({x})
            t = frozenset(s)
            return len(t)

        opt_fn = torch.compile(fn, backend="eager", fullgraph=True)
        x = torch.randn(4)
        res = fn(x)
        ref = opt_fn(x)
        self.assertEqual(ref, res)

    def test_frozenset_reconstruction(self):
        d = {}
        f = frozenset()
        d[f] = torch.randn(4)

        def fn(x):
            k = frozenset()
            torch._dynamo.graph_break()
            return d[k] * x

        opt_fn = torch.compile(fn, backend="eager")
        x = torch.randn(4)
        res = fn(x)
        ref = opt_fn(x)
        self.assertEqual(ref, res)

    def test_frozenset_illegal_call_method(self):
        def fn_add():
            s = frozenset((1, 2, 3))
            s.add({2})
            return len(s)

        def fn_pop():
            s = frozenset((1, 2, 3))
            s.pop()
            return len(s)

        def fn_update():
            s = frozenset((1, 2, 3))
            s.update({4, 5, 6})
            return len(s)

        def fn_remove():
            s = frozenset((1, 2, 3))
            s.remove(2)
            return len(s)

        def fn_discard():
            s = frozenset((1, 2, 3))
            s.discard(2)
            return len(s)

        def fn_clear():
            s = frozenset((1, 2, 3))
            s.clear()
            return len(s)

        for fn in [fn_add, fn_pop, fn_update, fn_remove, fn_discard, fn_clear]:
            torch._dynamo.reset()
            opt_fn = torch.compile(fn, backend="eager", fullgraph=True)
            with self.assertRaises(torch._dynamo.exc.InternalTorchDynamoError):
                opt_fn()

    def test_is_tensor_tensor(self):
        def fn(x, y):
            if x is y:
                return x * 2
            else:
                return x + y

        fn_opt = torch.compile(backend="eager", fullgraph=True, dynamic=True)(fn)

        x = torch.zeros(2)
        y = torch.ones(2)

        self.assertEqual(fn(x, y), fn_opt(x, y))
        self.assertEqual(fn(x, x), fn_opt(x, x))

    def test_is_not_tensor_tensor(self):
        def fn(x, y):
            if x is not y:
                return x * 2
            else:
                return x + y

        fn_opt = torch.compile(backend="eager", fullgraph=True, dynamic=True)(fn)

        x = torch.zeros(2)
        y = torch.ones(2)

        self.assertEqual(fn(x, y), fn_opt(x, y))
        self.assertEqual(fn(x, x), fn_opt(x, x))

    def test_is_mutated_tensor_tensor(self):
        def fn(x):
            y = x.add_(1)
            return x is y

        fn_opt = torch.compile(backend="eager", fullgraph=True, dynamic=True)(fn)

        z = torch.ones(4)

        self.assertEqual(fn(z), fn_opt(z))

    def test_is_mutated_tensor_tensor_across_graph_break(self):
        def fn(x):
            y = x.add_(1)
            cond = x is y
            x.add_(1)
            # The real tensor values are recovered when graph breaking.
            # Hence we recover the invariant.
            torch._dynamo.graph_break()
            x.add_(1)
            return x is y, cond

        fn_opt = torch.compile(backend="eager", dynamic=True)(fn)

        z = torch.ones(4)

        self.assertEqual(fn(z), fn_opt(z))

    def test_is_mutated_tensor_tensor(self):
        def fn(x):
            y = x.add_(1)
            return y is x

        fn_opt = torch.compile(backend="eager", fullgraph=True, dynamic=True)(fn)

        z = torch.ones(4, 1)

        self.assertEqual(fn(z), fn_opt(z))

    def test_is_init_in_compile_mutated_tensor_tensor(self):
        def fn(x):
            z = x.clone()
            y = z.add_(1)
            return y is z

        fn_opt = torch.compile(backend="eager", fullgraph=True, dynamic=True)(fn)

        z = torch.ones(4, 1)

        self.assertEqual(fn(z), fn_opt(z))

    def test_is_init_in_compile_vmapped_mutated_tensor_tensor(self):
        def fn(z):
            x = z.clone()
            y = torch.vmap(torch.Tensor.acos_)(x)
            _ = y is z
            return y is x

        fn_opt = torch.compile(backend="eager", fullgraph=True, dynamic=True)(fn)

        z = torch.ones(4, 1)

        self.assertEqual(fn(z), fn_opt(z))

    def test_is_vmapped_mutated_tensor_tensor(self):
        def fn(x):
            y = torch.vmap(torch.Tensor.acos_)(x)
            return y is x

        fn_opt = torch.compile(backend="eager", fullgraph=True, dynamic=True)(fn)

        z = torch.ones(4, 1)

        self.assertEqual(fn(z), fn_opt(z))

    def test_is_init_in_compile_vmapped_mutated_tensor_tensor_multi_arg(self):
        def fn(y, z):
            a = y.clone()
            b = z.clone()

            def g(a, b):
                return a.acos_(), b.acos_()

            c, d = torch.vmap(g)(a, b)
            return a is c is b is d

        fn_opt = torch.compile(backend="eager", fullgraph=True, dynamic=True)(fn)

        y = torch.ones(4, 2)
        z = torch.ones(4, 10)

        self.assertEqual(fn(y, z), fn_opt(y, z))
        self.assertEqual(fn(y, y), fn_opt(y, y))

    def test_in_set_would_fail_broadcast(self):
        param = torch.zeros(5)
        param2 = torch.zeros(5, 10)

        tensor_list = set()
        tensor_list.add(param2)
        assert param not in tensor_list

        def fn(param, param2):
            param.add_(1)
            tensor_list = set([param2])
            return param in tensor_list

        cnts = torch._dynamo.testing.CompileCounter()
        opt_fn = torch.compile(fn, backend=cnts, fullgraph=True)
        self.assertEqual(opt_fn(param, param2), fn(param, param2))
        self.assertEqual(cnts.frame_count, 1)
        # Test aliased
        self.assertEqual(opt_fn(param, param), fn(param, param))
        self.assertEqual(cnts.frame_count, 2)  # Recompiles

    def test_in_set_inplace(self):
        param = torch.zeros(5)
        param2 = torch.zeros(5, 10)

        tensor_list = set()
        tensor_list.add(param2)
        assert param not in tensor_list

        def fn(param, param2):
            y = param.add_(1)  # Tensor method
            z = torch.Tensor.add_(y, 1)  # torch function
            tensor_list = set([param2])
            return y in tensor_list and z in tensor_list

        cnts = torch._dynamo.testing.CompileCounter()
        opt_fn = torch.compile(fn, backend=cnts, fullgraph=True)
        self.assertEqual(opt_fn(param, param2), fn(param, param2))
        self.assertEqual(cnts.frame_count, 1)
        # Test aliased
        self.assertEqual(opt_fn(param, param), fn(param, param))
        self.assertEqual(cnts.frame_count, 2)  # Recompiles

    def test_reconstructed_name(self):
        lst = []

        @torch._dynamo.disable
        def disallowed(g):
            lst.append(g.__name__)

        def f():
            def g():
                return ()

            disallowed(g)

        opt_f = torch.compile(f, backend="eager")
        opt_f()
        f()
        self.assertEqual(len(lst), 2)
        self.assertEqual(lst[0], lst[1])

    @unittest.skipIf(
        sys.version_info < (3, 10),
        "zip strict kwargs not implemented for Python < 3.10",
    )
    def test_zip_strict(self):
        def fn(x, ys, zs):
            x = x.clone()
            for y, z in zip(ys, zs, strict=True):
                x += y * z
            return x

        opt_fn = torch.compile(fn, backend="eager")
        nopython_fn = torch.compile(fn, backend="eager", fullgraph=True)

        x = torch.ones(3)
        ys = [1.0, 2.0, 3.0]
        zs = [2.0, 5.0, 8.0]

        self.assertEqual(opt_fn(x, ys, zs), fn(x, ys, zs))

        # If nopython, should raise UserError
        with self.assertRaisesRegex(torch._dynamo.exc.UserError, "zip()"):
            nopython_fn(x, ys[:1], zs)

        with self.assertRaisesRegex(torch._dynamo.exc.UserError, "zip()"):
            nopython_fn(x, ys, zs[:1])

        # Should cause fallback if allow graph break
        with self.assertRaisesRegex(ValueError, "zip()"):
            opt_fn(x, ys[:1], zs)

        with self.assertRaisesRegex(ValueError, "zip()"):
            opt_fn(x, ys, zs[:1])

    @unittest.skipIf(not TEST_MULTIGPU, "detected only one GPU")
    def test_cuda_current_device(self):
        def fn(x):
            y = torch.empty(
                (2, 3), dtype=torch.float32, device=torch.cuda.current_device()
            )
            y.copy_(x)
            return torch.sin(y + y.device.index)

        counter = torch._dynamo.testing.CompileCounter()
        opt_fn = torch.compile(backend=counter, fullgraph=True)(fn)

        with torch.cuda.device(0):
            x = torch.randn(2, 3)
            self.assertEqual(opt_fn(x), fn(x))
            self.assertEqual(counter.frame_count, 1)
            with torch.cuda.device(1):
                self.assertEqual(opt_fn(x), fn(x))
                self.assertEqual(counter.frame_count, 2)

    def test_fn_with_attr(self):
        def fn(x):
            if fn.pred:
                return torch.relu(x * 2)
            else:
                return torch.abs(x + 3)

        t = torch.ones(3)
        counter = torch._dynamo.testing.CompileCounter()
        fn.pred = True
        opt_fn_0 = torch.compile(fullgraph=True, backend=counter)(fn)
        self.assertEqual(opt_fn_0(t), fn(t))
        self.assertEqual(counter.frame_count, 1)
        fn.pred = False
        opt_fn_1 = torch.compile(fullgraph=True, backend=counter)(fn)
        self.assertEqual(opt_fn_1(t), fn(t))
        self.assertEqual(counter.frame_count, 2)

    def test_str_handler_for_user_defined_object(self):
        """
        Confirms handler behaviour for `str` is the same between eager and dynamo.
        Compares a user defined object with custom `__str__` method and without.
        """

        class CustomStr:
            def __str__(self):
                return "ok"

        def foo_custom_str(x):
            a = CustomStr()
            return x, str(a)

        eager_custom_str = foo_custom_str(torch.ones(4))
        dynamo_custom_str = torch.compile(foo_custom_str, fullgraph=True)(torch.ones(4))

        self.assertEqual(eager_custom_str[1], dynamo_custom_str[1])
        self.assertEqual(eager_custom_str[1], "ok")

        class DefaultStr:
            pass

        def foo_default_str(x):
            a = DefaultStr()
            return x, str(a)

        eager_default_str = foo_default_str(torch.ones(4))
        dynamo_default_str = torch.compile(foo_default_str, fullgraph=True)(
            torch.ones(4)
        )

        # Check that the tensor output from eager and dynamo modes are the same
        self.assertEqual(eager_default_str[0], dynamo_default_str[0])

        # Check that the class name (without memory address) is the same in both modes
        eager_class_name = eager_default_str[1].split(" object at")[0]
        dynamo_class_name = dynamo_default_str[1].split(" object at")[0]
        self.assertEqual(eager_class_name, dynamo_class_name)

    def test_pybind_object(self):
        def fn(x, pybind_obj):
            if pybind_obj.result:
                return torch.cos(x)
            return torch.sin(x)

        opt_fn = torch.compile(fn, backend="eager", fullgraph=True)

        pybind_obj = torch._C._dynamo.guards.GuardDebugInfo(True, ["a==1"], 0)
        x = torch.randn(4)
        self.assertEqual(opt_fn(x, pybind_obj), fn(x, pybind_obj))

        pybind_obj = torch._C._dynamo.guards.GuardDebugInfo(False, ["a==1"], 1)
        x = torch.randn(4)
        self.assertEqual(opt_fn(x, pybind_obj), fn(x, pybind_obj))

    def test_tree_map(self):
        def fn(a, b, index):
            def call(index):
                mapped_attributes = torch.utils._pytree.tree_map_only(
                    torch.Tensor,
                    lambda x: x[index],
                    (a, b),
                )
                return mapped_attributes

            return call(index)

        a = torch.randn(4, 2, 5)
        b = torch.randn(4, 2, 5, 5)
        compiled_fn = torch.compile(fn, fullgraph=True)
        compiled_res = compiled_fn(a, b, torch.tensor([2]))
        reference_res = fn(a, b, torch.tensor([2]))
        self.assertTrue(same(compiled_res, reference_res))

    def test_fx_map_aggregate(self):
        def fn(inputs, f):
            return torch.fx.node.map_aggregate(inputs, f)

        opt_fn = torch.compile(fn, backend="eager", fullgraph=True)

        x = [torch.randn(4), [torch.randn(4), torch.randn(4)]]

        def f(y):
            return y * 2

        ref = fn(x, f)
        res = opt_fn(x, f)
        self.assertEqual(ref, res)
        # Check type(res) is immutable_list
        self.assertTrue(type(ref) is type(res))

        x = {
            "a": torch.randn(4),
            "b": [torch.randn(4), torch.randn(4)],
        }
        ref = fn(x, f)
        res = opt_fn(x, f)
        self.assertEqual(ref, res)
        self.assertTrue(type(ref) is type(res))

    def test_fx_immutable_list_mutation_not_allowed(self):
        def fn(inputs, x, f=lambda x: x * 2):
            immutable_inputs = torch.fx.immutable_collections.immutable_list(inputs)
            try:
                immutable_inputs.append(x)
            except NotImplementedError:
                pass
            return torch.fx.node.map_aggregate(immutable_inputs, f)

        opt_fn = torch.compile(fn, backend="eager", fullgraph=True)
        inputs = [torch.randn(4), [torch.randn(4), torch.randn(4)]]
        x = torch.randn(4)

        self.assertEqual(fn(inputs, x), opt_fn(inputs, x))

    def test_udf_tuple(self):
        class MyTuple(tuple):
            def len_mulitply_2(self):
                return len(self) * 2

            def __contains__(self, val):
                # Ensure that overridden method is traced
                self.checked = True
                return super().__contains__(val)

        def fn(x, tup):
            if 3 in tup:
                x = torch.cos(x)
            else:
                x = torch.sin(x)
            return x * tup.len_mulitply_2()

        opt_fn = torch.compile(fn, backend="eager", fullgraph=True)
        x = torch.randn(4)
        ref_tup = MyTuple([1, 2, 3])
        ref = fn(x, ref_tup)
        res_tup = MyTuple([1, 2, 3])
        res = opt_fn(x, res_tup)
        self.assertEqual(ref, res)
        self.assertTrue(ref_tup.checked)
        self.assertTrue(res_tup.checked)

    def test_udf_tuple_reconstruction(self):
        class MyTuple(tuple):
            pass

        def fn(x, klass):
            x = x * 2
            sc_tuple = tuple.__new__(klass, [x])
            if isinstance(sc_tuple, MyTuple):
                sc_tuple.attr = 3
            return sc_tuple

        opt_fn = torch.compile(fn, backend="eager", fullgraph=True)
        x = torch.randn(4)
        ref = fn(x, MyTuple)
        res = opt_fn(x, MyTuple)
        self.assertEqual(ref, res)
        self.assertTrue(isinstance(res, MyTuple))
        self.assertEqual(ref.attr, res.attr)

        ref = fn(x, tuple)
        res = opt_fn(x, tuple)
        self.assertEqual(ref, res)
        self.assertTrue(isinstance(res, tuple))

    def test_sys_recursionlimit(self):
        def fn(x):
            return x.sin() * sys.getrecursionlimit()

        opt_fn = torch.compile(fn, backend="eager", fullgraph=True)
        x = torch.randn(4)
        self.assertEqual(fn(x), opt_fn(x))

    def test_keyword(self):
        def fn(x, word):
            if keyword.iskeyword(word):
                return torch.sin(x)
            return torch.cos(x)

        opt_fn = torch.compile(fn, backend="eager", fullgraph=True)
        x = torch.randn(4)
        word = "None"
        self.assertEqual(fn(x, word), opt_fn(x, word))
        word = "dynamo"
        self.assertEqual(fn(x, word), opt_fn(x, word))

<<<<<<< HEAD
    def test_func_attrs(self):
        def f(x=4, y=2):
            pass

        def fn(x):
            try:
                f.dynamo + 1
            except AttributeError:
                x = torch.sin(x)

            code = f.__code__
            defaults = f.__defaults__
            return x * len(defaults) * code.co_argcount

        opt_fn = torch.compile(fn, backend="eager", fullgraph=True)
        x = torch.randn(4)
        self.assertEqual(fn(x), opt_fn(x))

=======
>>>>>>> a44a8a7d

instantiate_parametrized_tests(FunctionTests)

if __name__ == "__main__":
    from torch._dynamo.test_case import run_tests

    run_tests()<|MERGE_RESOLUTION|>--- conflicted
+++ resolved
@@ -4519,7 +4519,6 @@
         word = "dynamo"
         self.assertEqual(fn(x, word), opt_fn(x, word))
 
-<<<<<<< HEAD
     def test_func_attrs(self):
         def f(x=4, y=2):
             pass
@@ -4538,8 +4537,6 @@
         x = torch.randn(4)
         self.assertEqual(fn(x), opt_fn(x))
 
-=======
->>>>>>> a44a8a7d
 
 instantiate_parametrized_tests(FunctionTests)
 
