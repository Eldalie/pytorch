import argparse
import importlib
import json
import os
import re
import subprocess
import sys
from pathlib import Path
from tempfile import NamedTemporaryFile

import torch
import torch._dynamo
import torch.nn as nn
import torch.nn.functional as F


if "MATRIX_GPU_ARCH_VERSION" in os.environ:
    gpu_arch_ver = os.getenv("MATRIX_GPU_ARCH_VERSION")
else:
    gpu_arch_ver = os.getenv("GPU_ARCH_VERSION")  # Use fallback if available
gpu_arch_type = os.getenv("MATRIX_GPU_ARCH_TYPE")
channel = os.getenv("MATRIX_CHANNEL")
package_type = os.getenv("MATRIX_PACKAGE_TYPE")
target_os = os.getenv("TARGET_OS", sys.platform)
BASE_DIR = Path(__file__).parent.parent.parent

is_cuda_system = gpu_arch_type == "cuda"
NIGHTLY_ALLOWED_DELTA = 3

MODULES = [
    {
        "name": "torchvision",
        "repo": "https://github.com/pytorch/vision.git",
        "smoke_test": "./vision/test/smoke_test.py",
        "extension": "extension",
        "repo_name": "vision",
    },
    {
        "name": "torchaudio",
        "repo": "https://github.com/pytorch/audio.git",
        "smoke_test": "./audio/test/smoke_test/smoke_test.py --no-ffmpeg",
        "extension": "_extension",
        "repo_name": "audio",
    },
]


class Net(nn.Module):
    def __init__(self):
        super().__init__()
        self.conv1 = nn.Conv2d(1, 32, 3, 1)
        self.conv2 = nn.Conv2d(32, 64, 3, 1)
        self.fc1 = nn.Linear(9216, 1)

    def forward(self, x):
        x = self.conv1(x)
        x = self.conv2(x)
        x = F.max_pool2d(x, 2)
        x = torch.flatten(x, 1)
        output = self.fc1(x)
        return output


def load_json_from_basedir(filename: str):
    try:
        with open(BASE_DIR / filename) as fptr:
            return json.load(fptr)
    except FileNotFoundError as exc:
        raise ImportError(f"File {filename} not found error: {exc.strerror}") from exc
    except json.JSONDecodeError as exc:
        raise ImportError(f"Invalid JSON {filename}") from exc


def read_release_matrix():
    return load_json_from_basedir("release_matrix.json")


def test_numpy():
    import numpy as np

    x = np.arange(5)
    torch.tensor(x)


def check_version(package: str) -> None:
    release_version = os.getenv("RELEASE_VERSION")
    # if release_version is specified, use it to validate the packages
    if release_version:
        release_matrix = read_release_matrix()
        stable_version = release_matrix["torch"]
    else:
        stable_version = os.getenv("MATRIX_STABLE_VERSION")

    # only makes sense to check nightly package where dates are known
    if channel == "nightly":
        check_nightly_binaries_date(package)
    elif stable_version is not None:
        if not torch.__version__.startswith(stable_version):
            raise RuntimeError(
                f"Torch version mismatch, expected {stable_version} for channel {channel}. But its {torch.__version__}"
            )

        if release_version and package == "all":
            for module in MODULES:
                imported_module = importlib.import_module(module["name"])
                module_version = imported_module.__version__
                if not module_version.startswith(release_matrix[module["name"]]):
                    raise RuntimeError(
                        f"{module['name']} version mismatch, expected: \
                            {release_matrix[module['name']]} for channel {channel}. But its {module_version}"
                    )
                else:
                    print(
                        f"{module['name']} version actual: {module_version} expected: \
                        {release_matrix[module['name']]} for channel {channel}."
                    )

    else:
        print(f"Skip version check for channel {channel} as stable version is None")


def check_nightly_binaries_date(package: str) -> None:
    from datetime import datetime

    format_dt = "%Y%m%d"

    date_t_str = re.findall("dev\\d+", torch.__version__)
    date_t_delta = datetime.now() - datetime.strptime(date_t_str[0][3:], format_dt)
    if date_t_delta.days >= NIGHTLY_ALLOWED_DELTA:
        raise RuntimeError(
            f"the binaries are from {date_t_str} and are more than {NIGHTLY_ALLOWED_DELTA} days old!"
        )

    if package == "all":
        for module in MODULES:
            imported_module = importlib.import_module(module["name"])
            module_version = imported_module.__version__
            date_m_str = re.findall("dev\\d+", module_version)
            date_m_delta = datetime.now() - datetime.strptime(
                date_m_str[0][3:], format_dt
            )
            print(f"Nightly date check for {module['name']} version {module_version}")
            if date_m_delta.days > NIGHTLY_ALLOWED_DELTA:
                raise RuntimeError(
                    f"Expected {module['name']} to be less then {NIGHTLY_ALLOWED_DELTA} days. But its {date_m_delta}"
                )


def test_cuda_runtime_errors_captured() -> None:
    cuda_exception_missed = True
    try:
        print("Testing test_cuda_runtime_errors_captured")
        torch._assert_async(torch.tensor(0, device="cuda"))
        torch._assert_async(torch.tensor(0 + 0j, device="cuda"))
    except RuntimeError as e:
        if re.search("CUDA", f"{e}"):
            print(f"Caught CUDA exception with success: {e}")
            cuda_exception_missed = False
        else:
            raise e
    if cuda_exception_missed:
        raise RuntimeError("Expected CUDA RuntimeError but have not received!")


def test_cuda_gds_errors_captured() -> None:
    major_version = int(torch.version.cuda.split(".")[0])
    minor_version = int(torch.version.cuda.split(".")[1])

    if target_os == "windows":
        print(f"{target_os} is not supported for GDS smoke test")
        return

    if major_version < 12 or (major_version == 12 and minor_version < 6):
        print("CUDA version is not supported for GDS smoke test")
        return

    cuda_exception_missed = True
    try:
        print("Testing test_cuda_gds_errors_captured")
        with NamedTemporaryFile() as f:
            torch.cuda.gds.GdsFile(f.name, os.O_CREAT | os.O_RDWR)
    except RuntimeError as e:
        expected_error = "cuFileHandleRegister failed"
        if re.search(expected_error, f"{e}"):
            print(f"Caught CUDA exception with success: {e}")
            cuda_exception_missed = False
        else:
            raise e
    if cuda_exception_missed:
        raise RuntimeError(
            "Expected cuFileHandleRegister failed RuntimeError but have not received!"
        )


def smoke_test_cuda(
    package: str, runtime_error_check: str, torch_compile_check: str
) -> None:
    if not torch.cuda.is_available() and is_cuda_system:
        raise RuntimeError(f"Expected CUDA {gpu_arch_ver}. However CUDA is not loaded.")

    if package == "all" and is_cuda_system:
        for module in MODULES:
            imported_module = importlib.import_module(module["name"])
            # TBD for vision move extension module to private so it will
            # be _extention.
            version = "N/A"
            if module["extension"] == "extension":
                version = imported_module.extension._check_cuda_version()
            else:
                version = imported_module._extension._check_cuda_version()
            print(f"{module['name']} CUDA: {version}")

    # torch.compile is available on macos-arm64 and Linux for python 3.8-3.13
    if (
        torch_compile_check == "enabled"
        and sys.version_info < (3, 14, 0)
        and target_os in ["linux", "linux-aarch64", "macos-arm64", "darwin"]
    ):
        smoke_test_compile("cuda" if torch.cuda.is_available() else "cpu")

    if torch.cuda.is_available():
        if torch.version.cuda != gpu_arch_ver:
            raise RuntimeError(
                f"Wrong CUDA version. Loaded: {torch.version.cuda} Expected: {gpu_arch_ver}"
            )
        print(f"torch cuda: {torch.version.cuda}")
<<<<<<< HEAD
        # todo add cudnn version validation
        print(f"torch cudnn: {torch.backends.cudnn.version()}")
        print(f"cuDNN enabled? {torch.backends.cudnn.enabled}")

=======
>>>>>>> 039ebdc1
        torch.cuda.init()
        print("CUDA initialized successfully")
        print(f"Number of CUDA devices: {torch.cuda.device_count()}")
        for i in range(torch.cuda.device_count()):
            print(f"Device {i}: {torch.cuda.get_device_name(i)}")

        print(f"cuDNN enabled? {torch.backends.cudnn.enabled}")
        torch_cudnn_version = cudnn_to_version_str(torch.backends.cudnn.version())
        print(f"Torch cuDNN version: {torch_cudnn_version}")

        # Pypi dependencies are installed on linux ony and nccl is availbale only on Linux.
        if sys.platform in ["linux", "linux2"]:
<<<<<<< HEAD
            print(f"torch nccl version: {torch.cuda.nccl.version()}")
=======
            compare_pypi_to_torch_versions(
                "cudnn", find_pypi_package_version("nvidia-cudnn"), torch_cudnn_version
            )
            torch_nccl_version = ".".join(str(v) for v in torch.cuda.nccl.version())
            compare_pypi_to_torch_versions(
                "nccl", find_pypi_package_version("nvidia-nccl"), torch_nccl_version
            )
>>>>>>> 039ebdc1

        if runtime_error_check == "enabled":
            test_cuda_runtime_errors_captured()


def smoke_test_conv2d() -> None:
    import torch.nn as nn

    print("Testing smoke_test_conv2d")
    # With square kernels and equal stride
    m = nn.Conv2d(16, 33, 3, stride=2)
    # non-square kernels and unequal stride and with padding
    m = nn.Conv2d(16, 33, (3, 5), stride=(2, 1), padding=(4, 2))
    assert m is not None
    # non-square kernels and unequal stride and with padding and dilation
    basic_conv = nn.Conv2d(
        16, 33, (3, 5), stride=(2, 1), padding=(4, 2), dilation=(3, 1)
    )
    input = torch.randn(20, 16, 50, 100)
    output = basic_conv(input)

    if is_cuda_system:
        print("Testing smoke_test_conv2d with cuda")
        conv = nn.Conv2d(3, 3, 3).cuda()
        x = torch.randn(1, 3, 24, 24, device="cuda")
        with torch.cuda.amp.autocast():
            out = conv(x)
        assert out is not None

        supported_dtypes = [torch.float16, torch.float32, torch.float64]
        for dtype in supported_dtypes:
            print(f"Testing smoke_test_conv2d with cuda for {dtype}")
            conv = basic_conv.to(dtype).cuda()
            input = torch.randn(20, 16, 50, 100, device="cuda").type(dtype)
            output = conv(input)
            assert output is not None


def test_linalg(device="cpu") -> None:
    print(f"Testing smoke_test_linalg on {device}")
    A = torch.randn(5, 3, device=device)
    U, S, Vh = torch.linalg.svd(A, full_matrices=False)
    assert (
        U.shape == A.shape
        and S.shape == torch.Size([3])
        and Vh.shape == torch.Size([3, 3])
    )
    torch.dist(A, U @ torch.diag(S) @ Vh)

    U, S, Vh = torch.linalg.svd(A)
    assert (
        U.shape == torch.Size([5, 5])
        and S.shape == torch.Size([3])
        and Vh.shape == torch.Size([3, 3])
    )
    torch.dist(A, U[:, :3] @ torch.diag(S) @ Vh)

    A = torch.randn(7, 5, 3, device=device)
    U, S, Vh = torch.linalg.svd(A, full_matrices=False)
    torch.dist(A, U @ torch.diag_embed(S) @ Vh)

    if device == "cuda":
        supported_dtypes = [torch.float32, torch.float64]
        for dtype in supported_dtypes:
            print(f"Testing smoke_test_linalg with cuda for {dtype}")
            A = torch.randn(20, 16, 50, 100, device=device, dtype=dtype)
            torch.linalg.svd(A)


def smoke_test_compile(device: str = "cpu") -> None:
    supported_dtypes = [torch.float16, torch.float32, torch.float64]

    def foo(x: torch.Tensor) -> torch.Tensor:
        return torch.sin(x) + torch.cos(x)

    for dtype in supported_dtypes:
        print(f"Testing smoke_test_compile for {device} and {dtype}")
        x = torch.rand(3, 3, device=device).type(dtype)
        x_eager = foo(x)
        x_pt2 = torch.compile(foo)(x)
        torch.testing.assert_close(x_eager, x_pt2)

    # Check that SIMD were detected for the architecture
    if device == "cpu":
        from torch._inductor.codecache import pick_vec_isa

        isa = pick_vec_isa()
        if not isa:
            raise RuntimeError("Can't detect vectorized ISA for CPU")
        print(f"Picked CPU ISA {type(isa).__name__} bit width {isa.bit_width()}")

    # Reset torch dynamo since we are changing mode
    torch._dynamo.reset()
    dtype = torch.float32
    torch.set_float32_matmul_precision("high")
    print(f"Testing smoke_test_compile with mode 'max-autotune' for {dtype}")
    x = torch.rand(64, 1, 28, 28, device=device).type(torch.float32)
    model = Net().to(device=device)
    x_pt2 = torch.compile(model, mode="max-autotune")(x)


def smoke_test_modules():
    cwd = os.getcwd()
    for module in MODULES:
        if module["repo"]:
            if not os.path.exists(f"{cwd}/{module['repo_name']}"):
                print(f"Path does not exist: {cwd}/{module['repo_name']}")
                try:
                    subprocess.check_output(
                        f"git clone --depth 1 {module['repo']}",
                        stderr=subprocess.STDOUT,
                        shell=True,
                    )
                except subprocess.CalledProcessError as exc:
                    raise RuntimeError(
                        f"Cloning {module['repo']} FAIL: {exc.returncode} Output: {exc.output}"
                    ) from exc
            try:
                smoke_test_command = f"python3 {module['smoke_test']}"
                if target_os == "windows":
                    smoke_test_command = f"python {module['smoke_test']}"
                output = subprocess.check_output(
                    smoke_test_command,
                    stderr=subprocess.STDOUT,
                    shell=True,
                    universal_newlines=True,
                )
            except subprocess.CalledProcessError as exc:
                raise RuntimeError(
                    f"Module {module['name']} FAIL: {exc.returncode} Output: {exc.output}"
                ) from exc
            else:
                print(f"Output: \n{output}\n")


def parse_args():
    parser = argparse.ArgumentParser()
    parser.add_argument(
        "--package",
        help="Package to include in smoke testing",
        type=str,
        choices=["all", "torchonly"],
        default="all",
    )
    parser.add_argument(
        "--runtime-error-check",
        help="No Runtime Error check",
        type=str,
        choices=["enabled", "disabled"],
        default="enabled",
    )
    parser.add_argument(
        "--torch-compile-check",
        help="Check torch compile",
        type=str,
        choices=["enabled", "disabled"],
        default="enabled",
    )
    return parser.parse_args()


def main() -> None:
    options = parse_args()
    print(f"torch: {torch.__version__}")
    print(torch.__config__.parallel_info())
    # All PyTorch binary builds should be built with OpenMP
    if not torch.backends.openmp.is_available():
        raise RuntimeError("PyTorch must be built with OpenMP support")

    check_version(options.package)
    smoke_test_conv2d()
    test_linalg()
    test_numpy()
    if is_cuda_system:
        test_linalg("cuda")
        test_cuda_gds_errors_captured()

    if options.package == "all":
        smoke_test_modules()

    smoke_test_cuda(
        options.package, options.runtime_error_check, options.torch_compile_check
    )


if __name__ == "__main__":
    main()<|MERGE_RESOLUTION|>--- conflicted
+++ resolved
@@ -7,6 +7,7 @@
 import sys
 from pathlib import Path
 from tempfile import NamedTemporaryFile
+from typing import Optional
 
 import torch
 import torch._dynamo
@@ -76,10 +77,13 @@
 
 
 def test_numpy():
-    import numpy as np
-
-    x = np.arange(5)
-    torch.tensor(x)
+    try:
+        import numpy as np
+
+        x = np.arange(5)
+        torch.tensor(x)
+    except ImportError:
+        print("Numpy check skipped. Numpy is not installed.")
 
 
 def check_version(package: str) -> None:
@@ -192,6 +196,36 @@
         )
 
 
+def find_pypi_package_version(package: str) -> Optional[str]:
+    from importlib import metadata
+
+    dists = metadata.distributions()
+    for dist in dists:
+        if dist.metadata["Name"].startswith(package):
+            return dist.version
+    return None
+
+
+def cudnn_to_version_str(cudnn_version: int) -> str:
+    patch = int(cudnn_version % 10)
+    minor = int((cudnn_version / 100) % 100)
+    major = int((cudnn_version / 10000) % 10000)
+    return f"{major}.{minor}.{patch}"
+
+
+def compare_pypi_to_torch_versions(
+    package: str, pypi_version: str, torch_version: str
+) -> None:
+    if pypi_version is None:
+        raise RuntimeError(f"Can't find {package} in PyPI for Torch: {torch_version}")
+    if pypi_version.startswith(torch_version):
+        print(f"Found matching {package}. Torch: {torch_version} PyPI {pypi_version}")
+    else:
+        raise RuntimeError(
+            f"Wrong {package} version. Torch: {torch_version} PyPI: {pypi_version}"
+        )
+
+
 def smoke_test_cuda(
     package: str, runtime_error_check: str, torch_compile_check: str
 ) -> None:
@@ -223,14 +257,8 @@
             raise RuntimeError(
                 f"Wrong CUDA version. Loaded: {torch.version.cuda} Expected: {gpu_arch_ver}"
             )
+
         print(f"torch cuda: {torch.version.cuda}")
-<<<<<<< HEAD
-        # todo add cudnn version validation
-        print(f"torch cudnn: {torch.backends.cudnn.version()}")
-        print(f"cuDNN enabled? {torch.backends.cudnn.enabled}")
-
-=======
->>>>>>> 039ebdc1
         torch.cuda.init()
         print("CUDA initialized successfully")
         print(f"Number of CUDA devices: {torch.cuda.device_count()}")
@@ -243,9 +271,6 @@
 
         # Pypi dependencies are installed on linux ony and nccl is availbale only on Linux.
         if sys.platform in ["linux", "linux2"]:
-<<<<<<< HEAD
-            print(f"torch nccl version: {torch.cuda.nccl.version()}")
-=======
             compare_pypi_to_torch_versions(
                 "cudnn", find_pypi_package_version("nvidia-cudnn"), torch_cudnn_version
             )
@@ -253,7 +278,6 @@
             compare_pypi_to_torch_versions(
                 "nccl", find_pypi_package_version("nvidia-nccl"), torch_nccl_version
             )
->>>>>>> 039ebdc1
 
         if runtime_error_check == "enabled":
             test_cuda_runtime_errors_captured()
@@ -427,6 +451,7 @@
     smoke_test_conv2d()
     test_linalg()
     test_numpy()
+
     if is_cuda_system:
         test_linalg("cuda")
         test_cuda_gds_errors_captured()
