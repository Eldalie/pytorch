#define TORCH_ASSERT_ONLY_METHOD_OPERATORS
#include <ATen/Config.h>
#include <ATen/core/Tensor.h>
#include <ATen/cuda/CUDAConfig.h>
#include <ATen/native/GridSamplerUtils.h>

#ifndef AT_PER_OPERATOR_HEADERS
#include <ATen/Functions.h>
#include <ATen/NativeFunctions.h>
#else
#include <ATen/ops/cudnn_grid_sampler_backward_native.h>
#include <ATen/ops/cudnn_grid_sampler_native.h>
#include <ATen/ops/empty.h>
#endif

#if !AT_CUDNN_ENABLED()

namespace at {
namespace native {

// See Note [ATen preprocessor philosophy]

Tensor cudnn_grid_sampler_forward(const Tensor& input_t, const Tensor& grid_t) {
  AT_ERROR("cudnn_grid_sampler_forward: ATen not compiled with cuDNN support");
}

std::tuple<Tensor, Tensor> cudnn_grid_sampler_backward(
    const Tensor& input_t,
    const Tensor& grid_t,
    const Tensor& grad_output_t) {
  AT_ERROR("cudnn_grid_sampler_backward: ATen not compiled with cuDNN support");
}

} // namespace native
} // namespace at

#else // AT_CUDNN_ENABLED

#include <ATen/cuda/Exceptions.h>
#include <ATen/cudnn/Descriptors.h>
#include <ATen/cudnn/Types.h>
#include <ATen/cudnn/Utils.h>

#include <ATen/TensorUtils.h>
#include <c10/util/irange.h>

// TODO: descriptor checking

namespace at {
namespace native {

namespace {

void setSamplerDescriptor(
    SpatialTransformerDescriptor& desc,
    cudnnDataType_t dataType,
    const at::Tensor& tensor) {
  int inputSize[4] = {0};
  for (const auto i : c10::irange(tensor.dim())) {
    inputSize[i] = (int)tensor.size(i);
  }
  desc.set(dataType, 4, inputSize);
}

void checkGridSize(CheckedFrom c, TensorArg grid, TensorArg input) {
  // assert size of grid is n*h*w*2
  // FYI: grid is between [-1, 1], where -1 left most pixel,
  // 1 represents right most pixel (and hence 0 is the center pixel)
  // if grid has values >1 or <-1, those values are ignored
  checkContiguous(c, grid);
  checkDim(c, grid, 4);
  // TODO: Maybe more user friendly to report where the expected size
  // came from
  checkSize(c, grid, 0, input->size(0));
  checkSize(c, grid, 3, 2);
}

} // namespace

Tensor cudnn_grid_sampler_forward(const Tensor& input_t, const Tensor& grid_t) {
  // See NOTE [ grid_sampler Native Functions ].
  // Add checks here in case this is called instead of grid_sampler.
  check_grid_sampler_common(input_t, grid_t);
  TORCH_CHECK(
      cond_cudnn_grid_sampler(input_t, grid_t),
      "Invalid arguments to cudnn_grid_sampler_forward");

  auto input_contig = contiguousIfZeroInStrides(input_t);
  auto grid_contig = grid_t.contiguous();
  TensorArg input{input_contig, "input", 1}, grid{grid_contig, "grid", 2};
  CheckedFrom c = "cudnn_grid_sampler_forward";
  checkAllSameGPU(c, {input, grid});
  checkAllSameType(c, {input, grid});
  checkGridSize(c, grid, input);
  checkDim(c, input, 4);

  auto output_t = at::empty({0}, input->options());
  output_t.resize_(
      {input->size(0), input->size(1), grid->size(1), grid->size(2)});

  TensorDescriptor idesc{*input}; // input descriptor
  TensorDescriptor odesc{output_t}; // output descriptor
  SpatialTransformerDescriptor desc; // sampler descriptor

  auto handle = getCudnnHandle();
  auto dataType = getCudnnDataType(*input);
  setSamplerDescriptor(desc, dataType, output_t);

  Constant one(dataType, 1);
  Constant zero(dataType, 0);
  AT_CUDNN_CHECK(cudnnSpatialTfSamplerForward(
      handle,
      desc.desc(),
      &one,
      idesc.desc(),
<<<<<<< HEAD
      input->data_ptr(),
      grid->data_ptr(),
=======
      input->const_data_ptr(),
      grid->const_data_ptr(),
>>>>>>> f34905f6
      &zero,
      odesc.desc(),
      output_t.data_ptr()));

  return output_t;
}

// NB: CuDNN does not support output mask; you always get both
// gradients.
std::tuple<Tensor, Tensor> cudnn_grid_sampler_backward(
    const Tensor& input_t,
    const Tensor& grid_t,
    const Tensor& grad_output_t) {
  // See NOTE [ grid_sampler Native Functions ].
  // Add checks here in case this is called instead of grid_sampler.
  check_grid_sampler_common(input_t, grid_t);
  TORCH_CHECK(
      cond_cudnn_grid_sampler(input_t, grid_t),
      "Invalid arguments to cudnn_grid_sampler_backward");

  auto input_contig = contiguousIfZeroInStrides(input_t);
  auto grid_contig = grid_t.contiguous();
  auto grad_output_contig = contiguousIfZeroInStrides(grad_output_t);
  TensorArg input{input_contig, "input", 1}, grid{grid_contig, "grid", 2},
      grad_output{grad_output_contig, "grad_output", 3};
  CheckedFrom c = "cudnn_grid_sampler_backward";
  checkAllSameGPU(c, {input, grad_output, grid});
  checkGridSize(c, grid, input);
  checkDim(c, input, 4);
  checkDim(c, grad_output, 4);

  auto grad_input_t = at::empty({0}, input->options());
  grad_input_t.resize_(input->sizes());
  auto grad_grid_t = at::empty({0}, grid->options());
  grad_grid_t.resize_(grid->sizes());

  TensorDescriptor idesc{*input}; // input descriptor
  TensorDescriptor odesc{*grad_output}; // grad_output descriptor
  TensorDescriptor gdesc{grad_input_t}; // grad_input descriptor
  SpatialTransformerDescriptor desc; // sampler descriptor

  auto handle = getCudnnHandle();
  auto dataType = getCudnnDataType(*input);
  setSamplerDescriptor(desc, dataType, *grad_output);

  Constant one(dataType, 1);
  Constant zero(dataType, 0);
  AT_CUDNN_CHECK(cudnnSpatialTfSamplerBackward(
      handle,
      desc.desc(),
      &one,
      idesc.desc(),
<<<<<<< HEAD
      input->data_ptr(),
=======
      input->const_data_ptr(),
>>>>>>> f34905f6
      &zero,
      gdesc.desc(),
      grad_input_t.data_ptr(),
      &one,
      odesc.desc(),
<<<<<<< HEAD
      grad_output->data_ptr(),
      // intriguingly, the outputs don't need descriptors
      grid->data_ptr(),
=======
      grad_output->const_data_ptr(),
      // intriguingly, the outputs don't need descriptors
      grid->const_data_ptr(),
>>>>>>> f34905f6
      &zero,
      grad_grid_t.data_ptr()));

  return std::tuple<Tensor, Tensor>{grad_input_t, grad_grid_t};
}

} // namespace native
} // namespace at

#endif<|MERGE_RESOLUTION|>--- conflicted
+++ resolved
@@ -113,13 +113,8 @@
       desc.desc(),
       &one,
       idesc.desc(),
-<<<<<<< HEAD
-      input->data_ptr(),
-      grid->data_ptr(),
-=======
       input->const_data_ptr(),
       grid->const_data_ptr(),
->>>>>>> f34905f6
       &zero,
       odesc.desc(),
       output_t.data_ptr()));
@@ -172,25 +167,15 @@
       desc.desc(),
       &one,
       idesc.desc(),
-<<<<<<< HEAD
-      input->data_ptr(),
-=======
       input->const_data_ptr(),
->>>>>>> f34905f6
       &zero,
       gdesc.desc(),
       grad_input_t.data_ptr(),
       &one,
       odesc.desc(),
-<<<<<<< HEAD
-      grad_output->data_ptr(),
-      // intriguingly, the outputs don't need descriptors
-      grid->data_ptr(),
-=======
       grad_output->const_data_ptr(),
       // intriguingly, the outputs don't need descriptors
       grid->const_data_ptr(),
->>>>>>> f34905f6
       &zero,
       grad_grid_t.data_ptr()));
 
