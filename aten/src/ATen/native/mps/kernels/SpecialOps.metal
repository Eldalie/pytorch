--- conflicted
+++ resolved
@@ -5,14 +5,11 @@
 
 DEFINE_UNARY_FLOATING_FUNCTOR(bessel_j0_forward);
 DEFINE_UNARY_FLOATING_FUNCTOR(bessel_j1_forward);
-<<<<<<< HEAD
-=======
 DEFINE_UNARY_FLOATING_FUNCTOR(modified_bessel_i0_forward);
 DEFINE_UNARY_FLOATING_FUNCTOR(modified_bessel_i1_forward);
 DEFINE_UNARY_FLOATING_FUNCTOR(modified_bessel_k0_forward);
 DEFINE_UNARY_FLOATING_FUNCTOR(modified_bessel_k1_forward);
 DEFINE_UNARY_FLOATING_FUNCTOR(scaled_modified_bessel_k0_forward);
->>>>>>> 9d02b399
 DEFINE_UNARY_FLOATING_FUNCTOR(i0);
 DEFINE_UNARY_FLOATING_FUNCTOR(i0e);
 DEFINE_UNARY_FLOATING_FUNCTOR(i1);
@@ -52,18 +49,6 @@
   }
 };
 
-<<<<<<< HEAD
-#define REGISTER_SPECIAL(DTI, DTO)                  \
-  REGISTER_UNARY_OP(bessel_j0_forward, DTI, DTO);   \
-  REGISTER_UNARY_OP(bessel_j1_forward, DTI, DTO);   \
-  REGISTER_UNARY_OP(bessel_y0_forward, DTI, DTO);   \
-  REGISTER_UNARY_OP(bessel_y1_forward, DTI, DTO);   \
-  REGISTER_UNARY_OP(i0, DTI, DTO);                  \
-  REGISTER_UNARY_OP(i0e, DTI, DTO);                 \
-  REGISTER_UNARY_OP(i1, DTI, DTO);                  \
-  REGISTER_UNARY_OP(i1e, DTI, DTO);                 \
-  REGISTER_UNARY_OP(spherical_bessel_j0, DTI, DTO); \
-=======
 #define REGISTER_SPECIAL(DTI, DTO)                                \
   REGISTER_UNARY_OP(bessel_j0_forward, DTI, DTO);                 \
   REGISTER_UNARY_OP(bessel_j1_forward, DTI, DTO);                 \
@@ -79,7 +64,6 @@
   REGISTER_UNARY_OP(i1, DTI, DTO);                                \
   REGISTER_UNARY_OP(i1e, DTI, DTO);                               \
   REGISTER_UNARY_OP(spherical_bessel_j0, DTI, DTO);               \
->>>>>>> 9d02b399
   REGISTER_UNARY_OP(entr, DTI, DTO)
 
 REGISTER_SPECIAL(float, float);
