#include <ATen/cuda/CUDAContext.h>
#include <ATen/cuda/nvrtc_stub/ATenNVRTC.h>
#include <ATen/cuda/detail/DeviceThreadHandles.h>

#include <c10/cuda/CUDACachingAllocator.h>

#include <map>
#include <memory>
#include <regex>
#include <string>
#include <tuple>

/**
 * Note [hipblaslt handles]
 * ~~~~~~~~~~~~~~~~~~~~~~~~
 * The cublas documentation states:
 * cuBLAS handle (cublasHandle_t) encapsulates a cuBLASLt handle.
 * Any valid cublasHandle_t can be used in place of cublasLtHandle_t with a simple cast.
 *
 * hipblaslt does not behave in this way.
 * A hipblas handle does not encapsulate a hipblaslt handle.
 *
 * To work around this difference in behavior, a separate handle pool is available for ROCm builds.
 * For CUDA builds, getCurrentCUDABlasLtHandle will alias for getCurrentCUDABlasHandle,
 * whereas for ROCm builds, it is a distinct function.
 */

namespace at::cuda {

namespace {

#if defined(USE_ROCM)
void createCublasLtHandle(cublasLtHandle_t *handle) {
  TORCH_CUDABLAS_CHECK(cublasLtCreate(handle));
}

void destroyCublasLtHandle(cublasLtHandle_t handle) {
// this is because of something dumb in the ordering of
// destruction. Sometimes atexit, the cuda context (or something)
// would already be destroyed by the time this gets destroyed. It
// happens in fbcode setting. @colesbury and @soumith decided to not destroy
// the handle as a workaround.
//   - Comments of @soumith copied from cuDNN handle pool implementation
#ifdef NO_CUDNN_DESTROY_HANDLE
#else
    cublasLtDestroy(handle);
#endif
}

using CuBlasLtPoolType = DeviceThreadHandlePool<cublasLtHandle_t, createCublasLtHandle, destroyCublasLtHandle>;

// ugly hack until hipblasSetWorkspace exists
#include <rocblas/rocblas.h>

static hipblasStatus_t rocBLASStatusToHIPStatus(rocblas_status error) {
    switch(error) {
    case rocblas_status_size_unchanged:
    case rocblas_status_size_increased:
    case rocblas_status_success:
        return HIPBLAS_STATUS_SUCCESS;
    case rocblas_status_invalid_handle:
        return HIPBLAS_STATUS_NOT_INITIALIZED;
    case rocblas_status_not_implemented:
        return HIPBLAS_STATUS_NOT_SUPPORTED;
    case rocblas_status_invalid_pointer:
    case rocblas_status_invalid_size:
    case rocblas_status_invalid_value:
        return HIPBLAS_STATUS_INVALID_VALUE;
    case rocblas_status_memory_error:
        return HIPBLAS_STATUS_ALLOC_FAILED;
    case rocblas_status_internal_error:
        return HIPBLAS_STATUS_INTERNAL_ERROR;
    }
    TORCH_CHECK(false, "HIPBLAS_STATUS_INVALID_ENUM");
}

static hipblasStatus_t hipblasSetWorkspace_replacement(hipblasHandle_t handle, void* addr, size_t size) {
    return rocBLASStatusToHIPStatus(rocblas_set_workspace((rocblas_handle)handle, addr, size));
}

// hipify mappings file correctly maps this but the function doesn't exist yet
#define hipblasSetWorkspace hipblasSetWorkspace_replacement

#endif

void createCublasHandle(cublasHandle_t *handle) {
  TORCH_CUDABLAS_CHECK(cublasCreate(handle));
}

void destroyCublasHandle(cublasHandle_t handle) {
// this is because of something dumb in the ordering of
// destruction. Sometimes atexit, the cuda context (or something)
// would already be destroyed by the time this gets destroyed. It
// happens in fbcode setting. @colesbury and @soumith decided to not destroy
// the handle as a workaround.
//   - Comments of @soumith copied from cuDNN handle pool implementation
#ifdef NO_CUDNN_DESTROY_HANDLE
#else
    cublasDestroy(handle);
#endif
}

using CuBlasPoolType = DeviceThreadHandlePool<cublasHandle_t, createCublasHandle, destroyCublasHandle>;

} // namespace

std::map<std::tuple<void *, void *>, at::DataPtr>& cublas_handle_stream_to_workspace() {
  static auto& instance = *new std::map<std::tuple<void *, void *>, at::DataPtr>;
  return instance;
}

void clearCublasWorkspaces() {
  cublas_handle_stream_to_workspace().clear();
}

size_t parseChosenWorkspaceSize() {
  const char * val = getenv("CUBLAS_WORKSPACE_CONFIG");
#ifdef USE_ROCM
  if (!val) {
    val = getenv("HIPBLAS_WORKSPACE_CONFIG");
  }
  if (!val) {
    // for extra convenience
    val = getenv("ROCBLAS_WORKSPACE_CONFIG");
  }
<<<<<<< HEAD
  /* 32MiB default, 128MiB for MI300 */
  cudaDeviceProp* properties = at::cuda::getCurrentDeviceProperties();
  std::string device_arch = properties->gcnArchName;
  const bool gfx94 = device_arch.find("gfx94") != std::string::npos;
  const size_t default_size = gfx94 ? 1024 * 128 * 1024 : 1024 * 32 * 1024;
=======
  /* 32MiB default, 128MiB for gfx94x/gfx95x */
  const bool gfx94_95 = at::detail::getCUDAHooks().isGPUArch({"gfx94", "gfx95"});
  const size_t default_size = gfx94_95 ? 1024 * 128 * 1024 : 1024 * 32 * 1024;
>>>>>>> 3da14d38
#else
  /* :4096:2:16:8 default, 32MiB for Hopper */
  cudaDeviceProp* properties = at::cuda::getCurrentDeviceProperties();
  const bool sm90 = properties != nullptr && properties->major == 9 && properties->minor == 0;
  const size_t default_size = sm90 ? 4096 * 8 * 1024 : 4096 * 1024 * 2 + 16 * 1024 * 8;
#endif

  if (val) {
    size_t total_size = 0;
    const std::string config(val);
    std::regex exp(":([0-9]+):([0-9]+)");
    std::sregex_iterator next(config.begin(), config.end(), exp);
    std::sregex_iterator end;
    if (next == end) {
      TORCH_WARN("Could not parse CUBLAS_WORKSPACE_CONFIG, using default workspace size of ", default_size, " bytes.");
      return default_size;
    }
    while (next != end) {
      std::smatch match = *next;
      TORCH_CHECK(match.size() == 3, "Expected CUBLAS_WORKSPACE_SPACE_CONFIG match of size 3 (Format :SIZE:COUNT)");
      size_t curr_size = (size_t) std::stoi(match.str(1));
      size_t count = (size_t) std::stoi(match.str(2));
      total_size += curr_size * 1024 * count;
      next++;
    }
    return total_size;
  } else {
    return default_size;
  }
}

size_t getChosenWorkspaceSize() {
  size_t pool_size = parseChosenWorkspaceSize();
  return pool_size;
}

at::DataPtr getNewWorkspace() {
  return c10::cuda::CUDACachingAllocator::get()->allocate(getChosenWorkspaceSize());
}

cublasHandle_t getCurrentCUDABlasHandle() {
  c10::DeviceIndex device = 0;
  AT_CUDA_CHECK(c10::cuda::GetDevice(&device));

#if !defined(USE_ROCM)
  CUcontext pctx = nullptr;
  at::globalContext().getNVRTC().cuCtxGetCurrent(&pctx);
  if (C10_UNLIKELY(!pctx)) {
    // workaround for corner case where a primary context exists but is not
    // the current context, seen in multithreaded use-cases
    TORCH_WARN_ONCE("Attempting to run cuBLAS, but there was no current CUDA context! Attempting to set the primary context...");
    at::globalContext().getNVRTC().cuDevicePrimaryCtxRetain(&pctx, device);
    at::globalContext().getNVRTC().cuCtxSetCurrent(pctx);
  }
#endif

  // Thread local PoolWindows are lazily-initialized
  // to avoid initialization issues that caused hangs on Windows.
  // See: https://github.com/pytorch/pytorch/pull/22405
  // This thread local unique_ptrs will be destroyed when the thread terminates,
  // releasing its reserved handles back to the pool.

  // Use a leaky singleton for the pool following standard practice around
  // singletons: https://isocpp.org/wiki/faq/ctors#construct-on-first-use-v2
  static auto pool = std::shared_ptr<CuBlasPoolType>(
      new CuBlasPoolType(), [](CuBlasPoolType* p) {
        // Leak the memory.
      });
  thread_local std::unique_ptr<CuBlasPoolType::PoolWindow> myPoolWindow(
      pool->newPoolWindow());

  auto handle = myPoolWindow->reserve(device);
  auto stream = c10::cuda::getCurrentCUDAStream();
  TORCH_CUDABLAS_CHECK(cublasSetStream(handle, stream));
  // We explicitly set the cublas workspace even though CUDA 12.2+ fixed the
  // issue where memory usage increased during graph capture.
  // original issue: https://github.com/pytorch/pytorch/pull/83461
  // This is because in CUDA 12.2+, the use of cudaMallocAsync in cublas
  // will allocate memory dynamically (even if they're cheap) outside
  // PyTorch's CUDA caching allocator. It's possible that CCA used up
  // all the memory and cublas's cudaMallocAsync will return OOM
  cudaStream_t _stream = stream;
  auto key = std::make_tuple(static_cast<void *>(handle), static_cast<void *>(_stream));
  auto workspace_it = cublas_handle_stream_to_workspace().find(key);
  if (workspace_it == cublas_handle_stream_to_workspace().end()) {
    workspace_it = cublas_handle_stream_to_workspace().insert(workspace_it, {key, getNewWorkspace()});
  }
  TORCH_CUDABLAS_CHECK(cublasSetWorkspace(handle, workspace_it->second.get(), getChosenWorkspaceSize()));
#if !defined(USE_ROCM)
  // On CUDA >= 11, and architecture >= Ampere, cuBLAS can use TF32 to speedup
  // FP32 data type calculations based on the value of the allow_tf32 flag.
  // To enable TF32, set the math mode of the handle to CUBLAS_TF32_TENSOR_OP_MATH.
  if (!NoTF32Guard::should_disable_tf32() && at::globalContext().allowTF32CuBLAS()) {
    TORCH_CUDABLAS_CHECK(cublasSetMathMode(handle, CUBLAS_TF32_TENSOR_OP_MATH));
  } else {
    TORCH_CUDABLAS_CHECK(cublasSetMathMode(handle, CUBLAS_DEFAULT_MATH));
  }
#else
  hipblasAtomicsMode_t hipblas_mode;
  if (at::globalContext().deterministicAlgorithms()) {
    hipblas_mode = HIPBLAS_ATOMICS_NOT_ALLOWED;
  } else {
    hipblas_mode = HIPBLAS_ATOMICS_ALLOWED;
  }
  TORCH_CUDABLAS_CHECK(hipblasSetAtomicsMode(handle, hipblas_mode));
#endif
  return handle;
}

cublasLtHandle_t getCurrentCUDABlasLtHandle() {
#ifdef USE_ROCM
  c10::DeviceIndex device = 0;
  AT_CUDA_CHECK(c10::cuda::GetDevice(&device));

  // Thread local PoolWindows are lazily-initialized
  // to avoid initialization issues that caused hangs on Windows.
  // See: https://github.com/pytorch/pytorch/pull/22405
  // This thread local unique_ptrs will be destroyed when the thread terminates,
  // releasing its reserved handles back to the pool.

  // Use a leaky singleton for the pool following standard practice around
  // singletons: https://isocpp.org/wiki/faq/ctors#construct-on-first-use-v2
  static auto pool = std::shared_ptr<CuBlasLtPoolType>(
      new CuBlasLtPoolType(), [](CuBlasLtPoolType* p) {
        // Leak the memory.
      });
  thread_local std::unique_ptr<CuBlasLtPoolType::PoolWindow> myPoolWindow(
      pool->newPoolWindow());

  auto handle = myPoolWindow->reserve(device);
  return handle;
#else
  return reinterpret_cast<cublasLtHandle_t>(getCurrentCUDABlasHandle());
#endif
}

} // namespace at::cuda<|MERGE_RESOLUTION|>--- conflicted
+++ resolved
@@ -83,6 +83,11 @@
 
 #endif
 
+std::map<std::tuple<void *, void *>, at::DataPtr>& cublas_handle_stream_to_workspace() {
+  static auto& instance = *new std::map<std::tuple<void *, void *>, at::DataPtr>;
+  return instance;
+}
+
 void createCublasHandle(cublasHandle_t *handle) {
   TORCH_CUDABLAS_CHECK(cublasCreate(handle));
 }
@@ -104,11 +109,6 @@
 
 } // namespace
 
-std::map<std::tuple<void *, void *>, at::DataPtr>& cublas_handle_stream_to_workspace() {
-  static auto& instance = *new std::map<std::tuple<void *, void *>, at::DataPtr>;
-  return instance;
-}
-
 void clearCublasWorkspaces() {
   cublas_handle_stream_to_workspace().clear();
 }
@@ -123,17 +123,9 @@
     // for extra convenience
     val = getenv("ROCBLAS_WORKSPACE_CONFIG");
   }
-<<<<<<< HEAD
-  /* 32MiB default, 128MiB for MI300 */
-  cudaDeviceProp* properties = at::cuda::getCurrentDeviceProperties();
-  std::string device_arch = properties->gcnArchName;
-  const bool gfx94 = device_arch.find("gfx94") != std::string::npos;
-  const size_t default_size = gfx94 ? 1024 * 128 * 1024 : 1024 * 32 * 1024;
-=======
   /* 32MiB default, 128MiB for gfx94x/gfx95x */
   const bool gfx94_95 = at::detail::getCUDAHooks().isGPUArch({"gfx94", "gfx95"});
   const size_t default_size = gfx94_95 ? 1024 * 128 * 1024 : 1024 * 32 * 1024;
->>>>>>> 3da14d38
 #else
   /* :4096:2:16:8 default, 32MiB for Hopper */
   cudaDeviceProp* properties = at::cuda::getCurrentDeviceProperties();
