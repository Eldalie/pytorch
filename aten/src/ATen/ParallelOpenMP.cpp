#include <ATen/Config.h>
#include <ATen/core/jit_type.h>
#if AT_PARALLEL_OPENMP
#include <ATen/Parallel.h>
#include <ATen/ParallelFuture.h>

#include <atomic>

#if AT_MKL_ENABLED()
#include <mkl.h>
#endif

#include <caffe2/utils/threadpool/pthreadpool-cpp.h>

namespace at {
<<<<<<< HEAD
#if AT_ONEDNN_ENABLED()
namespace native { namespace onednn {
void clear_computation_cache();
}} // namespace native::onednn
=======
#if AT_MKLDNN_ENABLED()
namespace native::mkldnn {
// NOLINTNEXTLINE(misc-use-internal-linkage)
void clear_computation_cache();
} // namespace native::mkldnn
>>>>>>> ed388394
#endif

namespace {
// Number of threads set by the user
std::atomic<int> num_threads{-1};
thread_local int this_thread_id{0};

} // namespace

void init_num_threads() {
  auto nthreads = num_threads.load();
  if (nthreads > 0) {
    set_num_threads(nthreads);
  } else {
#if defined(_OPENMP) && AT_MKL_ENABLED() && !AT_MKL_SEQUENTIAL()
    // If we are using MKL an OpenMP make sure the number of threads match.
    // Otherwise, MKL and our OpenMP-enabled functions will keep changing the
    // size of the OpenMP thread pool, resulting in worse performance (and memory
    // leaks in GCC 5.4)
    omp_set_num_threads(mkl_get_max_threads());
#elif defined(_OPENMP)
    omp_set_num_threads(intraop_default_num_threads());
#endif
  }
}

void set_num_threads(int nthreads) {
  TORCH_CHECK(nthreads > 0, "Expected positive number of threads");
  num_threads.store(nthreads);
#ifdef _OPENMP
  omp_set_num_threads(nthreads);
#endif
#if AT_MKL_ENABLED()
  mkl_set_num_threads_local(nthreads);

  // because PyTorch uses OpenMP outside of MKL invocations
  // as well, we want this flag to be false, so that
  // threads aren't destroyed and recreated across every
  // MKL / non-MKL boundary of OpenMP usage
  // See https://github.com/pytorch/pytorch/issues/13757
  mkl_set_dynamic(false);
#endif
#ifdef USE_PTHREADPOOL
  // because PyTorch uses caffe2::pthreadpool() in QNNPACK
  caffe2::PThreadPool* const pool = caffe2::pthreadpool(nthreads);
  TORCH_INTERNAL_ASSERT(pool, "Invalid thread pool!");
#endif
#if AT_ONEDNN_ENABLED()
  at::native::onednn::clear_computation_cache();
#endif
}

// Explicitly calling omp_get_max_threads() as the size of the parallel
// region might be different in the new thread;
// Use init_num_threads() during thread initialization to ensure
// consistent size of parallel region in different threads
int get_num_threads() {
#ifdef _OPENMP
  at::internal::lazy_init_num_threads();
  return omp_get_max_threads();
#else
  return 1;
#endif
}

int get_thread_num() {
  return this_thread_id;
}

namespace internal {
void set_thread_num(int id) {
  this_thread_id = id;
}
}

bool in_parallel_region() {
#ifdef _OPENMP
  return omp_in_parallel();
#else
  return false;
#endif
}

void intraop_launch(const std::function<void()>& func) {
  // execute inline in openmp case
  func();
}

c10::intrusive_ptr<c10::ivalue::Future> intraop_launch_future(
    const std::function<void()>& func) {
  func();
  auto future = c10::make_intrusive<c10::ivalue::Future>(NoneType::get());
  future->markCompleted();
  return future;
}

} // namespace at
#endif<|MERGE_RESOLUTION|>--- conflicted
+++ resolved
@@ -13,18 +13,11 @@
 #include <caffe2/utils/threadpool/pthreadpool-cpp.h>
 
 namespace at {
-<<<<<<< HEAD
 #if AT_ONEDNN_ENABLED()
-namespace native { namespace onednn {
-void clear_computation_cache();
-}} // namespace native::onednn
-=======
-#if AT_MKLDNN_ENABLED()
-namespace native::mkldnn {
+namespace native::onednn {
 // NOLINTNEXTLINE(misc-use-internal-linkage)
 void clear_computation_cache();
-} // namespace native::mkldnn
->>>>>>> ed388394
+} // namespace native::onednn
 #endif
 
 namespace {
