#pragma once
#if defined(__GNUC__) && __GNUC__ == 10 && __GNUC_MINOR__ <= 2 && \
    defined(__ARM_FEATURE_SVE)
// Workaround for https: //gcc.gnu.org/bugzilla/show_bug.cgi?id=117161
#pragma GCC optimize("no-tree-vectorize")
#endif

// DO NOT DEFINE STATIC DATA IN THIS HEADER!
// See Note [Do not compile initializers with AVX]
//
// Note [Do not compile initializers with AVX]
// ~~~~~~~~~~~~~~~~~~~~~~~~~~~~~~~~~~~~~~~~~~~
// If you define a static initializer in this file, the initialization will use
// AVX instructions because these object files are compiled with AVX enabled.
// We need to avoid non-trivial global data in these architecture specific files
// because there's no way to guard the global initializers with CPU capability
// detection.
//
// See https://github.com/pytorch/pytorch/issues/37577 for an instance
// of this bug in the past.

#include <algorithm>
#include <array>
#include <cassert>
#include <climits>
#include <cmath>
#include <cstring>
#include <functional>
#include <type_traits>

#include <ATen/NumericUtils.h>
#include <ATen/cpu/vec/intrinsics.h>
#include <ATen/native/Math.h>
#include <ATen/native/cpu/zmath.h>
#include <c10/macros/Macros.h>
#include <c10/util/BFloat16-math.h>
#include <c10/util/BFloat16.h>
#include <c10/util/Half.h>
#include <c10/util/Load.h>
#include <c10/util/TypeCast.h>
#include <c10/util/copysign.h>
#include <c10/util/irange.h>

#if defined(__GNUC__)
#define __FORCE_INLINE __attribute__((always_inline)) inline
#elif defined(_MSC_VER)
#define __FORCE_INLINE __forceinline
#endif

#if defined(_MSC_FULL_VER)
/*
https://learn.microsoft.com/en-us/cpp/overview/compiler-versions?view=msvc-170
Use _MSC_FULL_VER to identify current compiler is msvc,
Windows llvm will not have this definition.
*/
#define __msvc_cl__
#endif

// These macros helped us unify vec_base.h
#ifdef CPU_CAPABILITY_AVX512
#if defined(__GNUC__)
#define __at_align__ __attribute__((aligned(64)))
#elif defined(_WIN32)
#define __at_align__ __declspec(align(64))
#else
#define __at_align__
#endif
#define VECTOR_WIDTH 64
#define int_vector __m512i
#elif defined(__aarch64__) && \
    !defined(CPU_CAPABILITY_SVE) // CPU_CAPABILITY_AVX512
// SVE code expects 256-vectors; leave that set for SVE?
#if defined(__GNUC__)
#define __at_align__ __attribute__((aligned(16)))
#elif defined(_WIN32)
#define __at_align__ __declspec(align(16))
#else
#define __at_align__
#endif
#define VECTOR_WIDTH 16
#else // CPU_CAPABILITY_AVX512
#if defined(__GNUC__)
#define __at_align__ __attribute__((aligned(32)))
#elif defined(_WIN32)
#define __at_align__ __declspec(align(32))
#else
#define __at_align__
#endif
#define VECTOR_WIDTH 32
#define int_vector __m256i
#endif // CPU_CAPABILITY_AVX512

namespace at::vec {
// See Note [CPU_CAPABILITY namespace]
inline namespace CPU_CAPABILITY {
// at::Half and at::BFloat16 should be treated as floating point
template <typename T>
struct is_floating_point
    : std::integral_constant<
          bool,
          std::is_floating_point_v<T> || std::is_same_v<T, at::Half> ||
              std::is_same_v<T, at::BFloat16>> {};

template <typename T>
constexpr bool is_floating_point_v = is_floating_point<T>::value;

template <typename T>
struct is_reduced_floating_point
    : std::integral_constant<
          bool,
          std::is_same_v<T, at::Half> || std::is_same_v<T, at::BFloat16>> {};

template <typename T>
constexpr bool is_reduced_floating_point_v =
    is_reduced_floating_point<T>::value;

template <typename T>
struct is_8bit_integer
    : std::integral_constant<
          bool,
          std::is_same_v<T, unsigned char> || std::is_same_v<T, signed char>> {
};

template <typename T>
constexpr bool is_8bit_integer_v = is_8bit_integer<T>::value;

template <size_t n>
struct int_of_size;

#define DEFINE_INT_OF_SIZE(int_t)     \
  template <>                         \
  struct int_of_size<sizeof(int_t)> { \
    using type = int_t;               \
  }

DEFINE_INT_OF_SIZE(int64_t);
DEFINE_INT_OF_SIZE(int32_t);
DEFINE_INT_OF_SIZE(int16_t);
DEFINE_INT_OF_SIZE(int8_t);

#undef DEFINE_INT_OF_SIZE

template <typename T>
using int_same_size_t = typename int_of_size<sizeof(T)>::type;

// NOTE: If you specialize on a type, you must define all operations!

// emulates Vectorized types
#if defined(__s390x__)
template <class T, class TEMP = void>
#else
template <class T>
#endif
struct Vectorized {
 private:
  __at_align__ T values[VECTOR_WIDTH / sizeof(T)];

 public:
  using value_type = T;
  using size_type = int;

  static constexpr size_type kSize = VECTOR_WIDTH / sizeof(T);
  static constexpr size_type size() {
    return kSize;
  }
  Vectorized() : values{static_cast<T>(0)} {}
  Vectorized(T val) {
    for (int i = 0; i != size(); i++) {
      values[i] = val;
    }
  }
  template <
      typename... Args,
      typename = std::enable_if_t<(sizeof...(Args) == size())>>
  Vectorized(Args... vals) : values{vals...} {}
  Vectorized(const T (&arr)[kSize]) {
    std::memcpy(values, arr, sizeof(values));
  }
  // This also implies const T& operator[](int idx) const
  inline operator const T*() const {
    return values;
  }
  // This also implies T& operator[](int idx)
  inline operator T*() {
    return values;
  }
  // Return the values as char* for type punning
  auto as_bytes() const -> const char* {
    return reinterpret_cast<const char*>(values);
  }
  template <int64_t mask_>
  static Vectorized<T> blend(const Vectorized<T>& a, const Vectorized<T>& b) {
    int64_t mask = mask_;
    Vectorized vector;
    for (const auto i : c10::irange(size())) {
      if (mask & 0x01) {
        vector[i] = b[i];
      } else {
        vector[i] = a[i];
      }
      mask = mask >> 1;
    }
    return vector;
  }
// Workaround for https: //gcc.gnu.org/bugzilla/show_bug.cgi?id=117001
#if __GNUC__ <= 12 && !defined(__clang__) && defined(__ARM_FEATURE_SVE)
  static Vectorized<T> __attribute__((optimize("-fno-tree-loop-vectorize")))
  blendv(
      const Vectorized<T>& a,
#else
  static Vectorized<T> blendv(
      const Vectorized<T>& a,
#endif
      const Vectorized<T>& b,
      const Vectorized<T>& mask) {
    Vectorized vector;
    int_same_size_t<T> buffer[size()];
    mask.store(buffer);
#if defined(__clang__) && __ARM_FEATURE_SVE
#pragma clang loop vectorize(disable)
#endif
    for (const auto i : c10::irange(size())) {
      if (buffer[i] & 0x01) {
        vector[i] = b[i];
      } else {
        vector[i] = a[i];
      }
    }
    return vector;
  }
  template <typename step_t> // step sometimes requires a higher precision type
                             // (e.g., T=int, step_t=double)
  static Vectorized<T> arange(
      T base = static_cast<T>(0),
      step_t step = static_cast<step_t>(1)) {
    Vectorized vector;
    for (const auto i : c10::irange(size())) {
      vector.values[i] = base + i * step;
    }
    return vector;
  }
  static Vectorized<T> set(
      const Vectorized<T>& a,
      const Vectorized<T>& b,
      int64_t count = size()) {
    Vectorized vector;
    for (const auto i : c10::irange(size())) {
      if (i < count) {
        vector[i] = b[i];
      } else {
        vector[i] = a[i];
      }
    }
    return vector;
  }
  static Vectorized<T> loadu(const void* ptr) {
    Vectorized vector;
    std::memcpy(vector.values, ptr, VECTOR_WIDTH);
    return vector;
  }
  static Vectorized<T> loadu(const void* ptr, int64_t count) {
    Vectorized vector;
    std::memcpy(vector.values, ptr, count * sizeof(T));
    return vector;
  }
  static Vectorized<T> loadu_one_fourth(const void* ptr) {
    static_assert(
        std::is_same_v<T, signed char> || std::is_same_v<T, unsigned char>,
        "For byte types only");
    return Vectorized::loadu(ptr, 8);
  }

  void store(void* ptr, int count = size()) const {
    std::memcpy(ptr, values, count * sizeof(T));
  }
  int zero_mask() const {
    // returns an integer mask where all zero elements are translated to 1-bit
    // and others are translated to 0-bit
    int mask = 0;
    for (int i = 0; i < size(); ++i) {
      if (values[i] == static_cast<T>(0)) {
        mask |= (1 << i);
      }
    }
    return mask;
  }
  Vectorized<T> isnan() const {
    Vectorized<T> vector;
    for (int64_t i = 0; i != size(); i++) {
      if (_isnan(values[i])) {
        std::memset(static_cast<void*>(vector.values + i), 0xFF, sizeof(T));
      } else {
        std::memset(static_cast<void*>(vector.values + i), 0, sizeof(T));
      }
    }
    return vector;
  }
  bool has_inf_nan() const {
    for (int64_t i = 0; i != size(); i++) {
      if (_isnan(values[i]) || _isinf(values[i])) {
        return true;
      }
    }
    return false;
  }
// MSVC versions between 14.36 and 14.42 has a loop unrolling bug on Windows
// Arm64
//       See
//       https://developercommunity.visualstudio.com/t/MSVC-loop-unrolling-problem-194033813-/10720692
#if defined(_WIN32) && defined(__aarch64__) && \
    ((_MSVC_VER >= 1936) && (_MSVC_VER <= 1942))
  Vectorized<T> map(T (*const f)(T)) const {
    Vectorized<T> ret;
    for (int64_t i = 0; i < size(); i++) {
      ret[i] = f(values[i]);
      if (++i < size())
        ret[i] = f(values[i]);
    }
    return ret;
  }
  T reduce(T (*const f)(T)) const {
    T ret = 0;
    for (int64_t i = 0; i < size(); i++) {
      ret = f(ret, values[i]);
      if (++i < size())
        ret = f(ret, values[i]);
    }
    return ret;
  }
#else
  Vectorized<T> map(T (*const f)(T)) const {
    Vectorized<T> ret;
    for (int64_t i = 0; i != size(); i++) {
      ret[i] = f(values[i]);
    }
    return ret;
  }
  T reduce(T (*const f)(T)) const {
    T ret = 0;
    for (int64_t i = 0; i != size(); i++) {
      ret = f(ret, values[i]);
    }
    return ret;
  }
#endif
  Vectorized<T> map(T (*const f)(const T&)) const {
    Vectorized<T> ret;
    for (int64_t i = 0; i != size(); i++) {
      ret[i] = f(values[i]);
    }
    return ret;
  }
  T reduce(T (*const f)(const T&)) const {
    T ret = 0;
    for (int64_t i = 0; i != size(); i++) {
      ret = f(ret, values[i]);
    }
    return ret;
  }
  template <
      typename other_t_abs = T,
      typename std::enable_if_t<
          !is_floating_point_v<other_t_abs> &&
              !c10::is_complex<other_t_abs>::value,
          int> = 0>
  Vectorized<T> abs() const {
    // other_t_abs is for SFINAE and clarity. Make sure it is not changed.
    static_assert(std::is_same_v<other_t_abs, T>, "other_t_abs must be T");
    return map([](T x) -> T { return x < static_cast<T>(0) ? -x : x; });
  }
  template <
      typename float_t_abs = T,
      typename std::enable_if_t<is_floating_point_v<float_t_abs>, int> = 0>
  Vectorized<T> abs() const {
    // float_t_abs is for SFINAE and clarity. Make sure it is not changed.
    static_assert(std::is_same_v<float_t_abs, T>, "float_t_abs must be T");
    // Specifically deal with floating-point because the generic code above
    // won't handle -0.0 (which should result in 0.0) properly.
    return map([](T x) -> T { return std::abs(x); });
  }
  template <
      typename complex_t_abs = T,
      typename std::enable_if_t<c10::is_complex<complex_t_abs>::value, int> = 0>
  Vectorized<T> abs() const {
    // complex_t_abs is for SFINAE and clarity. Make sure it is not changed.
    static_assert(std::is_same_v<complex_t_abs, T>, "complex_t_abs must be T");
    // Specifically map() does not perform the type conversion needed by abs.
    return map([](T x) { return static_cast<T>(std::abs(x)); });
  }

  template <
      typename other_t_sgn = T,
      typename std::enable_if_t<c10::is_complex<other_t_sgn>::value, int> = 0>
  Vectorized<T> sgn() const {
    return map(at::native::sgn_impl);
  }

  template <
      typename other_t_angle = T,
      typename std::enable_if_t<!c10::is_complex<other_t_angle>::value, int> =
          0>
  Vectorized<T> angle() const {
    // other_t_angle is for SFINAE and clarity. Make sure it is not changed.
    static_assert(std::is_same_v<other_t_angle, T>, "other_t_angle must be T");
    return map(at::native::angle_impl<T>); // compiler is unable to resolve the
                                           // overload without <T>
  }
  template <
      typename complex_t_angle = T,
      typename std::enable_if_t<c10::is_complex<complex_t_angle>::value, int> =
          0>
  Vectorized<T> angle() const {
    // complex_t_angle is for SFINAE and clarity. Make sure it is not changed.
    static_assert(
        std::is_same_v<complex_t_angle, T>, "complex_t_angle must be T");
    return map([](T x) { return static_cast<T>(std::arg(x)); });
  }
  template <
      typename other_t_real = T,
      typename std::enable_if_t<!c10::is_complex<other_t_real>::value, int> = 0>
  Vectorized<T> real() const {
    // other_t_real is for SFINAE and clarity. Make sure it is not changed.
    static_assert(std::is_same_v<other_t_real, T>, "other_t_real must be T");
    return *this;
  }
  template <
      typename complex_t_real = T,
      typename std::enable_if_t<c10::is_complex<complex_t_real>::value, int> =
          0>
  Vectorized<T> real() const {
    // complex_t_real is for SFINAE and clarity. Make sure it is not changed.
    static_assert(
        std::is_same_v<complex_t_real, T>, "complex_t_real must be T");
    return map([](T x) { return static_cast<T>(x.real()); });
  }
  template <
      typename other_t_imag = T,
      typename std::enable_if_t<!c10::is_complex<other_t_imag>::value, int> = 0>
  Vectorized<T> imag() const {
    // other_t_imag is for SFINAE and clarity. Make sure it is not changed.
    static_assert(std::is_same_v<other_t_imag, T>, "other_t_imag must be T");
    return Vectorized(0);
  }
  template <
      typename complex_t_imag = T,
      typename std::enable_if_t<c10::is_complex<complex_t_imag>::value, int> =
          0>
  Vectorized<T> imag() const {
    // complex_t_imag is for SFINAE and clarity. Make sure it is not changed.
    static_assert(
        std::is_same_v<complex_t_imag, T>, "complex_t_imag must be T");
    return map([](T x) { return static_cast<T>(x.imag()); });
  }
  template <
      typename other_t_conj = T,
      typename std::enable_if_t<!c10::is_complex<other_t_conj>::value, int> = 0>
  Vectorized<T> conj() const {
    // other_t_conj is for SFINAE and clarity. Make sure it is not changed.
    static_assert(std::is_same_v<other_t_conj, T>, "other_t_conj must be T");
    return *this;
  }
  template <
      typename complex_t_conj = T,
      typename std::enable_if_t<c10::is_complex<complex_t_conj>::value, int> =
          0>
  Vectorized<T> conj() const {
    // complex_t_conj is for SFINAE and clarity. Make sure it is not changed.
    static_assert(
        std::is_same_v<complex_t_conj, T>, "complex_t_conj must be T");
    return map([](T x) { return static_cast<T>(std::conj(x)); });
  }
  Vectorized<T> acos() const {
    return map(std::acos);
  }
  Vectorized<T> acosh() const {
    return map(std::acosh);
  }
  Vectorized<T> asin() const {
    return map(std::asin);
  }
  Vectorized<T> asinh() const {
    return map(std::asinh);
  }
  Vectorized<T> atan() const {
    return map(std::atan);
  }
  Vectorized<T> atanh() const {
    return map(std::atanh);
  }
  Vectorized<T> atan2(const Vectorized<T>& exp) const {
    Vectorized<T> ret;
    for (const auto i : c10::irange(size())) {
      ret[i] = std::atan2(values[i], exp[i]);
    }
    return ret;
  }
  template <
      typename U = T,
      typename std::enable_if_t<is_floating_point_v<U>, int> = 0>
  Vectorized<T> copysign(const Vectorized<T>& sign) const {
    Vectorized<T> ret;
    for (size_type i = 0; i < size(); i++) {
      ret[i] = c10::copysign(values[i], sign[i]);
    }
    return ret;
  }
  Vectorized<T> erf() const {
    return map(std::erf);
  }
  Vectorized<T> erfc() const {
    return map(std::erfc);
  }
  Vectorized<T> erfinv() const {
    return map(calc_erfinv);
  }
  Vectorized<T> exp() const {
    return map(std::exp);
  }
  Vectorized<T> exp2() const {
    return map(exp2_impl);
  }
  Vectorized<T> expm1() const {
    return map(std::expm1);
  }
  Vectorized<T> exp_u20() const {
    return map(std::exp);
  }
  Vectorized<T> frac() const {
    return *this - this->trunc();
  }
  template <
      typename U = T,
      typename std::enable_if_t<is_floating_point_v<U>, int> = 0>
  Vectorized<T> fmod(const Vectorized<T>& q) const {
    // U is for SFINAE purposes only. Make sure it is not changed.
    static_assert(std::is_same_v<U, T>, "U must be T");
    Vectorized<T> ret;
    for (const auto i : c10::irange(size())) {
      ret[i] = std::fmod(values[i], q[i]);
    }
    return ret;
  }
  Vectorized<T> log() const {
    return map(std::log);
  }
  Vectorized<T> log10() const {
    return map(std::log10);
  }
  Vectorized<T> log1p() const {
    return map(std::log1p);
  }
  template <
      typename other_t_log2 = T,
      typename std::enable_if_t<!c10::is_complex<other_t_log2>::value, int> = 0>
  Vectorized<T> log2() const {
    // other_t_log2 is for SFINAE and clarity. Make sure it is not changed.
    static_assert(std::is_same_v<other_t_log2, T>, "other_t_log2 must be T");
    return map(std::log2);
  }
  template <
      typename complex_t_log2 = T,
      typename std::enable_if_t<c10::is_complex<complex_t_log2>::value, int> =
          0>
  Vectorized<T> log2() const {
    // complex_t_log2 is for SFINAE and clarity. Make sure it is not changed.
    static_assert(
        std::is_same_v<complex_t_log2, T>, "complex_t_log2 must be T");
    const T log_2 = T(std::log(2.0));
    return Vectorized(map(std::log)) / Vectorized(log_2);
  }
  Vectorized<T> ceil() const {
    return map(at::native::ceil_impl);
  }
  Vectorized<T> cos() const {
    return map(std::cos);
  }
  Vectorized<T> cosh() const {
    return map(std::cosh);
  }
  Vectorized<T> floor() const {
    return map(at::native::floor_impl);
  }
  Vectorized<T> hypot(const Vectorized<T>& b) const {
    Vectorized<T> ret;
    for (const auto i : c10::irange(size())) {
      ret[i] = std::hypot(values[i], b[i]);
    }
    return ret;
  }
  Vectorized<T> i0() const {
    return map(calc_i0);
  }
  Vectorized<T> i0e() const {
    return map(calc_i0e);
  }
  Vectorized<T> digamma() const {
    return map(calc_digamma);
  }
  Vectorized<T> igamma(const Vectorized<T>& x) const {
    Vectorized<T> ret;
    for (const auto i : c10::irange(size())) {
      ret[i] = calc_igamma(values[i], x[i]);
    }
    return ret;
  }
  Vectorized<T> igammac(const Vectorized<T>& x) const {
    Vectorized<T> ret;
    for (const auto i : c10::irange(size())) {
      ret[i] = calc_igammac(values[i], x[i]);
    }
    return ret;
  }
  Vectorized<T> neg() const {
    // NB: the trailing return type is needed because we need to coerce the
    // return value back to T in the case of unary operator- incuring a
    // promotion
    return map([](T x) -> T { return -x; });
  }
  Vectorized<T> nextafter(const Vectorized<T>& b) const {
    Vectorized<T> ret;
    for (const auto i : c10::irange(size())) {
      ret[i] = std::nextafter(values[i], b[i]);
    }
    return ret;
  }
  Vectorized<T> round() const {
    // We do not use std::round because we would like to round midway numbers to
    // the nearest even integer.
    return map(at::native::round_impl);
  }
  Vectorized<T> sin() const {
    return map(std::sin);
  }
  Vectorized<T> sinh() const {
    return map(std::sinh);
  }
  Vectorized<T> tan() const {
    return map(std::tan);
  }
  Vectorized<T> tanh() const {
    return map(std::tanh);
  }
  Vectorized<T> trunc() const {
    return map(at::native::trunc_impl);
  }
  Vectorized<T> lgamma() const {
    return map(std::lgamma);
  }
  Vectorized<T> sqrt() const {
    return map(std::sqrt);
  }
  Vectorized<T> reciprocal() const {
    return map([](T x) { return (T)(1) / x; });
  }
  Vectorized<T> rsqrt() const {
    return map([](T x) { return (T)1 / std::sqrt(x); });
  }
  Vectorized<T> pow(const Vectorized<T>& exp) const {
    Vectorized<T> ret;
    for (const auto i : c10::irange(size())) {
      ret[i] = std::pow(values[i], exp[i]);
    }
    return ret;
  }
  T reduce_add() const {
    return reduce([](T x, T y) -> T { return x + y; });
  }
  T reduce_max() const {
    return reduce(std::max);
  }

 private:
  template <typename Op>
  inline Vectorized<T> binary_pred(const Vectorized<T>& other, Op op) const {
    // All bits are set to 1 if the pred is true, otherwise 0.
    Vectorized<T> vector;
    for (int64_t i = 0; i != size(); i++) {
      if (op(values[i], other.values[i])) {
        std::memset(static_cast<void*>(vector.values + i), 0xFF, sizeof(T));
      } else {
        std::memset(static_cast<void*>(vector.values + i), 0, sizeof(T));
      }
    }
    return vector;
  }

 public:
  Vectorized<T> operator==(const Vectorized<T>& other) const {
    return binary_pred(other, std::equal_to<T>());
  }
  Vectorized<T> operator!=(const Vectorized<T>& other) const {
    return binary_pred(other, std::not_equal_to<T>());
  }
  Vectorized<T> operator>=(const Vectorized<T>& other) const {
    return binary_pred(other, std::greater_equal<T>());
  }
  Vectorized<T> operator<=(const Vectorized<T>& other) const {
    return binary_pred(other, std::less_equal<T>());
  }
  Vectorized<T> operator>(const Vectorized<T>& other) const {
    return binary_pred(other, std::greater<T>());
  }
  Vectorized<T> operator<(const Vectorized<T>& other) const {
    return binary_pred(other, std::less<T>());
  }

 private:
  template <typename Op>
  inline Vectorized<T> binary_pred_bool(const Vectorized<T>& other, Op op)
      const {
    // 1 if the pred is true, otherwise 0.
    Vectorized<T> vector;
    for (int i = 0; i != size(); ++i) {
      vector[i] = static_cast<T>(op(values[i], other.values[i]));
    }
    return vector;
  }

 public:
  Vectorized<T> eq(const Vectorized<T>& other) const {
    return binary_pred_bool(other, std::equal_to<T>());
  }
  Vectorized<T> ne(const Vectorized<T>& other) const {
    return binary_pred_bool(other, std::not_equal_to<T>());
  }
  Vectorized<T> gt(const Vectorized<T>& other) const {
    return binary_pred_bool(other, std::greater<T>());
  }
  Vectorized<T> ge(const Vectorized<T>& other) const {
    return binary_pred_bool(other, std::greater_equal<T>());
  }
  Vectorized<T> lt(const Vectorized<T>& other) const {
    return binary_pred_bool(other, std::less<T>());
  }
  Vectorized<T> le(const Vectorized<T>& other) const {
    return binary_pred_bool(other, std::less_equal<T>());
  }
};

<<<<<<< HEAD
  // There is an implicit conversion that would make this work if
  // these operators weren't template functions, but they are template
  // functions (and can't be moved to be non-member friends defined in
  // the class body as suggested in
  // https://stackoverflow.com/questions/9787593/implicit-type-conversion-with-template/9788255#9788255
  // because we have a lot of disparate specializations of
  // Vectorized). So, just explicitly make scalars work.
#define VECTORIZED_SUPPORT_SCALARS_FOR_BINARY_FUNC(name) \
  template <class T> Vectorized<T> inline name(const Vectorized<T> &a, T b) { return name(a, Vectorized<T>(b)); } \
  template <class T> Vectorized<T> inline name(T a, const Vectorized<T>& b) { return name(Vectorized<T>(a), b); }
#define VECTORIZED_SUPPORT_SCALARS_FOR_BINARY_OP(op) VECTORIZED_SUPPORT_SCALARS_FOR_BINARY_FUNC(operator op)

template <class T> Vectorized<T> inline operator+(const Vectorized<T> &a, const Vectorized<T> &b) {
=======
template <class T>
Vectorized<T> inline operator+(const Vectorized<T>& a, const Vectorized<T>& b) {
>>>>>>> 2971d7af
  Vectorized<T> c;
  for (int i = 0; i != Vectorized<T>::size(); i++) {
    c[i] = a[i] + b[i];
  }
  return c;
}

<<<<<<< HEAD
  VECTORIZED_SUPPORT_SCALARS_FOR_BINARY_OP(+)

template <class T> Vectorized<T> inline operator-(const Vectorized<T> &a, const Vectorized<T> &b) {
=======
template <class T>
Vectorized<T> inline operator-(const Vectorized<T>& a, const Vectorized<T>& b) {
>>>>>>> 2971d7af
  Vectorized<T> c;
  for (int i = 0; i != Vectorized<T>::size(); i++) {
    c[i] = a[i] - b[i];
  }
  return c;
}

<<<<<<< HEAD
  VECTORIZED_SUPPORT_SCALARS_FOR_BINARY_OP(-)

template <class T> Vectorized<T> inline operator*(const Vectorized<T> &a, const Vectorized<T> &b) {
=======
template <class T>
Vectorized<T> inline operator*(const Vectorized<T>& a, const Vectorized<T>& b) {
>>>>>>> 2971d7af
  Vectorized<T> c;
  for (int i = 0; i != Vectorized<T>::size(); i++) {
    c[i] = a[i] * b[i];
  }
  return c;
}

<<<<<<< HEAD
  VECTORIZED_SUPPORT_SCALARS_FOR_BINARY_OP(*)


template <class T> Vectorized<T> inline operator/(const Vectorized<T> &a, const Vectorized<T> &b) __ubsan_ignore_float_divide_by_zero__ {
=======
template <class T>
Vectorized<T> inline operator/(const Vectorized<T>& a, const Vectorized<T>& b)
    __ubsan_ignore_float_divide_by_zero__ {
>>>>>>> 2971d7af
  Vectorized<T> c;
  for (int i = 0; i != Vectorized<T>::size(); i++) {
    c[i] = a[i] / b[i];
  }
  return c;
}

<<<<<<< HEAD
  VECTORIZED_SUPPORT_SCALARS_FOR_BINARY_OP(/)

template <class T,
          typename std::enable_if_t<!is_floating_point_v<T>, int> = 0>
Vectorized<T> inline operator%(const Vectorized<T> &a, const Vectorized<T> &b) __ubsan_ignore_float_divide_by_zero__ {
  return a - a / b * b;
}

  VECTORIZED_SUPPORT_SCALARS_FOR_BINARY_OP(%)

template <class T> Vectorized<T> inline operator||(
    const Vectorized<T> &a, const Vectorized<T> &b) {
=======
template <class T, typename std::enable_if_t<!is_floating_point_v<T>, int> = 0>
Vectorized<T> inline operator%(const Vectorized<T>& a, const Vectorized<T>& b)
    __ubsan_ignore_float_divide_by_zero__ {
  return a - a / b * b;
}

template <class T>
Vectorized<T> inline operator||(
    const Vectorized<T>& a,
    const Vectorized<T>& b) {
>>>>>>> 2971d7af
  Vectorized<T> c;
  for (int i = 0; i != Vectorized<T>::size(); i++) {
    c[i] = a[i] || b[i];
  }
  return c;
}

  VECTORIZED_SUPPORT_SCALARS_FOR_BINARY_OP(||)

// Implements the IEEE 754 201X `maximum` operation, which propagates NaN if
// either input is a NaN.
template <
    class T,
    typename std::enable_if_t<!c10::is_complex<T>::value, int> = 0>
Vectorized<T> inline maximum(const Vectorized<T>& a, const Vectorized<T>& b) {
  Vectorized<T> c;
  for (int i = 0; i != Vectorized<T>::size(); i++) {
    c[i] = (a[i] > b[i]) ? a[i] : b[i];
    if (_isnan(a[i])) {
      // If either input is NaN, propagate a NaN.
      // NOTE: The case where b[i] was NaN is handled correctly by the naive
      // ternary operator above.
      c[i] = a[i];
    }
  }
  return c;
}

template <
    class T,
    typename std::enable_if_t<c10::is_complex<T>::value, int> = 0>
Vectorized<T> inline maximum(const Vectorized<T>& a, const Vectorized<T>& b) {
  Vectorized<T> c;
  for (int i = 0; i != Vectorized<T>::size(); i++) {
    c[i] = (std::abs(a[i]) > std::abs(b[i])) ? a[i] : b[i];
    if (_isnan(a[i])) {
      // If either input is NaN, propagate a NaN.
      // NOTE: The case where b[i] was NaN is handled correctly by the naive
      // ternary operator above.
      c[i] = a[i];
    }
  }
  return c;
}

  VECTORIZED_SUPPORT_SCALARS_FOR_BINARY_FUNC(maximum)


// Implements the IEEE 754 201X `minimum` operation, which propagates NaN if
// either input is a NaN.
template <
    class T,
    typename std::enable_if_t<!c10::is_complex<T>::value, int> = 0>
Vectorized<T> inline minimum(const Vectorized<T>& a, const Vectorized<T>& b) {
  Vectorized<T> c;
  for (int i = 0; i != Vectorized<T>::size(); i++) {
    c[i] = (a[i] < b[i]) ? a[i] : b[i];
    if (_isnan(a[i])) {
      // If either input is NaN, propagate a NaN.
      // NOTE: The case where b[i] was NaN is handled correctly by the naive
      // ternary operator above.
      c[i] = a[i];
    }
  }
  return c;
}

template <
    class T,
    typename std::enable_if_t<c10::is_complex<T>::value, int> = 0>
Vectorized<T> inline minimum(const Vectorized<T>& a, const Vectorized<T>& b) {
  Vectorized<T> c;
  for (int i = 0; i != Vectorized<T>::size(); i++) {
    c[i] = (std::abs(a[i]) < std::abs(b[i])) ? a[i] : b[i];
    if (_isnan(a[i])) {
      // If either input is NaN, propagate a NaN.
      // NOTE: The case where b[i] was NaN is handled correctly by the naive
      // ternary operator above.
      c[i] = a[i];
    }
  }
  return c;
}

<<<<<<< HEAD
  VECTORIZED_SUPPORT_SCALARS_FOR_BINARY_FUNC(minimum)

template <class T,
          typename std::enable_if_t<!c10::is_complex<T>::value, int> = 0>
Vectorized<T> inline clamp(const Vectorized<T> &a, const Vectorized<T> &min_vec, const Vectorized<T> &max_vec) {
=======
template <
    class T,
    typename std::enable_if_t<!c10::is_complex<T>::value, int> = 0>
Vectorized<T> inline clamp(
    const Vectorized<T>& a,
    const Vectorized<T>& min_vec,
    const Vectorized<T>& max_vec) {
>>>>>>> 2971d7af
  Vectorized<T> c;
  for (int i = 0; i != Vectorized<T>::size(); i++) {
    c[i] = std::min(std::max(a[i], min_vec[i]), max_vec[i]);
  }
  return c;
}

<<<<<<< HEAD
#define VECTORIZED_SUPPORT_SCALARS_FOR_TERNARY_FUNC(name)               \
  template <class T>                                                    \
  Vectorized<T> inline name(const Vectorized<T> &a, const Vectorized<T>& b, T c) { \
    return name(a, b, Vectorized<T>(c));                                \
  }                                                                     \
                                                                        \
  template <class T>                                                    \
  Vectorized<T> inline name(const Vectorized<T> &a, T b, const Vectorized<T>& c) { \
    return name(a, Vectorized<T>(b), c);                                \
  }                                                                     \
                                                                        \
  template <class T>                                                    \
  Vectorized<T> inline name(const Vectorized<T> &a, T b, T c) {         \
    return name(a, Vectorized<T>(b), Vectorized<T>(c));                 \
  }                                                                     \
                                                                        \
  template <class T>                                                    \
  Vectorized<T> inline name(T a, const Vectorized<T>& b, const Vectorized<T>& c) { \
    return name(Vectorized<T>(a), b, c);                                \
  }                                                                     \
                                                                        \
  template <class T>                                                    \
  Vectorized<T> inline name(T a, const Vectorized<T>& b, T c) {         \
    return name(Vectorized<T>(a), b, Vectorized<T>(c));                 \
  }                                                                     \
                                                                        \
  template <class T>                                                    \
  Vectorized<T> inline name(T a, T b, const Vectorized<T>& c) {         \
    return name(Vectorized<T>(a), Vectorized<T>(b), c);                 \
  }

VECTORIZED_SUPPORT_SCALARS_FOR_TERNARY_FUNC(clamp)

template <class T,
          typename std::enable_if_t<!c10::is_complex<T>::value, int> = 0>
Vectorized<T> inline clamp_max(const Vectorized<T> &a, const Vectorized<T> &max_vec) {
=======
template <
    class T,
    typename std::enable_if_t<!c10::is_complex<T>::value, int> = 0>
Vectorized<T> inline clamp_max(
    const Vectorized<T>& a,
    const Vectorized<T>& max_vec) {
>>>>>>> 2971d7af
  Vectorized<T> c;
  for (int i = 0; i != Vectorized<T>::size(); i++) {
    c[i] = a[i] > max_vec[i] ? max_vec[i] : a[i];
  }
  return c;
}

<<<<<<< HEAD
  VECTORIZED_SUPPORT_SCALARS_FOR_BINARY_FUNC(clamp_max)


template <class T,
          typename std::enable_if_t<!c10::is_complex<T>::value, int> = 0>
Vectorized<T> inline clamp_min(const Vectorized<T> &a, const Vectorized<T> &min_vec) {
=======
template <
    class T,
    typename std::enable_if_t<!c10::is_complex<T>::value, int> = 0>
Vectorized<T> inline clamp_min(
    const Vectorized<T>& a,
    const Vectorized<T>& min_vec) {
>>>>>>> 2971d7af
  Vectorized<T> c;
  for (int i = 0; i != Vectorized<T>::size(); i++) {
    c[i] = a[i] < min_vec[i] ? min_vec[i] : a[i];
  }
  return c;
}

  VECTORIZED_SUPPORT_SCALARS_FOR_BINARY_FUNC(clamp_min)

struct Vectorizedi;

#if defined(CPU_CAPABILITY_AVX2) || defined(CPU_CAPABILITY_AVX512)
template <class T, typename Op>
static inline Vectorized<T> bitwise_binary_op(
    const Vectorized<T>& a,
    const Vectorized<T>& b,
    Op op) {
  int_vector buffer;
#if defined(CPU_CAPABILITY_AVX2)
  int_vector a_buffer =
      _mm256_load_si256(reinterpret_cast<const int_vector*>((const T*)a));
  int_vector b_buffer =
      _mm256_load_si256(reinterpret_cast<const int_vector*>((const T*)b));
#elif defined(CPU_CAPABILITY_AVX512)
  int_vector a_buffer =
      _mm512_load_si512(reinterpret_cast<const int_vector*>((const T*)a));
  int_vector b_buffer =
      _mm512_load_si512(reinterpret_cast<const int_vector*>((const T*)b));
#endif
  buffer = op(a_buffer, b_buffer);
  __at_align__ T results[Vectorized<T>::size()];

#if defined(CPU_CAPABILITY_AVX2)
  _mm256_store_si256(reinterpret_cast<int_vector*>(results), buffer);
#elif defined(CPU_CAPABILITY_AVX512)
  _mm512_store_si512(reinterpret_cast<int_vector*>(results), buffer);
#endif
  return Vectorized<T>::loadu(results);
}

template <
    class T,
    typename std::enable_if_t<
        !std::is_base_of<Vectorizedi, Vectorized<T>>::value,
        int> = 0>
inline Vectorized<T> operator&(const Vectorized<T>& a, const Vectorized<T>& b) {
  // We enclose _mm512_and_si512 or _mm256_and_si256 with lambda because it is
  // always_inline
#if defined(CPU_CAPABILITY_AVX2)
  return bitwise_binary_op(
      a, b, [](int_vector a, int_vector b) { return _mm256_and_si256(a, b); });
#elif defined(CPU_CAPABILITY_AVX512)
  return bitwise_binary_op(
      a, b, [](int_vector a, int_vector b) { return _mm512_and_si512(a, b); });
#endif
}
template <
    class T,
    typename std::enable_if_t<
        !std::is_base_of<Vectorizedi, Vectorized<T>>::value,
        int> = 0>
inline Vectorized<T> operator|(const Vectorized<T>& a, const Vectorized<T>& b) {
  // We enclose _mm512_or_si512 or _mm256_or_si256 with lambda because it is
  // always_inline
#if defined(CPU_CAPABILITY_AVX2)
  return bitwise_binary_op(
      a, b, [](int_vector a, int_vector b) { return _mm256_or_si256(a, b); });
#elif defined(CPU_CAPABILITY_AVX512)
  return bitwise_binary_op(
      a, b, [](int_vector a, int_vector b) { return _mm512_or_si512(a, b); });
#endif
}
template <
    class T,
    typename std::enable_if_t<
        !std::is_base_of<Vectorizedi, Vectorized<T>>::value,
        int> = 0>
inline Vectorized<T> operator^(const Vectorized<T>& a, const Vectorized<T>& b) {
  // We enclose _mm512_xor_si512 or _mm256_xor_si256 with lambda because it is
  // always_inline
#if defined(CPU_CAPABILITY_AVX2)
  return bitwise_binary_op(
      a, b, [](int_vector a, int_vector b) { return _mm256_xor_si256(a, b); });
#elif defined(CPU_CAPABILITY_AVX512)
  return bitwise_binary_op(
      a, b, [](int_vector a, int_vector b) { return _mm512_xor_si512(a, b); });
#endif
}

#else

template <typename T>
auto load(char const* data) -> T {
  T ret;
  std::memcpy(&ret, data, sizeof(ret));
  return ret;
}

template <class T, typename Op>
static inline Vectorized<T> bitwise_binary_op(
    const Vectorized<T>& a,
    const Vectorized<T>& b,
    Op op) {
  static constexpr uint32_t element_no = VECTOR_WIDTH / sizeof(intmax_t);
  __at_align__ intmax_t buffer[element_no];
  static_assert(
      VECTOR_WIDTH % sizeof(intmax_t) == 0,
      "VECTOR_WIDTH not a multiple of sizeof(intmax_t)");
  static_assert(
      sizeof(buffer) == sizeof(Vectorized<T>),
      "sizeof(buffer) must match sizeof(Vectorized<T>)");
  // We should be using memcpy in order to respect the strict aliasing rule
  // see: https://github.com/pytorch/pytorch/issues/66119
  // Using char* is defined in the C11 standard 6.5 Expression paragraph 7
  // (http://www.open-std.org/jtc1/sc22/wg14/www/docs/n1570.pdf)
  const auto* a_data = a.as_bytes();
  const auto* b_data = b.as_bytes();
  // load each intmax_t chunk and process; increase pointers by sizeof(intmax_t)
  for (auto& out : buffer) {
    out = op(load<intmax_t>(a_data), load<intmax_t>(b_data));
    a_data += sizeof(intmax_t);
    b_data += sizeof(intmax_t);
  }
  assert(a_data == a.as_bytes() + sizeof(a));
  assert(b_data == b.as_bytes() + sizeof(b));
  return Vectorized<T>::loadu(buffer);
}

template <
    class T,
    typename std::
        enable_if_t<!std::is_base_of_v<Vectorizedi, Vectorized<T>>, int> = 0>
inline Vectorized<T> operator&(const Vectorized<T>& a, const Vectorized<T>& b) {
  return bitwise_binary_op(a, b, std::bit_and<intmax_t>());
}
template <
    class T,
    typename std::
        enable_if_t<!std::is_base_of_v<Vectorizedi, Vectorized<T>>, int> = 0>
inline Vectorized<T> operator|(const Vectorized<T>& a, const Vectorized<T>& b) {
  return bitwise_binary_op(a, b, std::bit_or<intmax_t>());
}
template <
    class T,
    typename std::
        enable_if_t<!std::is_base_of_v<Vectorizedi, Vectorized<T>>, int> = 0>
inline Vectorized<T> operator^(const Vectorized<T>& a, const Vectorized<T>& b) {
  return bitwise_binary_op(a, b, std::bit_xor<intmax_t>());
}

#endif // defined(CPU_CAPABILITY_AVX2) || defined(CPU_CAPABILITY_AVX512)

<<<<<<< HEAD
  VECTORIZED_SUPPORT_SCALARS_FOR_BINARY_OP(&)
  VECTORIZED_SUPPORT_SCALARS_FOR_BINARY_OP(|)
  VECTORIZED_SUPPORT_SCALARS_FOR_BINARY_OP(^)

template<class T, typename std::enable_if_t<!std::is_base_of_v<Vectorizedi, Vectorized<T>>, int> = 0>
=======
template <
    class T,
    typename std::
        enable_if_t<!std::is_base_of_v<Vectorizedi, Vectorized<T>>, int> = 0>
>>>>>>> 2971d7af
inline Vectorized<T> operator~(const Vectorized<T>& a) {
  using int_t = int_same_size_t<T>;
  Vectorized<T> ones(c10::bit_cast<T>((int_t)(~(int_t)0))); // All bits are 1
  return a ^ ones;
}

template <class T>
Vectorized<T> inline operator<<(
    const Vectorized<T>& a,
    const Vectorized<T>& b) {
  constexpr T max_shift = sizeof(T) * CHAR_BIT;
  Vectorized<T> c;
  for (int i = 0; i != Vectorized<T>::size(); i++) {
    T shift = b[i];
    if ((static_cast<std::make_signed_t<T>>(shift) < 0) ||
        (shift >= max_shift)) {
      c[i] = 0;
    } else {
      c[i] = static_cast<std::make_unsigned_t<T>>(a[i]) << shift;
    }
  }
  return c;
}

template <class T>
Vectorized<T> inline operator>>(
    const Vectorized<T>& a,
    const Vectorized<T>& b) {
  // right shift value to retain sign bit for signed and no bits for unsigned
  constexpr T max_shift = sizeof(T) * CHAR_BIT - std::is_signed_v<T>;
  Vectorized<T> c;
  for (int i = 0; i != Vectorized<T>::size(); i++) {
    T shift = b[i];
    if ((static_cast<std::make_signed_t<T>>(shift) < 0) ||
        (shift >= max_shift)) {
      c[i] = a[i] >> max_shift;
    } else {
      c[i] = a[i] >> shift;
    }
  }
  return c;
}

template <typename T>
inline Vectorized<T>& operator+=(Vectorized<T>& a, const Vectorized<T>& b) {
  a = a + b;
  return a;
}
template <typename T>
inline Vectorized<T>& operator-=(Vectorized<T>& a, const Vectorized<T>& b) {
  a = a - b;
  return a;
}
template <typename T>
inline Vectorized<T>& operator/=(Vectorized<T>& a, const Vectorized<T>& b) {
  a = a / b;
  return a;
}
template <typename T>
inline Vectorized<T>& operator%=(Vectorized<T>& a, const Vectorized<T>& b) {
  a = a % b;
  return a;
}
template <typename T>
inline Vectorized<T>& operator*=(Vectorized<T>& a, const Vectorized<T>& b) {
  a = a * b;
  return a;
}

template <typename T>
inline Vectorized<T>& operator<<=(Vectorized<T>& a, const Vectorized<T>& b) {
  a = a << b;
  return a;
}

template <typename T>
inline Vectorized<T>& operator>>=(Vectorized<T>& a, const Vectorized<T>& b) {
  a = a >> b;
  return a;
}

template <typename T>
inline Vectorized<T> fmadd(
    const Vectorized<T>& a,
    const Vectorized<T>& b,
    const Vectorized<T>& c) {
  return a * b + c;
}

  VECTORIZED_SUPPORT_SCALARS_FOR_TERNARY_FUNC(fmadd)

template <typename T>
inline Vectorized<T> fmsub(
    const Vectorized<T>& a,
    const Vectorized<T>& b,
    const Vectorized<T>& c) {
  return a * b - c;
}

  VECTORIZED_SUPPORT_SCALARS_FOR_TERNARY_FUNC(fmsub)

template <typename T>
Vectorized<T> inline operator&&(
    const Vectorized<T>& a,
    const Vectorized<T>& b) {
  Vectorized<T> ret;
  for (int i = 0; i != Vectorized<T>::size(); i++) {
    ret[i] = a[i] && b[i];
  }
  return ret;
}

  VECTORIZED_SUPPORT_SCALARS_FOR_BINARY_OP(&&)

template <int64_t scale = 1, typename T = void>
std::enable_if_t<
    scale == 1 || scale == 2 || scale == 4 || scale == 8,
    Vectorized<
        T>> inline gather(T const* base_addr, const Vectorized<int_same_size_t<T>>& vindex) {
  static constexpr int size = Vectorized<T>::size();
  int_same_size_t<T> index_arr[size];
  vindex.store(static_cast<void*>(index_arr));
  T buffer[size];
  for (const auto i : c10::irange(size)) {
    buffer[i] = base_addr[index_arr[i] * scale / sizeof(T)];
  }
  return Vectorized<T>::loadu(static_cast<void*>(buffer));
}

template <int64_t scale = 1, typename T = void>
std::
    enable_if_t<scale == 1 || scale == 2 || scale == 4 || scale == 8, Vectorized<T>> inline mask_gather(
        const Vectorized<T>& src,
        T const* base_addr,
        const Vectorized<int_same_size_t<T>>& vindex,
        Vectorized<T>& mask) {
  static constexpr int size = Vectorized<T>::size();
  T src_arr[size];
  int_same_size_t<T> mask_arr[size]; // use int type so we can logical and
  int_same_size_t<T> index_arr[size];
  src.store(static_cast<void*>(src_arr));
  mask.store(static_cast<void*>(mask_arr));
  vindex.store(static_cast<void*>(index_arr));
  T buffer[size];
  for (const auto i : c10::irange(size)) {
    if (mask_arr[i] & 0x01) { // check highest bit
      buffer[i] = base_addr[index_arr[i] * scale / sizeof(T)];
    } else {
      buffer[i] = src_arr[i];
    }
  }
  mask = Vectorized<T>(static_cast<T>(0)); // "zero out" mask
  return Vectorized<T>::loadu(static_cast<void*>(buffer));
}

// Cast a given vector to another type without changing the bits representation.
// So a Vectorized<double> of 512 bits containing all ones can be cast to a
// Vectorized<int64_t> of 512 bits containing all ones (i.e., eight negative
// 1s). A Vec<double> of 256 bits containing all ones can be cast to a
// Vec<int64_t> of 256 bits containing all ones (i.e., four negative 1s).
// There is a struct here because we don't have static_if and I can't
// partially specialize a templated function.
template <typename dst_t, typename src_t>
struct CastImpl {
  static inline Vectorized<dst_t> apply(const Vectorized<src_t>& src) {
    src_t src_arr[Vectorized<src_t>::size()];
    src.store(static_cast<void*>(src_arr));
    return Vectorized<dst_t>::loadu(static_cast<const void*>(src_arr));
  }
};

template <typename scalar_t>
struct CastImpl<scalar_t, scalar_t> {
  static inline Vectorized<scalar_t> apply(const Vectorized<scalar_t>& src) {
    return src;
  }
};

template <typename dst_t, typename src_t>
inline Vectorized<dst_t> cast(const Vectorized<src_t>& src) {
  return CastImpl<dst_t, src_t>::apply(src);
}

template <typename T, typename IntType = int_same_size_t<T>>
inline Vectorized<IntType> convert_to_int_of_same_size(
    const Vectorized<T>& src) {
  static_assert(sizeof(T) == sizeof(IntType));
  static constexpr int size = Vectorized<T>::size();

  std::array<T, size> src_arr;
  src.store(static_cast<void*>(src_arr.data()));
  std::array<IntType, size> buffer;
  std::transform(
      src_arr.cbegin(), src_arr.cend(), buffer.begin(), [](const T& x) {
        return static_cast<IntType>(x);
      });
  return Vectorized<IntType>::loadu(static_cast<const void*>(buffer.data()));
}

template <typename T, typename IntType = int_same_size_t<T>>
inline Vectorized<T> convert_to_fp_of_same_size(
    const Vectorized<IntType>& src) {
  static_assert(sizeof(T) == sizeof(IntType));
  static constexpr int size = Vectorized<T>::size();

  std::array<IntType, size> src_arr;
  src.store(static_cast<void*>(src_arr.data()));
  std::array<T, size> buffer;
  std::transform(
      src_arr.cbegin(), src_arr.cend(), buffer.begin(), [](const IntType& x) {
        return static_cast<T>(x);
      });
  return Vectorized<T>::loadu(static_cast<const void*>(buffer.data()));
}

// clang-format off
// Example inputs for AVX512:
// a   Vectorized<float>   = {a0, b0, a1, b1, a2, b2, a3, b3, a4, b4, a5, b5, a6, b6, a7, b7}
// b   Vectorized<float>   = {a8, b8, a9, b9, a10, b10, a11, b11, a12, b12, a13, b13, a14, b14, a15, b15}
// returns:
//           Vectorized<float>   = {a0, a1, a2, a3, a4, a5, a6, a7, a8, a9, a10, a11, a12, a13, a14, a15}
//           Vectorized<float>   = {b0, b1, b2, b3, b4, b5, b6, b7, b8, b9, b10, b11, b12, b13, b14, b15}
// Example inputs for AVX2: a           Vectorized<float>   = {a0, b0, a1, b1, a2, b2, a3, b3}
//               b                      Vectorized<float>   = {a4, b4, a5, b5, a6, b6, a7, b7}
//       returns:                       Vectorized<float>   = {a0, a1, a2, a3, a4, a5, a6, a7}
//                                      Vectorized<float>   = {b0, b1, b2, b3, b4, b5, b6, b7}
// clang-format on
template <typename T>
inline std::enable_if_t<
    Vectorized<T>::size() % 2 == 0,
    std::pair<Vectorized<T>, Vectorized<T>>>
deinterleave2(const Vectorized<T>& a, const Vectorized<T>& b) {
  static constexpr int size = Vectorized<T>::size();
  static constexpr int half_size = size / 2;
  T a_arr[size];
  T b_arr[size];
  T buffer1[size];
  T buffer2[size];
  a.store(static_cast<void*>(a_arr));
  b.store(static_cast<void*>(b_arr));
  for (const auto i : c10::irange(half_size)) {
    buffer1[i] = a_arr[i * 2];
    buffer1[half_size + i] = b_arr[i * 2];
    buffer2[i] = a_arr[i * 2 + 1];
    buffer2[half_size + i] = b_arr[i * 2 + 1];
  }
  return std::make_pair(
      Vectorized<T>::loadu(static_cast<void*>(buffer1)),
      Vectorized<T>::loadu(static_cast<void*>(buffer2)));
}

<<<<<<< HEAD
  VECTORIZED_SUPPORT_SCALARS_FOR_BINARY_FUNC(deinterleave2)

=======
// clang-format off
>>>>>>> 2971d7af
// inverse operation of deinterleave2
// Example inputs for AVX512:
//  a       Vectorized<float>   = {a0, a1, a2, a3, a4, a5, a6, a7, a8, a9, a10, a11, a12, a13, a14, a15}
//  b       Vectorized<float>   = {b0, b1, b2, b3, b4, b5, b6, b7, b8, b9, b10, b11, b12, b13, b14, b15}
// returns, for AVX512:
//          Vectorized<float>   = {a0, b0, a1, b1, a2, b2, a3, b3, a4, b4, a5, b5, a6, b6, a7, b7}
//          Vectorized<float>   = {a8, b8, a9, b9, a10, b10, a11, b11, a12, b12, a13, b13, a14, b14, a15, b15}
// Example inputs for AVX2 : a           Vectorized<float>   = {a0, a1, a2, a3, a4, a5, a6, a7}
//                   b                   Vectorized<float>   = {b0, b1, b2, b3, b4, b5, b6, b7}
//       returns:            Vectorized<float>   = {a0, b0, a1, b1, a2, b2, a3, b3}
//                           Vectorized<float>   = {a4, b4, a5, b5, a6, b6, a7, b7}
// clang-format on
template <typename T>
inline std::enable_if_t<
    Vectorized<T>::size() % 2 == 0,
    std::pair<Vectorized<T>, Vectorized<T>>>
interleave2(const Vectorized<T>& a, const Vectorized<T>& b) {
  static constexpr int size = Vectorized<T>::size();
  static constexpr int half_size = size / 2;
  T a_arr[size];
  T b_arr[size];
  T buffer1[size];
  T buffer2[size];
  a.store(static_cast<void*>(a_arr));
  b.store(static_cast<void*>(b_arr));
  for (const auto i : c10::irange(half_size)) {
    buffer1[i * 2] = a_arr[i];
    buffer1[i * 2 + 1] = b_arr[i];
    buffer2[i * 2] = a_arr[half_size + i];
    buffer2[i * 2 + 1] = b_arr[half_size + i];
  }
  return std::make_pair(
      Vectorized<T>::loadu(static_cast<void*>(buffer1)),
      Vectorized<T>::loadu(static_cast<void*>(buffer2)));
}

  VECTORIZED_SUPPORT_SCALARS_FOR_BINARY_FUNC(interleave2)

template <typename src_T, typename dst_T>
inline void convert(const src_T* src, dst_T* dst, int64_t n) {
#ifndef _MSC_VER
#pragma unroll
#endif
  for ([[maybe_unused]] const auto i : c10::irange(n)) {
    *dst = c10::convert<dst_T>(c10::load(src));
    src++;
    dst++;
  }
}

template <typename T>
inline Vectorized<T> flip(const Vectorized<T>& data) {
  static constexpr int size = Vectorized<T>::size();
  T output[size];
  T buffer[size];
  data.store(static_cast<void*>(buffer));
  for (const auto i : c10::irange(size)) {
    output[i] = buffer[size - i - 1];
  }
  return Vectorized<T>::loadu(static_cast<void*>(output));
}

// Transpose the `src` buffer of type `T` and size (M,N) into the `dst` buffer.
// `ld_src` is the leading dimension of `src` and `ld_dst` is the leading
// dimension of `dst`.
template <typename T>
inline void transpose_mxn(
    const T* src,
    int64_t ld_src,
    T* dst,
    int64_t ld_dst,
    int M,
    int N) {
  for (int i = 0; i < M; i++) {
    for (int j = 0; j < N; j++) {
      dst[j * ld_dst + i] = src[i * ld_src + j];
    }
  }
}

template <typename T, int M, int N>
inline void transpose_mxn(
    const T* src,
    int64_t ld_src,
    T* dst,
    int64_t ld_dst) {
  transpose_mxn<T>(src, ld_src, dst, ld_dst, M, N);
}

} // namespace CPU_CAPABILITY
} // namespace at::vec

// additional headers for more operations that depend on vec_base
#include <ATen/cpu/vec/vec_convert.h>
#include <ATen/cpu/vec/vec_mask.h>
#include <ATen/cpu/vec/vec_n.h><|MERGE_RESOLUTION|>--- conflicted
+++ resolved
@@ -737,24 +737,27 @@
   }
 };
 
-<<<<<<< HEAD
-  // There is an implicit conversion that would make this work if
-  // these operators weren't template functions, but they are template
-  // functions (and can't be moved to be non-member friends defined in
-  // the class body as suggested in
-  // https://stackoverflow.com/questions/9787593/implicit-type-conversion-with-template/9788255#9788255
-  // because we have a lot of disparate specializations of
-  // Vectorized). So, just explicitly make scalars work.
-#define VECTORIZED_SUPPORT_SCALARS_FOR_BINARY_FUNC(name) \
-  template <class T> Vectorized<T> inline name(const Vectorized<T> &a, T b) { return name(a, Vectorized<T>(b)); } \
-  template <class T> Vectorized<T> inline name(T a, const Vectorized<T>& b) { return name(Vectorized<T>(a), b); }
-#define VECTORIZED_SUPPORT_SCALARS_FOR_BINARY_OP(op) VECTORIZED_SUPPORT_SCALARS_FOR_BINARY_FUNC(operator op)
-
-template <class T> Vectorized<T> inline operator+(const Vectorized<T> &a, const Vectorized<T> &b) {
-=======
+// There is an implicit conversion that would make this work if
+// these operators weren't template functions, but they are template
+// functions (and can't be moved to be non-member friends defined in
+// the class body as suggested in
+// https://stackoverflow.com/questions/9787593/implicit-type-conversion-with-template/9788255#9788255
+// because we have a lot of disparate specializations of
+// Vectorized). So, just explicitly make scalars work.
+#define VECTORIZED_SUPPORT_SCALARS_FOR_BINARY_FUNC(name)   \
+  template <class T>                                       \
+  Vectorized<T> inline name(const Vectorized<T>& a, T b) { \
+    return name(a, Vectorized<T>(b));                      \
+  }                                                        \
+  template <class T>                                       \
+  Vectorized<T> inline name(T a, const Vectorized<T>& b) { \
+    return name(Vectorized<T>(a), b);                      \
+  }
+#define VECTORIZED_SUPPORT_SCALARS_FOR_BINARY_OP(op) \
+  VECTORIZED_SUPPORT_SCALARS_FOR_BINARY_FUNC(operator op)
+
 template <class T>
 Vectorized<T> inline operator+(const Vectorized<T>& a, const Vectorized<T>& b) {
->>>>>>> 2971d7af
   Vectorized<T> c;
   for (int i = 0; i != Vectorized<T>::size(); i++) {
     c[i] = a[i] + b[i];
@@ -762,14 +765,10 @@
   return c;
 }
 
-<<<<<<< HEAD
-  VECTORIZED_SUPPORT_SCALARS_FOR_BINARY_OP(+)
-
-template <class T> Vectorized<T> inline operator-(const Vectorized<T> &a, const Vectorized<T> &b) {
-=======
+VECTORIZED_SUPPORT_SCALARS_FOR_BINARY_OP(+)
+
 template <class T>
 Vectorized<T> inline operator-(const Vectorized<T>& a, const Vectorized<T>& b) {
->>>>>>> 2971d7af
   Vectorized<T> c;
   for (int i = 0; i != Vectorized<T>::size(); i++) {
     c[i] = a[i] - b[i];
@@ -777,14 +776,10 @@
   return c;
 }
 
-<<<<<<< HEAD
-  VECTORIZED_SUPPORT_SCALARS_FOR_BINARY_OP(-)
-
-template <class T> Vectorized<T> inline operator*(const Vectorized<T> &a, const Vectorized<T> &b) {
-=======
+VECTORIZED_SUPPORT_SCALARS_FOR_BINARY_OP(-)
+
 template <class T>
 Vectorized<T> inline operator*(const Vectorized<T>& a, const Vectorized<T>& b) {
->>>>>>> 2971d7af
   Vectorized<T> c;
   for (int i = 0; i != Vectorized<T>::size(); i++) {
     c[i] = a[i] * b[i];
@@ -792,16 +787,11 @@
   return c;
 }
 
-<<<<<<< HEAD
-  VECTORIZED_SUPPORT_SCALARS_FOR_BINARY_OP(*)
-
-
-template <class T> Vectorized<T> inline operator/(const Vectorized<T> &a, const Vectorized<T> &b) __ubsan_ignore_float_divide_by_zero__ {
-=======
+VECTORIZED_SUPPORT_SCALARS_FOR_BINARY_OP(*)
+
 template <class T>
 Vectorized<T> inline operator/(const Vectorized<T>& a, const Vectorized<T>& b)
     __ubsan_ignore_float_divide_by_zero__ {
->>>>>>> 2971d7af
   Vectorized<T> c;
   for (int i = 0; i != Vectorized<T>::size(); i++) {
     c[i] = a[i] / b[i];
@@ -809,31 +799,20 @@
   return c;
 }
 
-<<<<<<< HEAD
-  VECTORIZED_SUPPORT_SCALARS_FOR_BINARY_OP(/)
-
-template <class T,
-          typename std::enable_if_t<!is_floating_point_v<T>, int> = 0>
-Vectorized<T> inline operator%(const Vectorized<T> &a, const Vectorized<T> &b) __ubsan_ignore_float_divide_by_zero__ {
-  return a - a / b * b;
-}
-
-  VECTORIZED_SUPPORT_SCALARS_FOR_BINARY_OP(%)
-
-template <class T> Vectorized<T> inline operator||(
-    const Vectorized<T> &a, const Vectorized<T> &b) {
-=======
+VECTORIZED_SUPPORT_SCALARS_FOR_BINARY_OP(/)
+
 template <class T, typename std::enable_if_t<!is_floating_point_v<T>, int> = 0>
 Vectorized<T> inline operator%(const Vectorized<T>& a, const Vectorized<T>& b)
     __ubsan_ignore_float_divide_by_zero__ {
   return a - a / b * b;
 }
 
+VECTORIZED_SUPPORT_SCALARS_FOR_BINARY_OP(%)
+
 template <class T>
 Vectorized<T> inline operator||(
     const Vectorized<T>& a,
     const Vectorized<T>& b) {
->>>>>>> 2971d7af
   Vectorized<T> c;
   for (int i = 0; i != Vectorized<T>::size(); i++) {
     c[i] = a[i] || b[i];
@@ -841,7 +820,7 @@
   return c;
 }
 
-  VECTORIZED_SUPPORT_SCALARS_FOR_BINARY_OP(||)
+VECTORIZED_SUPPORT_SCALARS_FOR_BINARY_OP(||)
 
 // Implements the IEEE 754 201X `maximum` operation, which propagates NaN if
 // either input is a NaN.
@@ -879,8 +858,7 @@
   return c;
 }
 
-  VECTORIZED_SUPPORT_SCALARS_FOR_BINARY_FUNC(maximum)
-
+VECTORIZED_SUPPORT_SCALARS_FOR_BINARY_FUNC(maximum)
 
 // Implements the IEEE 754 201X `minimum` operation, which propagates NaN if
 // either input is a NaN.
@@ -918,13 +896,8 @@
   return c;
 }
 
-<<<<<<< HEAD
-  VECTORIZED_SUPPORT_SCALARS_FOR_BINARY_FUNC(minimum)
-
-template <class T,
-          typename std::enable_if_t<!c10::is_complex<T>::value, int> = 0>
-Vectorized<T> inline clamp(const Vectorized<T> &a, const Vectorized<T> &min_vec, const Vectorized<T> &max_vec) {
-=======
+VECTORIZED_SUPPORT_SCALARS_FOR_BINARY_FUNC(minimum)
+
 template <
     class T,
     typename std::enable_if_t<!c10::is_complex<T>::value, int> = 0>
@@ -932,7 +905,6 @@
     const Vectorized<T>& a,
     const Vectorized<T>& min_vec,
     const Vectorized<T>& max_vec) {
->>>>>>> 2971d7af
   Vectorized<T> c;
   for (int i = 0; i != Vectorized<T>::size(); i++) {
     c[i] = std::min(std::max(a[i], min_vec[i]), max_vec[i]);
@@ -940,51 +912,48 @@
   return c;
 }
 
-<<<<<<< HEAD
-#define VECTORIZED_SUPPORT_SCALARS_FOR_TERNARY_FUNC(name)               \
-  template <class T>                                                    \
-  Vectorized<T> inline name(const Vectorized<T> &a, const Vectorized<T>& b, T c) { \
-    return name(a, b, Vectorized<T>(c));                                \
-  }                                                                     \
-                                                                        \
-  template <class T>                                                    \
-  Vectorized<T> inline name(const Vectorized<T> &a, T b, const Vectorized<T>& c) { \
-    return name(a, Vectorized<T>(b), c);                                \
-  }                                                                     \
-                                                                        \
-  template <class T>                                                    \
-  Vectorized<T> inline name(const Vectorized<T> &a, T b, T c) {         \
-    return name(a, Vectorized<T>(b), Vectorized<T>(c));                 \
-  }                                                                     \
-                                                                        \
-  template <class T>                                                    \
-  Vectorized<T> inline name(T a, const Vectorized<T>& b, const Vectorized<T>& c) { \
-    return name(Vectorized<T>(a), b, c);                                \
-  }                                                                     \
-                                                                        \
-  template <class T>                                                    \
-  Vectorized<T> inline name(T a, const Vectorized<T>& b, T c) {         \
-    return name(Vectorized<T>(a), b, Vectorized<T>(c));                 \
-  }                                                                     \
-                                                                        \
-  template <class T>                                                    \
-  Vectorized<T> inline name(T a, T b, const Vectorized<T>& c) {         \
-    return name(Vectorized<T>(a), Vectorized<T>(b), c);                 \
+#define VECTORIZED_SUPPORT_SCALARS_FOR_TERNARY_FUNC(name)       \
+  template <class T>                                            \
+  Vectorized<T> inline name(                                    \
+      const Vectorized<T>& a, const Vectorized<T>& b, T c) {    \
+    return name(a, b, Vectorized<T>(c));                        \
+  }                                                             \
+                                                                \
+  template <class T>                                            \
+  Vectorized<T> inline name(                                    \
+      const Vectorized<T>& a, T b, const Vectorized<T>& c) {    \
+    return name(a, Vectorized<T>(b), c);                        \
+  }                                                             \
+                                                                \
+  template <class T>                                            \
+  Vectorized<T> inline name(const Vectorized<T>& a, T b, T c) { \
+    return name(a, Vectorized<T>(b), Vectorized<T>(c));         \
+  }                                                             \
+                                                                \
+  template <class T>                                            \
+  Vectorized<T> inline name(                                    \
+      T a, const Vectorized<T>& b, const Vectorized<T>& c) {    \
+    return name(Vectorized<T>(a), b, c);                        \
+  }                                                             \
+                                                                \
+  template <class T>                                            \
+  Vectorized<T> inline name(T a, const Vectorized<T>& b, T c) { \
+    return name(Vectorized<T>(a), b, Vectorized<T>(c));         \
+  }                                                             \
+                                                                \
+  template <class T>                                            \
+  Vectorized<T> inline name(T a, T b, const Vectorized<T>& c) { \
+    return name(Vectorized<T>(a), Vectorized<T>(b), c);         \
   }
 
 VECTORIZED_SUPPORT_SCALARS_FOR_TERNARY_FUNC(clamp)
 
-template <class T,
-          typename std::enable_if_t<!c10::is_complex<T>::value, int> = 0>
-Vectorized<T> inline clamp_max(const Vectorized<T> &a, const Vectorized<T> &max_vec) {
-=======
 template <
     class T,
     typename std::enable_if_t<!c10::is_complex<T>::value, int> = 0>
 Vectorized<T> inline clamp_max(
     const Vectorized<T>& a,
     const Vectorized<T>& max_vec) {
->>>>>>> 2971d7af
   Vectorized<T> c;
   for (int i = 0; i != Vectorized<T>::size(); i++) {
     c[i] = a[i] > max_vec[i] ? max_vec[i] : a[i];
@@ -992,21 +961,14 @@
   return c;
 }
 
-<<<<<<< HEAD
-  VECTORIZED_SUPPORT_SCALARS_FOR_BINARY_FUNC(clamp_max)
-
-
-template <class T,
-          typename std::enable_if_t<!c10::is_complex<T>::value, int> = 0>
-Vectorized<T> inline clamp_min(const Vectorized<T> &a, const Vectorized<T> &min_vec) {
-=======
+VECTORIZED_SUPPORT_SCALARS_FOR_BINARY_FUNC(clamp_max)
+
 template <
     class T,
     typename std::enable_if_t<!c10::is_complex<T>::value, int> = 0>
 Vectorized<T> inline clamp_min(
     const Vectorized<T>& a,
     const Vectorized<T>& min_vec) {
->>>>>>> 2971d7af
   Vectorized<T> c;
   for (int i = 0; i != Vectorized<T>::size(); i++) {
     c[i] = a[i] < min_vec[i] ? min_vec[i] : a[i];
@@ -1014,7 +976,7 @@
   return c;
 }
 
-  VECTORIZED_SUPPORT_SCALARS_FOR_BINARY_FUNC(clamp_min)
+VECTORIZED_SUPPORT_SCALARS_FOR_BINARY_FUNC(clamp_min)
 
 struct Vectorizedi;
 
@@ -1159,18 +1121,14 @@
 
 #endif // defined(CPU_CAPABILITY_AVX2) || defined(CPU_CAPABILITY_AVX512)
 
-<<<<<<< HEAD
-  VECTORIZED_SUPPORT_SCALARS_FOR_BINARY_OP(&)
-  VECTORIZED_SUPPORT_SCALARS_FOR_BINARY_OP(|)
-  VECTORIZED_SUPPORT_SCALARS_FOR_BINARY_OP(^)
-
-template<class T, typename std::enable_if_t<!std::is_base_of_v<Vectorizedi, Vectorized<T>>, int> = 0>
-=======
+VECTORIZED_SUPPORT_SCALARS_FOR_BINARY_OP(&)
+VECTORIZED_SUPPORT_SCALARS_FOR_BINARY_OP(|)
+VECTORIZED_SUPPORT_SCALARS_FOR_BINARY_OP(^)
+
 template <
     class T,
     typename std::
         enable_if_t<!std::is_base_of_v<Vectorizedi, Vectorized<T>>, int> = 0>
->>>>>>> 2971d7af
 inline Vectorized<T> operator~(const Vectorized<T>& a) {
   using int_t = int_same_size_t<T>;
   Vectorized<T> ones(c10::bit_cast<T>((int_t)(~(int_t)0))); // All bits are 1
@@ -1260,7 +1218,7 @@
   return a * b + c;
 }
 
-  VECTORIZED_SUPPORT_SCALARS_FOR_TERNARY_FUNC(fmadd)
+VECTORIZED_SUPPORT_SCALARS_FOR_TERNARY_FUNC(fmadd)
 
 template <typename T>
 inline Vectorized<T> fmsub(
@@ -1270,7 +1228,7 @@
   return a * b - c;
 }
 
-  VECTORIZED_SUPPORT_SCALARS_FOR_TERNARY_FUNC(fmsub)
+VECTORIZED_SUPPORT_SCALARS_FOR_TERNARY_FUNC(fmsub)
 
 template <typename T>
 Vectorized<T> inline operator&&(
@@ -1283,7 +1241,7 @@
   return ret;
 }
 
-  VECTORIZED_SUPPORT_SCALARS_FOR_BINARY_OP(&&)
+VECTORIZED_SUPPORT_SCALARS_FOR_BINARY_OP(&&)
 
 template <int64_t scale = 1, typename T = void>
 std::enable_if_t<
@@ -1422,12 +1380,9 @@
       Vectorized<T>::loadu(static_cast<void*>(buffer2)));
 }
 
-<<<<<<< HEAD
-  VECTORIZED_SUPPORT_SCALARS_FOR_BINARY_FUNC(deinterleave2)
-
-=======
+VECTORIZED_SUPPORT_SCALARS_FOR_BINARY_FUNC(deinterleave2)
+
 // clang-format off
->>>>>>> 2971d7af
 // inverse operation of deinterleave2
 // Example inputs for AVX512:
 //  a       Vectorized<float>   = {a0, a1, a2, a3, a4, a5, a6, a7, a8, a9, a10, a11, a12, a13, a14, a15}
@@ -1464,7 +1419,11 @@
       Vectorized<T>::loadu(static_cast<void*>(buffer2)));
 }
 
-  VECTORIZED_SUPPORT_SCALARS_FOR_BINARY_FUNC(interleave2)
+VECTORIZED_SUPPORT_SCALARS_FOR_BINARY_FUNC(interleave2)
+
+#undef VECTORIZED_SUPPORT_SCALARS_FOR_BINARY_FUNC
+#undef VECTORIZED_SUPPORT_SCALARS_FOR_BINARY_OP
+#undef VECTORIZED_SUPPORT_SCALARS_FOR_TERNARY_FUNC
 
 template <typename src_T, typename dst_T>
 inline void convert(const src_T* src, dst_T* dst, int64_t n) {
